--- conflicted
+++ resolved
@@ -113,13 +113,8 @@
     hf_dict = get_peft_model_state_dict(model)
 
     converter = Gpt2Config().hf_checkpoint_converter()
-<<<<<<< HEAD
-    lev_model = converter.load_pretrained(
-        converter.default_config.model_type, converter.default_config, "stanford-crfm/expanse-gpt2-small-x777"
-    )
-=======
+
     lev_model = converter.load_pretrained(converter.default_config.model_type, "stanford-crfm/expanse-gpt2-small-x777")
->>>>>>> ea4ea25e
 
     lora_lev_model = loraize(lev_model, LoraConfig(r=8, target_modules=["c_attn"]), key=jax.random.PRNGKey(0))
     # for some dumb reason, the hf state dict starts with this prefix
