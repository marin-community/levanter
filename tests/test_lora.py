import os.path
import tempfile

import equinox as eqx
import jax
import numpy as np
import optax
from transformers import AutoModelForCausalLM

import haliax as hax
import haliax.nn as hnn

from levanter.checkpoint import Checkpointer
from levanter.compat.hf_checkpoints import HFCheckpointConverter
from levanter.lora import (
    LoraConfig,
    LoraLinear,
    lora_state_dict,
    lora_trainable_params_filter,
    loraize,
    merge_lora_modules,
    save_merged_hf_model,
    save_peft_pretrained,
)
from levanter.models.attention import AttentionMask
from levanter.models.gpt2 import Gpt2Config, Gpt2LMHeadModel
from levanter.trainer import StepInfo
from levanter.trainer_state import TrainerState
from levanter.utils.tree_utils import inference_mode
from test_utils import skip_if_no_torch


In = hax.Axis("In", 10)
Mid = hax.Axis("Mid", 20)
Out = hax.Axis("Out", 5)


def test_loraize_simple():

    k0 = jax.random.PRNGKey(0)
    k1 = jax.random.PRNGKey(1)

    class Module(eqx.Module):
        first: hnn.Linear
        second: hnn.Linear

        def __call__(self, x):
            return self.second(self.first(x))

    module = Module(first=hnn.Linear.init(In, Mid, key=k0), second=hnn.Linear.init(Mid, Out, key=k1))

    loraized = loraize(module, LoraConfig(r=8, target_modules=["first"]), key=k0)
    assert isinstance(loraized.first, LoraLinear)
    assert isinstance(loraized.second, hnn.Linear)

    loraized = loraize(module, LoraConfig(r=8, target_modules=["second"]), key=k0)
    assert isinstance(loraized.first, hnn.Linear)
    assert isinstance(loraized.second, LoraLinear)

    input = hax.random.normal(k0, (In,))
    assert not hax.all(hax.isclose(module(input), loraized(input)))


def test_lora_scan_layers():
    class Module(eqx.Module):
        first: hnn.Linear
        second: hnn.Linear

        def __call__(self, x):
            return self.second(self.first(x))

        @staticmethod
        def init(*, key):
            k1, k2 = jax.random.split(key)
            first = hnn.Linear.init(In, Mid, key=k1)
            second = hnn.Linear.init(Mid, In, key=k2)
            return Module(first, second)

    Layers = hax.Axis("Layers", 3)

    k0 = jax.random.PRNGKey(0)
    module: hnn.Stacked[Module] = hnn.Stacked.init(Layers, Module)(key=jax.random.split(k0, 3))

    loraized = loraize(module, LoraConfig(r=8, target_modules=["first"]), key=k0)
    assert isinstance(loraized, hnn.Stacked)
    assert isinstance(loraized.stacked.first, LoraLinear)
    assert isinstance(loraized.stacked.second, hnn.Linear)

    assert loraized.stacked.first.lora.lora_A.weight.axes == (Layers, hax.Axis("LORA_R", 8), In)
    assert loraized.stacked.first.lora.lora_B.weight.axes == (Layers, Mid, hax.Axis("LORA_R", 8))

    assert loraized.stacked.second.weight.axes == (Layers, Mid, In)
    input = hax.random.normal(k0, (In,))
    assert not hax.all(hax.isclose(module.fold(input), loraized.fold(input)))


@skip_if_no_torch
def test_lora_peft_integration():
    import peft
    from transformers import AutoModelForCausalLM

    base_hf_model = AutoModelForCausalLM.from_pretrained("stanford-crfm/expanse-gpt2-small-x777")
    peft_config = peft.tuners.LoraConfig(
        base_model_name_or_path="stanford-crfm/expanse-gpt2-small-x777",
        peft_type="lora",
    )
    model = peft.get_peft_model(base_hf_model, peft_config)

    from peft.utils.save_and_load import get_peft_model_state_dict

    hf_dict = get_peft_model_state_dict(model)

    converter = Gpt2Config.default_hf_checkpoint_converter
    lev_model = converter.load_pretrained(Gpt2LMHeadModel, "stanford-crfm/expanse-gpt2-small-x777")

    lora_lev_model = loraize(lev_model, LoraConfig(r=8, target_modules=["c_attn"]), key=jax.random.PRNGKey(0))
    # for some dumb reason, the hf state dict starts with this prefix
    lev_dict = lora_state_dict(lora_lev_model)

    assert lev_dict.keys() == hf_dict.keys()

    for k, v in lev_dict.items():
        assert v.shape == hf_dict[k].shape


def test_merge_lora():
    class Module(eqx.Module):
        first: hnn.Linear
        second: hnn.Linear

        def __call__(self, x):
            return self.second(self.first(x))

        @staticmethod
        def init(*, key):
            k1, k2 = jax.random.split(key)
            first = hnn.Linear.init(In, Mid, key=k1)
            second = hnn.Linear.init(Mid, In, key=k2)
            return Module(first, second)

    Layers = hax.Axis("Layers", 3)

    k0 = jax.random.PRNGKey(0)
    module: hnn.Stacked[Module] = hnn.Stacked.init(Layers, Module)(key=jax.random.split(k0, 3))

    loraized = loraize(module, LoraConfig(r=8, target_modules=["first"]), key=k0)
    assert isinstance(loraized, hnn.Stacked)

    merged = merge_lora_modules(loraized)

    assert isinstance(merged, hnn.Stacked)

    input = hax.random.normal(k0, (In,))
    assert hax.all(hax.isclose(loraized.fold(input), merged.fold(input)))


@skip_if_no_torch
def test_lora_load_in_peft():
    import torch

    converter: HFCheckpointConverter = Gpt2Config.default_hf_checkpoint_converter
    config = Gpt2Config(seq_len=128, num_layers=2, num_heads=2)
    Vocab = converter.Vocab

    model = Gpt2LMHeadModel.init(Vocab, config=config, key=jax.random.PRNGKey(0))
    model = inference_mode(model, True)

    input = hax.random.randint(jax.random.PRNGKey(0), config.Pos, 0, Vocab.size)
    torch_input = torch.tensor(np.array(input.array), dtype=torch.long).reshape((1, -1))

    causal_mask = AttentionMask.causal()

    with tempfile.TemporaryDirectory() as tmpdir:
        from peft import PeftConfig, PeftModel

        converter.save_pretrained(model, f"{tmpdir}/model")

        lora_config = LoraConfig(r=8, target_modules=["c_attn"])
        loraized = loraize(model, lora_config, key=jax.random.PRNGKey(0))
        save_peft_pretrained(loraized, lora_config, f"{tmpdir}/model", f"{tmpdir}/loraized")
        peft_config = PeftConfig.from_pretrained(f"{tmpdir}/loraized")

        hf_model = AutoModelForCausalLM.from_pretrained(peft_config.base_model_name_or_path).cpu()
        hf_model.eval()
        hf_out = hf_model(torch_input)
        hf_out = hf_out.logits.detach().numpy()

        lev_out = model(input, attn_mask=causal_mask)
        lev_out = np.array(lev_out.array)
        assert np.allclose(lev_out, hf_out, atol=1e-4)

        # load with peft
        hf_lora_model = PeftModel.from_pretrained(hf_model, f"{tmpdir}/loraized").cpu()

        lev_lora_out = loraized(input, attn_mask=causal_mask)
        lev_lora_out = np.array(lev_lora_out.array)

        hf_lora_model.eval()
        hf_lora_out = hf_lora_model(torch_input)
        hf_lora_out = hf_lora_out.logits.detach().numpy()

        assert np.allclose(lev_lora_out, hf_lora_out, atol=1e-4)
        assert not np.allclose(lev_lora_out, hf_out, atol=1e-4)


@skip_if_no_torch
def test_lora_merged_load_in_hf():
    import torch

    converter: HFCheckpointConverter = Gpt2Config.default_hf_checkpoint_converter
    config = Gpt2Config(seq_len=128, num_layers=2, num_heads=2)
    Vocab = converter.Vocab

    model = Gpt2LMHeadModel.init(Vocab, config=config, key=jax.random.PRNGKey(0))
    model = inference_mode(model, True)

    input = hax.random.randint(jax.random.PRNGKey(0), config.Pos, 0, Vocab.size)
    torch_input = torch.tensor(np.array(input.array), dtype=torch.long).reshape((1, -1))

    causal_mask = AttentionMask.causal()

    with (tempfile.TemporaryDirectory() as tmpdir):
        converter.save_pretrained(model, f"{tmpdir}/model")

        lora_config = LoraConfig(r=8, target_modules=["c_attn"])
        loraized = loraize(model, lora_config, key=jax.random.PRNGKey(0))
        save_merged_hf_model(loraized, converter, f"{tmpdir}/loraized")

        hf_model = AutoModelForCausalLM.from_pretrained(f"{tmpdir}/model").cpu()
        hf_model.eval()
        hf_out = hf_model(torch_input)
        hf_out = hf_out.logits.detach().numpy()

        lev_out = model(input, attn_mask=causal_mask)
        lev_out = np.array(lev_out.array)
        assert np.allclose(lev_out, hf_out, atol=1e-4)

        # load merged model with hf
        hf_lora_model = AutoModelForCausalLM.from_pretrained(f"{tmpdir}/loraized").cpu()

        lev_lora_out = loraized(input, attn_mask=causal_mask)
        lev_lora_out = np.array(lev_lora_out.array)

        hf_lora_model.eval()
        hf_lora_out = hf_lora_model(torch_input)
        hf_lora_out = hf_lora_out.logits.detach().numpy()

        assert np.allclose(lev_lora_out, hf_lora_out, atol=1e-4)
        assert not np.allclose(lev_lora_out, hf_out, atol=1e-4)


def test_lora_works_with_checkpointer():
    with tempfile.TemporaryDirectory() as tempdir:
        k0 = jax.random.PRNGKey(0)
        k1 = jax.random.PRNGKey(1)

        class Module(eqx.Module):
            first: hnn.Linear
            second: hnn.Linear

            def __call__(self, x):
                return self.second(self.first(x))

        module = Module(first=hnn.Linear.init(In, Mid, key=k0), second=hnn.Linear.init(Mid, Out, key=k1))

        loraized = loraize(module, LoraConfig(r=8, target_modules=["first"]), key=k0)
        lora_filter = lora_trainable_params_filter(loraized)

        optimizer = optax.adam(1e-3)

        trainer_state = TrainerState.init(optimizer, loraized, key=k0, is_trainable=lora_filter)
        info = StepInfo(trainer_state, 0.0, 0.0)

        checkpointer = Checkpointer(tempdir, None, [])
        checkpointer.save_checkpoint(info, "loraized")

<<<<<<< HEAD
=======
        checkpointer.wait_until_finished()

>>>>>>> ef236b61
        # check on disk that we didn't serialize the non-loraized parameters
        if os.path.exists(f"{tempdir}/loraized/model/first/wrapped"):
            assert False

        assert os.path.exists(f"{tempdir}/loraized/model/first/lora/lora_A")<|MERGE_RESOLUTION|>--- conflicted
+++ resolved
@@ -274,11 +274,8 @@
         checkpointer = Checkpointer(tempdir, None, [])
         checkpointer.save_checkpoint(info, "loraized")
 
-<<<<<<< HEAD
-=======
         checkpointer.wait_until_finished()
 
->>>>>>> ef236b61
         # check on disk that we didn't serialize the non-loraized parameters
         if os.path.exists(f"{tempdir}/loraized/model/first/wrapped"):
             assert False
