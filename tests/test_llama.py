import tempfile

import chex
import equinox as eqx
import numpy
import numpy as np
import pytest
import transformers
from jax import random

import haliax as hax
import haliax.nn as hnn

<<<<<<< HEAD
from levanter.layers.attention import AttentionBackend, AttentionMask
from levanter.models.llama import Attention, LlamaConfig, LlamaDecoderLayer, LlamaLMHeadModel
from levanter.layers.rotary import DefaultRotaryEmbeddingsConfig, RotaryEmbeddings
from levanter.layers.rotary import _rotate_half as levanter_rotate_half
=======
from levanter.models.attention import Attention, AttentionMask
from levanter.models.llama import LlamaConfig, LlamaDecoderLayer, LlamaLMHeadModel
from levanter.models.rotary import DefaultRotaryEmbeddingsConfig, RotaryEmbeddings
from levanter.models.rotary import _rotate_half as levanter_rotate_half
>>>>>>> 5340e8d9
from levanter.utils.jax_utils import parameter_count
from test_utils import check_load_config, check_model_works_with_seqlen, parameterize_with_configs, skip_if_no_torch


@skip_if_no_torch
def test_llama_config():
    # load HF config and convert to levanter config
    hf_config = transformers.LlamaConfig.from_pretrained("meta-llama/Llama-2-7b-hf")
    llama_config = LlamaConfig.from_hf_config(hf_config)

    # convert back to HF config
    config_overrides = {
        "_name_or_path": hf_config._name_or_path,
        "architectures": hf_config.architectures,
        "torch_dtype": hf_config.torch_dtype,
    }
    new_hf_config = llama_config.to_hf_config(
        vocab_size=hf_config.vocab_size,
        config_overrides=config_overrides,
    )

    # assert the content in new_hf_config is the same as hf_config
    for k in new_hf_config.__dict__.keys():
        if k in ["_commit_hash", "transformers_version"]:
            continue
        assert getattr(new_hf_config, k) == getattr(
            hf_config, k
        ), f"{k} {getattr(new_hf_config, k)} != {getattr(hf_config, k)}"


def test_llama_flops():
    # Check that the forward flops is within 10% of the naive calculation
    hf_config = transformers.LlamaConfig.from_pretrained("NousResearch/Llama-2-7b-hf")
    llama_config = LlamaConfig.from_hf_config(hf_config)
    n_params = 6.738415616e9
    ratio = llama_config.flops_per_token(hf_config.vocab_size) / (2 * n_params)
    assert ratio > 1.1, f"ratio {ratio} < 1.1"
    assert ratio < 1.2, f"ratio {ratio} > 1.2"


def test_llama_params():
    # Check that the computed number of trainable params is close to the actual number of params
    hf_config = transformers.LlamaConfig.from_pretrained("NousResearch/Llama-2-7b-hf")
    llama_config = LlamaConfig.from_hf_config(hf_config)
    actual_params = 6.738415616e9
    params = llama_config.total_trainable_params(hf_config.vocab_size)
    assert np.isclose(actual_params, params, rtol=1e-2)


@skip_if_no_torch
def test_llama_rotary_embedding():
    import torch
    from transformers.models.llama.modeling_llama import LlamaRotaryEmbedding as HFLlamaRotaryEmbedding

    llama_config = _get_llama_config()
    HeadSize = llama_config.to_attention_config().HeadSize
    Pos = llama_config.Pos
    seq_len = Pos.size
    key = random.PRNGKey(0)
    device = "cpu"

    x = random.normal(key, (1, seq_len))
    x_torch = torch.from_numpy(np.array(x))

    levanter_emb = DefaultRotaryEmbeddingsConfig().build(HeadSize=HeadSize, Pos=Pos)
    levanter_output = (levanter_emb.cos, levanter_emb.sin)

    hf_rope = HFLlamaRotaryEmbedding(config=llama_config.to_hf_config(32000), device=device)
    hf_output = hf_rope(x_torch, torch.arange(seq_len).reshape(1, -1))

    for jax_out, torch_out in zip(levanter_output, hf_output):
        torch_out = torch_out.numpy()
        assert np.isclose(torch_out, np.array(jax_out.array), rtol=1e-2, atol=1e-2).all(), f"{torch_out} != {jax_out}"


@skip_if_no_torch
@pytest.mark.parametrize("model_seq_len", [128, 256])
@pytest.mark.parametrize("test_seq_len", [64, 128, 256])
def test_apply_rotary_pos_emb(model_seq_len, test_seq_len):
    import torch
    from transformers.models.llama.modeling_llama import apply_rotary_pos_emb as hf_apply_rotary_pos_emb
    from transformers.models.llama.modeling_llama import rotate_half as hf_rotate_half

    def assert_equal_out(hax_out, torch_out: torch.Tensor):
        assert np.isclose(
            torch_out.numpy(), np.array(hax_out.array), rtol=1e-2, atol=1e-2
        ).all(), f"{torch_out} != {hax_out}"

    def named_array_to_tensor(named_array):
        return torch.from_numpy(np.array(named_array.array))

    llama_config = _get_llama_config(seq_len=model_seq_len)

    Pos = llama_config.Pos.resize(test_seq_len)
    Heads = llama_config.to_attention_config().Heads
    HeadSize = llama_config.to_attention_config().HeadSize
    Batch = hax.Axis("batch", 2)

    # note here we switch Heads and Pos for the shape of the output tensors
    q = hax.random.normal(random.PRNGKey(0), (Batch, Pos, Heads, HeadSize))
    k = hax.random.normal(random.PRNGKey(1), (Batch, Pos, Heads, HeadSize))

    # Check the output of _rotate_half() from levanter and hf
    levanter_out_rf_q = levanter_rotate_half(q, HeadSize)
    levanter_out_rf_k = levanter_rotate_half(k, HeadSize)

    q_tensor = named_array_to_tensor(q).transpose(1, 2)  # needed for HF
    k_tensor = named_array_to_tensor(k).transpose(1, 2)
    hf_out_rf_q = hf_rotate_half(q_tensor).transpose(1, 2)  # re-transpose to match levanter
    hf_out_rf_k = hf_rotate_half(k_tensor).transpose(1, 2)

    assert_equal_out(levanter_out_rf_q, hf_out_rf_q)
    assert_equal_out(levanter_out_rf_k, hf_out_rf_k)

    # Check the output of _apply_rotary_pos_emb() from levanter and hf
    cos = hax.random.normal(random.PRNGKey(2), (Pos, HeadSize))
    sin = hax.random.normal(random.PRNGKey(3), (Pos, HeadSize))

    rot = RotaryEmbeddings(cos=cos, sin=sin)

    levanter_out_rope_q, levanter_out_rope_k = rot(HeadSize, q, k)
    cos_tensor = named_array_to_tensor(cos)[None, :, :]
    sin_tensor = named_array_to_tensor(sin)[None, :, :]

    hf_out_rope_q, hf_out_rope_k = hf_apply_rotary_pos_emb(q_tensor, k_tensor, cos_tensor, sin_tensor)
    hf_out_rope_q = hf_out_rope_q.transpose(1, 2)  # re-transpose to match levanter
    hf_out_rope_k = hf_out_rope_k.transpose(1, 2)
    assert_equal_out(levanter_out_rope_q, hf_out_rope_q)
    assert_equal_out(levanter_out_rope_k, hf_out_rope_k)


@skip_if_no_torch
@pytest.mark.parametrize("use_flash", [True, False])
@pytest.mark.parametrize("num_kv_heads", [1, 2, 4])
def test_llama_attention(use_flash, num_kv_heads):
    import torch
    from transformers.models.llama.modeling_llama import LlamaAttention as HFLlamaAttention
    from transformers.models.llama.modeling_llama import LlamaRotaryEmbedding as HFLlamaRotaryEmbedding

    config = _get_llama_config(use_flash=use_flash, num_kv_heads=num_kv_heads)

<<<<<<< HEAD
    attention_config = config.to_attention_config()
    attention = Attention.init(config=attention_config, key=random.PRNGKey(0))  # type: ignore
=======
    attention = Attention.init(config=config.to_attention_config(), key=random.PRNGKey(0))  # type: ignore
>>>>>>> 5340e8d9

    state = hax.state_dict.to_torch_compatible_state_dict(attention)
    state = {k: torch.from_numpy(np.array(v)) for k, v in state.items()}
    hf_config = config.to_hf_config(32000)

    hf_rotary_emb = HFLlamaRotaryEmbedding(config=hf_config)
    hf_attention = HFLlamaAttention(hf_config, layer_idx=0)
    hf_attention.load_state_dict(state, strict=True)

    x, mask = _get_random_inputs(config)
    x_torch = torch.from_numpy(np.array(x.array))
    batch_size = x_torch.shape[0]
    explicit_mask = torch.from_numpy(np.array(mask.materialize(config.Pos, config.KeyPos).array))
    mask_torch = explicit_mask.broadcast_to((batch_size, 1, -1, -1))
    mask_torch = (mask_torch == 0).float() * -1e9

    out = attention(x, mask)
    position_ids = torch.arange(config.Pos.size).unsqueeze(0)  # [1, seq_len]
    cos, sin = hf_rotary_emb(x_torch, position_ids)  # Pass x_torch instead of zeros tensor
    hf_out = hf_attention(
        x_torch, position_ids=position_ids, attention_mask=mask_torch, position_embeddings=(cos, sin)
    )

    chex.assert_trees_all_close(hf_out[0].detach().cpu().numpy(), out.array, rtol=1e-4, atol=1e-4)


def test_llama_param_counts_dont_change_with_seqlen():
    model = LlamaLMHeadModel.init(hax.Axis("v", 2048), _get_llama_config(seq_len=128), key=random.PRNGKey(0))
    model2 = LlamaLMHeadModel.init(hax.Axis("v", 2048), _get_llama_config(seq_len=256), key=random.PRNGKey(0))
    assert parameter_count(model) == parameter_count(model2)


@skip_if_no_torch
def test_llama_rms_norm():
    import torch
    from transformers.models.llama.modeling_llama import LlamaRMSNorm as HFLlamaRMSNorm

    config = _get_llama_config()
    ln = hnn.RmsNorm.init(config.Embed, eps=config.layer_norm_epsilon, use_bias=config.use_bias)
    hf_ln = HFLlamaRMSNorm(config.Embed.size, eps=config.layer_norm_epsilon)

    x, _ = _get_random_inputs(config)
    x_torch = torch.from_numpy(np.array(x.array))

    out = ln(x)
    hf_out = hf_ln(x_torch)

    assert np.isclose(
        hf_out.detach().cpu().numpy(), np.array(out.array), rtol=1e-6, atol=1e-6
    ).all(), f"{hf_out} != {out}"


@skip_if_no_torch
@pytest.mark.parametrize("num_kv_heads", [1, 2, 4])
def test_llama_decoder_layer(num_kv_heads):
    import torch
    from transformers.models.llama.modeling_llama import LlamaDecoderLayer as HFLlamaDecoderLayer
    from transformers.models.llama.modeling_llama import LlamaRotaryEmbedding as HFLlamaRotaryEmbedding

    llama_config = _get_llama_config(num_kv_heads=num_kv_heads)
    key = random.PRNGKey(0)
    llama_decoder_layer = LlamaDecoderLayer.init(config=llama_config, key=key)

    state = hax.state_dict.to_torch_compatible_state_dict(llama_decoder_layer)
    state = {k: torch.from_numpy(np.array(v)) for k, v in state.items()}
    hf_config = llama_config.to_hf_config(32000)
    hf_decoder_layer = HFLlamaDecoderLayer(hf_config, layer_idx=0)
    hf_decoder_layer.load_state_dict(state, strict=True)

    x, mask = _get_random_inputs(llama_config)
    x_torch = torch.from_numpy(np.array(x.array))
    batch_size = x_torch.shape[0]
    explicit_mask = torch.from_numpy(np.array(mask.materialize(llama_config.Pos, llama_config.KeyPos).array))
    mask_torch = explicit_mask.broadcast_to((batch_size, 1, -1, -1))
    mask_torch = (mask_torch == 0).float() * -1e10

    position_ids = torch.arange(llama_config.Pos.size).unsqueeze(0)
    hf_rotary_emb = HFLlamaRotaryEmbedding(config=hf_config)
    cos, sin = hf_rotary_emb(x_torch, position_ids)

    out = llama_decoder_layer(x, mask)
    hf_out = hf_decoder_layer(
        x_torch, attention_mask=mask_torch, position_ids=position_ids, position_embeddings=(cos, sin)
    )

    chex.assert_trees_all_close(hf_out[0].detach().cpu().numpy(), out.array, rtol=1e-4, atol=1e-4)


@pytest.mark.parametrize("num_kv_heads", [1, 2, 4])
def test_llama_lm_head_model(num_kv_heads):
    llama_config = _get_llama_config(num_kv_heads=num_kv_heads)
    Batch = hax.Axis("batch", 2)
    Vocab = hax.Axis("vocab", 1000)
    Pos = llama_config.Pos
    input_ids = hax.random.randint(random.PRNGKey(0), (Batch, Pos), 0, Vocab.size)
    mask = AttentionMask.causal()

    llama_model = LlamaLMHeadModel.init(Vocab=Vocab, config=llama_config, key=random.PRNGKey(0))
    out = llama_model(input_ids, mask)
    assert out.array.shape == (Batch.size, Pos.size, Vocab.size)


@pytest.mark.parametrize("use_flash", [True, False])
@pytest.mark.parametrize("num_kv_heads", [1, 2, 4])
def test_llama_lm_head_model_bwd(use_flash, num_kv_heads):
    llama_config = _get_llama_config(use_flash=use_flash, num_kv_heads=num_kv_heads)
    Batch = hax.Axis("batch", 2)
    Vocab = hax.Axis("vocab", 1000)
    Pos = llama_config.Pos
    input_ids = hax.random.randint(random.PRNGKey(0), (Batch, Pos), 0, Vocab.size)
    mask = AttentionMask.causal()

    llama_model = LlamaLMHeadModel.init(Vocab=Vocab, config=llama_config, key=random.PRNGKey(0))

    def f(llama_model, input_ids, mask):
        out = llama_model(input_ids, mask)
        return hax.sum(out).scalar()

    _, grads = eqx.filter_value_and_grad(f)(llama_model, input_ids, mask)


@skip_if_no_torch
@pytest.mark.parametrize("scan_layers", [True, False])
@pytest.mark.parametrize("num_kv_heads", [1, 2, 4])
def test_llama_roundtrip(scan_layers, num_kv_heads):
    import torch
    from transformers import AutoModelForCausalLM, LlamaForCausalLM

    converter = LlamaConfig().hf_checkpoint_converter()

    config = LlamaConfig(
        seq_len=128,
        hidden_dim=16,
        num_heads=4,
        num_kv_heads=num_kv_heads,
        gradient_checkpointing=False,
        scan_layers=scan_layers,
    )
    Vocab = hax.Axis("vocab", 1000)
    hf_config = config.to_hf_config(Vocab.size)

    # Make input and attn_mask
    input = hax.random.randint(random.PRNGKey(0), config.Pos, 0, Vocab.size)
    attn_mask = AttentionMask.causal()
    input_torch = torch.from_numpy(np.array(input.array)).to(torch.int32).unsqueeze(0)

    torch.random.manual_seed(0)

    torch_model = LlamaForCausalLM(hf_config)
    torch_model.eval()

    torch_out = torch_model(input_torch)
    torch_out = torch_out.logits[0].detach().cpu().numpy()
    # torch_out = jax.nn.softmax(torch_out, axis=-1)

    with tempfile.TemporaryDirectory() as tmpdir:
        torch_model.save_pretrained(f"{tmpdir}/torch_model")

        model = converter.load_pretrained(
            LlamaLMHeadModel, ref=f"{tmpdir}/torch_model", resize_vocab_to_match_tokenizer=False
        )

        @hax.named_jit
        def compute(model, input):
            model_output = model(input, attn_mask=attn_mask)
            return model_output

        jax_out = compute(model, input).array

        assert torch_out.shape == jax_out.shape, f"{torch_out.shape} != {jax_out.shape}"
        assert np.isclose(torch_out, np.array(jax_out), rtol=1e-4, atol=1e-4).all(), f"{torch_out} != {jax_out}"

        # now we're going to magnify the model parameters enough that differences should actualy show up
        jax_out = compute(model, input).array

        converter.save_pretrained(model, f"{tmpdir}/lev_model", save_reference_code=False)
        torch_model2 = AutoModelForCausalLM.from_pretrained(f"{tmpdir}/lev_model")
        torch_model2.eval()

        torch_out2 = torch_model2(input_torch)
        torch_out2 = torch_out2.logits[0].detach().cpu().numpy()
        assert torch_out2.shape == jax_out.shape, f"{torch_out2.shape} != {jax_out.shape}"
        numpy.testing.assert_allclose(torch_out2, jax_out, rtol=1e-5, atol=1e-5)


def _get_llama_config(use_flash=False, num_kv_heads=4, seq_len=128) -> LlamaConfig:
    return LlamaConfig(
        seq_len=seq_len,
        hidden_dim=16,
        num_heads=4,
        num_kv_heads=num_kv_heads,
        gradient_checkpointing=False,  # disable for tests so debugging is easier
<<<<<<< HEAD
        attn_backend=AttentionBackend.DEFAULT if use_flash else AttentionBackend.VANILLA,
=======
>>>>>>> 5340e8d9
        flash_attention_block_size=8 if use_flash else None,
    )


def _get_random_inputs(config: LlamaConfig, override_Pos=None):
    Embed = config.Embed
    if override_Pos is not None:
        Pos = override_Pos
    else:
        Pos = config.Pos
    Batch = hax.Axis("batch", 2)
    x = hax.random.normal(random.PRNGKey(0), (Batch, Pos, Embed))
    mask = AttentionMask.causal()
    return x, mask


@parameterize_with_configs("llama*.yaml")
def test_llama_configs(config_file):
    from levanter.main.train_lm import TrainLmConfig

    config_class = TrainLmConfig

    check_load_config(config_class, config_file)


@pytest.mark.parametrize("num_kv_heads", [1, 2])
def test_pass_different_length_seq(num_kv_heads):
    config = LlamaConfig(
        seq_len=64,
        hidden_dim=64,
        intermediate_dim=32,
        num_heads=2,
        num_kv_heads=num_kv_heads,
    )
    check_model_works_with_seqlen(LlamaLMHeadModel, config, 16)


@skip_if_no_torch
@pytest.mark.parametrize("scan_layers", [True, False])
@pytest.mark.parametrize("num_kv_heads", [2, 4])
def test_state_dict_consistency(scan_layers, num_kv_heads):
    from transformers import LlamaForCausalLM

    config = LlamaConfig(
        seq_len=128,
        hidden_dim=16,
        num_heads=4,
        num_layers=4,
        num_kv_heads=num_kv_heads,
        gradient_checkpointing=False,
        scan_layers=scan_layers,
    )
    Vocab = hax.Axis("vocab", 1000)
    model = LlamaLMHeadModel.init(Vocab=Vocab, config=config, key=random.PRNGKey(0))
    hf_config = config.to_hf_config(Vocab.size)
    hf_model = LlamaForCausalLM(hf_config)
    levanter_state_dict = hax.state_dict.to_torch_compatible_state_dict(model)
    assert set(hf_model.state_dict().keys()) == set(levanter_state_dict.keys())


@pytest.mark.parametrize("num_kv_heads", [2, 4])
def test_llama_seq_len_doesnt_change_predictions(num_kv_heads):
    config = LlamaConfig(
        seq_len=128,
        hidden_dim=16,
        num_heads=4,
        num_kv_heads=num_kv_heads,
        gradient_checkpointing=False,
    )
    Vocab = hax.Axis("vocab", 1000)

    # Make input and attn_mask
    input_256 = hax.random.randint(random.PRNGKey(0), config.Pos, 0, Vocab.size)
    input_128 = input_256[config.Pos, :128]
    attn_mask = AttentionMask.causal()

    model = LlamaLMHeadModel.init(Vocab=Vocab, config=config, key=random.PRNGKey(0))

    @hax.named_jit
    def compute(model, input):
        model_output = model(input, attn_mask=attn_mask)
        return model_output

    jax_out_1 = compute(model, input_128)
    jax_out_2 = compute(model, input_256)[config.Pos, :128]

    assert np.allclose(jax_out_1.array, jax_out_2.array, rtol=1e-6, atol=1e-6)<|MERGE_RESOLUTION|>--- conflicted
+++ resolved
@@ -11,17 +11,10 @@
 import haliax as hax
 import haliax.nn as hnn
 
-<<<<<<< HEAD
 from levanter.layers.attention import AttentionBackend, AttentionMask
-from levanter.models.llama import Attention, LlamaConfig, LlamaDecoderLayer, LlamaLMHeadModel
 from levanter.layers.rotary import DefaultRotaryEmbeddingsConfig, RotaryEmbeddings
 from levanter.layers.rotary import _rotate_half as levanter_rotate_half
-=======
-from levanter.models.attention import Attention, AttentionMask
-from levanter.models.llama import LlamaConfig, LlamaDecoderLayer, LlamaLMHeadModel
-from levanter.models.rotary import DefaultRotaryEmbeddingsConfig, RotaryEmbeddings
-from levanter.models.rotary import _rotate_half as levanter_rotate_half
->>>>>>> 5340e8d9
+from levanter.models.llama import Attention, LlamaConfig, LlamaDecoderLayer, LlamaLMHeadModel
 from levanter.utils.jax_utils import parameter_count
 from test_utils import check_load_config, check_model_works_with_seqlen, parameterize_with_configs, skip_if_no_torch
 
@@ -163,12 +156,8 @@
 
     config = _get_llama_config(use_flash=use_flash, num_kv_heads=num_kv_heads)
 
-<<<<<<< HEAD
     attention_config = config.to_attention_config()
     attention = Attention.init(config=attention_config, key=random.PRNGKey(0))  # type: ignore
-=======
-    attention = Attention.init(config=config.to_attention_config(), key=random.PRNGKey(0))  # type: ignore
->>>>>>> 5340e8d9
 
     state = hax.state_dict.to_torch_compatible_state_dict(attention)
     state = {k: torch.from_numpy(np.array(v)) for k, v in state.items()}
@@ -361,10 +350,7 @@
         num_heads=4,
         num_kv_heads=num_kv_heads,
         gradient_checkpointing=False,  # disable for tests so debugging is easier
-<<<<<<< HEAD
         attn_backend=AttentionBackend.DEFAULT if use_flash else AttentionBackend.VANILLA,
-=======
->>>>>>> 5340e8d9
         flash_attention_block_size=8 if use_flash else None,
     )
 
