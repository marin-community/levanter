--- conflicted
+++ resolved
@@ -12,10 +12,6 @@
 from chex import assert_trees_all_close
 from jax import ShapeDtypeStruct
 from jax import numpy as jnp
-from jax import tree_util as jtu
-
-import haliax.nn
-from haliax import Axis
 
 import haliax
 from haliax import Axis
@@ -25,11 +21,7 @@
     CheckpointInterval,
     discover_latest_checkpoint,
     load_checkpoint,
-<<<<<<< HEAD
-    load_from_checkpoint_or_initialize,
-=======
     load_checkpoint_or_initialize,
->>>>>>> 3625a69d
     load_metadata,
     save_checkpoint,
 )
@@ -42,20 +34,14 @@
     return StepInfo(
         state=TrainerState(
             # + 1 b/c step here is next step
-            _step=step + 1,
+            step=step + 1,
             model=None,
-<<<<<<< HEAD
-            opt_state=(),
-            training_key=(),
-            is_trainable=True,
-            cb_states=(),
-=======
             optimizer=None,  # type: ignore
             opt_state=None,
             training_key=jax.random.PRNGKey(0),
             is_trainable=True,
             mp=None,
->>>>>>> 3625a69d
+            cb_states=(),
         ),
         loss=0.0,
         step_duration=0.0,
@@ -170,11 +156,7 @@
     optim = optax.adam(1e-4)
     opt_state = optim.init(arrays_only(model))
 
-<<<<<<< HEAD
-    return TrainerState(step, model, opt_state, key, True, ())
-=======
-    return TrainerState(step, model, optim, opt_state, key, is_trainable=True, mp=None)
->>>>>>> 3625a69d
+    return TrainerState(step, model, optim, opt_state, key, is_trainable=True, mp=None, cb_states=())
 
 
 def test_checkpoint_simple():
@@ -225,11 +207,7 @@
         grad = loss_fn(state.model, data)
         updates, new_state = optim.update(grad, state.opt_state)
         model = eqx.apply_updates(state.model, updates)
-<<<<<<< HEAD
-        state = dataclasses.replace(state, _step=state.step + 1, model=model, opt_state=new_state)
-=======
         state = dataclasses.replace(state, step=state.step + 1, model=model, opt_state=new_state)
->>>>>>> 3625a69d
 
     assert_trees_not_close(state, initial_state)
 
@@ -237,11 +215,7 @@
     assert_trees_not_close(state, rep_state)
 
     with tempfile.TemporaryDirectory() as tmpdir:
-<<<<<<< HEAD
-        save_checkpoint(state, step=3, checkpoint_path=tmpdir, exist_ok=True)
-=======
         save_checkpoint(state, step=3, checkpoint_path=tmpdir)
->>>>>>> 3625a69d
         restored_state = load_checkpoint(rep_state, checkpoint_path=tmpdir, discover_latest=False)
 
         assert_trees_all_close(
@@ -279,36 +253,6 @@
     is_checkpointed = eqx.tree_at(lambda t: t.layers[-1], is_checkpointed, replace=True)
     is_checkpointed1 = jtu.tree_map(lambda _: False, model1)
     is_checkpointed1 = eqx.tree_at(lambda t: t.layers[-1], is_checkpointed, replace=True)
-<<<<<<< HEAD
-    with jax.sharding.Mesh(jax.devices(), ("devices",)):
-        with tempfile.TemporaryDirectory() as tmpdir:
-            filtered = eqx.filter(model0, is_checkpointed)
-            save_checkpoint(filtered, step=0, checkpoint_path=tmpdir, exist_ok=True)
-
-            loaded = load_from_checkpoint_or_initialize(init_fn, tmpdir, is_checkpointed=is_checkpointed)(k1)
-
-            assert not any(jax.tree_util.tree_leaves(eqx.filter(loaded, lambda x: isinstance(x, ShapeDtypeStruct))))
-
-            assert_trees_all_close(
-                jax.tree_util.tree_leaves(arrays_only(eqx.filter(loaded, is_checkpointed))),
-                jax.tree_util.tree_leaves(arrays_only(eqx.filter(model0, is_checkpointed))),
-            )
-
-            assert_trees_not_close(
-                jax.tree_util.tree_leaves(arrays_only(eqx.filter(loaded, is_checkpointed, inverse=True))),
-                jax.tree_util.tree_leaves(arrays_only(eqx.filter(model0, is_checkpointed, inverse=True))),
-            )
-
-            assert_trees_not_close(
-                jax.tree_util.tree_leaves(arrays_only(eqx.filter(loaded, is_checkpointed))),
-                jax.tree_util.tree_leaves(arrays_only(eqx.filter(model1, is_checkpointed))),
-            )
-
-            assert_trees_all_close(
-                jax.tree_util.tree_leaves(arrays_only(eqx.filter(loaded, is_checkpointed, inverse=True))),
-                jax.tree_util.tree_leaves(arrays_only(eqx.filter(model1, is_checkpointed1, inverse=True))),
-            )
-=======
     with jax.sharding.Mesh(jax.devices(), ("devices",)), tempfile.TemporaryDirectory() as tmpdir:
         filtered = eqx.filter(model0, is_checkpointed)
         save_checkpoint(filtered, step=0, checkpoint_path=tmpdir)
@@ -364,5 +308,4 @@
         assert_trees_all_close(
             jax.tree_util.tree_leaves(arrays_only(eqx.filter(loaded, is_checkpointed))),
             jax.tree_util.tree_leaves(arrays_only(eqx.filter(model1, is_checkpointed))),
-        )
->>>>>>> 3625a69d
+        )