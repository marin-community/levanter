import equinox as eqx
import jax
import jax.numpy as jnp
import jax.random as jrandom
from chex import assert_trees_all_close
import pytest

import haliax as hax
from haliax import Axis

from levanter.layers.attention import AttentionMask, KvPageState, PageTable, AttentionBackend
from levanter.models.llama import LlamaConfig, LlamaLMHeadModel


@eqx.filter_jit
def _jit_paged_decode(transformer, x, pos_ids, state):
    """Jitted wrapper around ``transformer.decode`` for a single decoding step."""
    return transformer.decode(state, x, pos_ids, key=jrandom.PRNGKey(2))


def test_llama_paged_decode_matches_full_ar():
    """Ensure llama incremental decode matches full-sequence forward pass for activations."""
    # Axes
    Pos = Axis("position", 4)
    Embed = Axis("embed", 8)
    Vocab = Axis("vocab", 64)

    # Minimal Llama config (2 layers, no ROPE, vanilla attention)
    cfg = LlamaConfig(
        seq_len=Pos.size,
        hidden_dim=Embed.size,
        intermediate_dim=16,
        num_layers=2,
        num_heads=2,
        num_kv_heads=2,
        rope=None,
        gradient_checkpointing=False,
        scan_layers=True,
        attn_backend=AttentionBackend.VANILLA,
    )

    # Instantiate a tiny model
    model_key, input_key = jrandom.split(jrandom.PRNGKey(0))
    model = LlamaLMHeadModel.init(Vocab=Vocab, config=cfg, key=model_key)

    # Random input ids (no batch axis for simplicity)
    input_ids = hax.random.randint(input_key, Pos, 0, Vocab.size)
    mask = AttentionMask.causal()

    # Full forward pass ------------------------------------------------------------------
    full_out = model.activations(input_ids, attn_mask=mask, key=jrandom.PRNGKey(1))

    # Prepare paged KV cache --------------------------------------------------------------
    pt = PageTable.init(
        max_pages=Pos.size,
        max_seqs=1,
        page_size=Pos.size,
        max_pages_per_seq=Pos.size,
    )
    pt, seq_id = pt.assign_seq_id_to_seq()

    # One cache per layer
    layer_caches = model.transformer.initial_cache(pt, dtype=jnp.float32)

    out_chunks = []
    for i in range(Pos.size):
        # Allocate space for the next token
        pt, binfo = pt.allocate_for_seqs(
            updated_seqs=hax.named([seq_id], "seq"),
            new_counts=hax.named([1], "seq"),
            tokens=hax.named([seq_id], "position"),
        )

        # Wrap per-layer caches in KvPageState referencing the newly allocated pages
        layer_states = KvPageState.from_batch(binfo, layer_caches)

        # Embed the current token
        x_tok_ids = input_ids["position", hax.dslice(i, 1)]
        x_tok = model.embeddings.embed(x_tok_ids)

        sub_pos = x_tok.resolve_axis("position")
        pos_ids_tok = hax.arange(sub_pos, start=i)

        # Decode one step
        out_tok, new_states = _jit_paged_decode(model.transformer, x_tok, pos_ids_tok, layer_states)

        # layer_caches = jax.tree_util.tree_map(lambda state: state.cache, new_states)
        layer_caches = new_states.cache

        out_chunks.append(out_tok.array)

    # Concatenate along the position axis and compare -------------------------------------
    decoded_arr = jnp.concatenate(out_chunks, axis=0)
    assert_trees_all_close(full_out.array, decoded_arr, atol=1e-4, rtol=1e-4)


<<<<<<< HEAD
# -----------------------------------------------------------------------------
# End-to-end model.decode test -------------------------------------------------
# -----------------------------------------------------------------------------


def test_llama_model_decode_logits():
    """End-to-end check that model.decode reproduces full-forward logits."""

    Pos = Axis("position", 4)
    Embed = Axis("embed", 8)
    Vocab = Axis("vocab", 32)
=======
def test_llama_paged_decode_matches_full_prefill():
    """Ensure llama paged decode matches full forward when prefilling entire sequences."""
    Pos = Axis("position", 16)
    Embed = Axis("embed", 8)
    Vocab = Axis("vocab", 64)
>>>>>>> 9bf8db50

    cfg = LlamaConfig(
        seq_len=Pos.size,
        hidden_dim=Embed.size,
        intermediate_dim=16,
        num_layers=2,
        num_heads=2,
        num_kv_heads=2,
        rope=None,
        gradient_checkpointing=False,
        scan_layers=True,
        attn_backend=AttentionBackend.VANILLA,
    )

<<<<<<< HEAD
    model_key, input_key = jrandom.split(jrandom.PRNGKey(123))
    model = LlamaLMHeadModel.init(Vocab=Vocab, config=cfg, key=model_key)

    input_ids = hax.random.randint(input_key, Pos, 0, Vocab.size)
    attn_mask = AttentionMask.causal()

    # Reference full-sequence logits
    full_logits = model(input_ids, attn_mask)

    # Prepare paged cache
    pt = PageTable.init(max_pages=Pos.size, max_seqs=1, page_size=Pos.size, max_pages_per_seq=Pos.size)
    pt, seq_id = pt.assign_seq_id_to_seq()
    layer_caches = model.transformer.initial_cache(pt, dtype=jnp.float32)

    gathered_logits = []

    for i in range(Pos.size):
        # Allocate one token's worth of space
        pt, binfo = pt.allocate_for_seqs(
            updated_seqs=hax.named([seq_id], "seq"),
            new_counts=hax.named([1], "seq"),
            tokens=hax.named([seq_id], "position"),
        )

        # Build KvPageState tree matching layers
        layer_states = KvPageState.from_batch(binfo, layer_caches)

        x_tok_ids = input_ids["position", hax.dslice(i, 1)]
        pos_ids_tok = hax.arange(x_tok_ids.resolve_axis("position"), start=i)

        logits_tok, new_states = model.decode(x_tok_ids, layer_states, pos_ids_tok)

        # Update caches
        layer_caches = new_states.cache

        gathered_logits.append(logits_tok.array)

    step_logits = jnp.concatenate(gathered_logits, axis=0)

    assert_trees_all_close(step_logits, full_logits.array, atol=1e-4, rtol=1e-4)
=======
    model_key, input_key = jrandom.split(jrandom.PRNGKey(0))
    model = LlamaLMHeadModel.init(Vocab=Vocab, config=cfg, key=model_key)

    input_ids = hax.random.randint(input_key, Pos, 0, Vocab.size)

    pt = PageTable.init(max_pages=4, max_seqs=2, page_size=4, max_pages_per_seq=4)
    pt, seq1 = pt.assign_seq_id_to_seq()
    pt, seq2 = pt.assign_seq_id_to_seq()

    seq_ids = hax.named([seq1, seq2, -1, -1, -1, -1, -1, -1], "seq")
    new_token_counts = hax.named([4, 3, 0, 0, 0, 0, 0, 0], "seq")
    seg_ids = hax.named([0] * 4 + [1] * 3 + [-1] * 9, "position")
    pt, binfo = pt.allocate_for_seqs(updated_seqs=seq_ids, new_counts=new_token_counts, tokens=seg_ids)

    mask = AttentionMask.causal().with_segment_ids(seg_ids)
    full_out = model.activations(input_ids, attn_mask=mask, key=jrandom.PRNGKey(1))

    layer_caches = model.transformer.initial_cache(pt, dtype=jnp.float32)
    page_state = KvPageState.from_batch(binfo, layer_caches)
    pos_ids = hax.arange(Pos, dtype=jnp.int32)
    x = model.embeddings.embed(input_ids)
    decode_out, _ = _jit_paged_decode(model.transformer, x, pos_ids, page_state)

    full_out = full_out["position", hax.dslice(0, 7)]
    decode_out = decode_out["position", hax.dslice(0, 7)]
    assert_trees_all_close(full_out.array, decode_out.array, atol=1e-4, rtol=1e-4)


@pytest.mark.parametrize("prefix_size", [1, 2, 3])
@pytest.mark.parametrize("chunk_size", [1, 2, 3])
def test_llama_paged_decode_prefill_in_chunks(prefix_size, chunk_size):
    Pos = Axis("position", prefix_size + 4 * chunk_size)
    Embed = Axis("embed", 8)
    Vocab = Axis("vocab", 64)

    cfg = LlamaConfig(
        seq_len=Pos.size,
        hidden_dim=Embed.size,
        intermediate_dim=16,
        num_layers=2,
        num_heads=2,
        num_kv_heads=2,
        rope=None,
        gradient_checkpointing=False,
        scan_layers=True,
        attn_backend=AttentionBackend.VANILLA,
    )

    model_key, input_key = jrandom.split(jrandom.PRNGKey(0))
    model = LlamaLMHeadModel.init(Vocab=Vocab, config=cfg, key=model_key)

    B = Axis("batch", 2)
    input_ids = hax.random.randint(input_key, (B, Pos), 0, Vocab.size)
    full_out = model.activations(input_ids, attn_mask=AttentionMask.causal(), key=jrandom.PRNGKey(1))

    seq_axis = Axis("seq", 2)
    pt = PageTable.init(max_pages=8, max_seqs=2, page_size=4, max_pages_per_seq=4)
    pt, seq1 = pt.assign_seq_id_to_seq()
    pt, seq2 = pt.assign_seq_id_to_seq()
    layer_caches = model.transformer.initial_cache(pt, dtype=jnp.float32)

    x = model.embeddings.embed(input_ids)
    x0 = x[B, 0]
    x1 = x[B, 1]

    outputs0 = []
    outputs1 = []

    updated = hax.named([seq1, seq2], seq_axis)
    new_counts = hax.named([prefix_size, prefix_size], seq_axis)
    tok_axis = Axis("position", 2 * prefix_size)
    tokens = hax.named([seq1] * prefix_size + [seq2] * prefix_size, tok_axis)
    pt, binfo = pt.allocate_for_seqs(updated, new_counts, tokens)
    state = KvPageState.from_batch(binfo, layer_caches)
    x_prefill = hax.concatenate("position", [x0[Pos, 0:prefix_size], x1[Pos, 0:prefix_size]])
    pos_ids_prefill = hax.named(list(range(prefix_size)) + list(range(prefix_size)), tok_axis)
    out, state = _jit_paged_decode(model.transformer, x_prefill, pos_ids_prefill, state)
    layer_caches = state.cache
    outputs0.append(out["position", hax.dslice(0, prefix_size)])
    outputs1.append(out["position", hax.dslice(prefix_size, prefix_size)])

    for i in range(prefix_size, Pos.size, chunk_size):
        updated = hax.named([seq1, seq2], seq_axis)
        new_counts = hax.named([chunk_size, chunk_size], seq_axis)
        tok_axis = Axis("position", 2 * chunk_size)
        tokens = hax.named([seq1] * chunk_size + [seq2] * chunk_size, tok_axis)
        pt, binfo = pt.allocate_for_seqs(updated, new_counts, tokens)
        state = KvPageState.from_batch(binfo, layer_caches)

        x_chunk = hax.concatenate(
            "position",
            [x0[Pos, hax.dslice(i, chunk_size)], x1[Pos, hax.dslice(i, chunk_size)]],
        )
        pos_ids_chunk = hax.named(list(range(i, i + chunk_size)) + list(range(i, i + chunk_size)), tok_axis)
        out_chunk, state = _jit_paged_decode(model.transformer, x_chunk, pos_ids_chunk, state)
        layer_caches = state.cache
        outputs0.append(out_chunk["position", hax.dslice(0, chunk_size)])
        outputs1.append(out_chunk["position", hax.dslice(chunk_size, chunk_size)])

    outputs0_cat = hax.concatenate("position", outputs0)
    outputs1_cat = hax.concatenate("position", outputs1)
    decoded_arr = hax.stack("batch", [outputs0_cat, outputs1_cat])
    assert_trees_all_close(full_out.array, decoded_arr.array, atol=1e-4, rtol=1e-4)


def test_llama_paged_decode_ragged_fill_in_chunks():
    B = Axis("batch", 2)
    Pos = Axis("position", 8)
    Embed = Axis("embed", 8)
    Vocab = Axis("vocab", 64)

    cfg = LlamaConfig(
        seq_len=Pos.size,
        hidden_dim=Embed.size,
        intermediate_dim=16,
        num_layers=2,
        num_heads=2,
        num_kv_heads=2,
        rope=None,
        gradient_checkpointing=False,
        scan_layers=True,
        attn_backend=AttentionBackend.VANILLA,
    )

    model_key, input_key = jrandom.split(jrandom.PRNGKey(0))
    model = LlamaLMHeadModel.init(Vocab=Vocab, config=cfg, key=model_key)

    input_ids = hax.random.randint(input_key, (B, Pos), 0, Vocab.size)
    full_out = model.activations(input_ids, attn_mask=AttentionMask.causal(), key=jrandom.PRNGKey(1))

    pt = PageTable.init(max_pages=8, max_seqs=2, page_size=4, max_pages_per_seq=4)
    pt, seq1 = pt.assign_seq_id_to_seq()
    pt, seq2 = pt.assign_seq_id_to_seq()
    layer_caches = model.transformer.initial_cache(pt, dtype=jnp.float32)

    x = model.embeddings.embed(input_ids)
    x0 = x[B, 0]
    x1 = x[B, 1]

    chunk_sizes = [[4, 2], [0, 1], [0, 1], [2, 1], [1, 2], [1, 1]]
    off0 = off1 = 0
    outputs0 = []
    outputs1 = []

    seq_axis = Axis("seq", 2)
    for step0, step1 in chunk_sizes:
        tok_axis = Axis("position", step0 + step1)
        updated = hax.named([seq1, seq2], seq_axis)
        new_counts = hax.named([step0, step1], seq_axis)
        tokens = hax.named([seq1] * step0 + [seq2] * step1, tok_axis)
        pt, binfo = pt.allocate_for_seqs(updated, new_counts, tokens)
        state = KvPageState.from_batch(binfo, layer_caches)

        x_chunk = hax.concatenate(
            "position",
            [x0[Pos, hax.dslice(off0, step0)], x1[Pos, hax.dslice(off1, step1)]],
        )
        pos_ids = hax.named(list(range(off0, off0 + step0)) + list(range(off1, off1 + step1)), tok_axis)
        with jax.disable_jit():
            output, state = _jit_paged_decode(model.transformer, x_chunk, pos_ids, state)
        layer_caches = state.cache
        outputs0.append(output["position", hax.dslice(0, step0)])
        outputs1.append(output["position", hax.dslice(step0, step1)])

        assert_trees_all_close(
            full_out[B, 0, "position", hax.dslice(off0, step0)].array,
            outputs0[-1].array,
            atol=1e-4,
            rtol=1e-4,
        )
        assert_trees_all_close(
            full_out[B, 1, "position", hax.dslice(off1, step1)].array,
            outputs1[-1].array,
            atol=1e-4,
            rtol=1e-4,
        )

        off0 += step0
        off1 += step1

    outputs0_cat = hax.concatenate("position", outputs0)
    outputs1_cat = hax.concatenate("position", outputs1)
    decoded_arr = hax.stack("batch", [outputs0_cat, outputs1_cat])
    assert_trees_all_close(full_out.array, decoded_arr.array, atol=1e-4, rtol=1e-4)
>>>>>>> 9bf8db50
<|MERGE_RESOLUTION|>--- conflicted
+++ resolved
@@ -94,40 +94,26 @@
     assert_trees_all_close(full_out.array, decoded_arr, atol=1e-4, rtol=1e-4)
 
 
-<<<<<<< HEAD
-# -----------------------------------------------------------------------------
-# End-to-end model.decode test -------------------------------------------------
-# -----------------------------------------------------------------------------
-
-
 def test_llama_model_decode_logits():
     """End-to-end check that model.decode reproduces full-forward logits."""
 
     Pos = Axis("position", 4)
     Embed = Axis("embed", 8)
     Vocab = Axis("vocab", 32)
-=======
-def test_llama_paged_decode_matches_full_prefill():
-    """Ensure llama paged decode matches full forward when prefilling entire sequences."""
-    Pos = Axis("position", 16)
-    Embed = Axis("embed", 8)
-    Vocab = Axis("vocab", 64)
->>>>>>> 9bf8db50
-
-    cfg = LlamaConfig(
-        seq_len=Pos.size,
-        hidden_dim=Embed.size,
-        intermediate_dim=16,
-        num_layers=2,
-        num_heads=2,
-        num_kv_heads=2,
-        rope=None,
-        gradient_checkpointing=False,
-        scan_layers=True,
-        attn_backend=AttentionBackend.VANILLA,
-    )
-
-<<<<<<< HEAD
+
+    cfg = LlamaConfig(
+        seq_len=Pos.size,
+        hidden_dim=Embed.size,
+        intermediate_dim=16,
+        num_layers=2,
+        num_heads=2,
+        num_kv_heads=2,
+        rope=None,
+        gradient_checkpointing=False,
+        scan_layers=True,
+        attn_backend=AttentionBackend.VANILLA,
+    )
+
     model_key, input_key = jrandom.split(jrandom.PRNGKey(123))
     model = LlamaLMHeadModel.init(Vocab=Vocab, config=cfg, key=model_key)
 
@@ -168,7 +154,27 @@
     step_logits = jnp.concatenate(gathered_logits, axis=0)
 
     assert_trees_all_close(step_logits, full_logits.array, atol=1e-4, rtol=1e-4)
-=======
+
+
+def test_llama_paged_decode_matches_full_prefill():
+    """Ensure llama paged decode matches full forward when prefilling entire sequences."""
+    Pos = Axis("position", 16)
+    Embed = Axis("embed", 8)
+    Vocab = Axis("vocab", 64)
+
+    cfg = LlamaConfig(
+        seq_len=Pos.size,
+        hidden_dim=Embed.size,
+        intermediate_dim=16,
+        num_layers=2,
+        num_heads=2,
+        num_kv_heads=2,
+        rope=None,
+        gradient_checkpointing=False,
+        scan_layers=True,
+        attn_backend=AttentionBackend.VANILLA,
+    )
+
     model_key, input_key = jrandom.split(jrandom.PRNGKey(0))
     model = LlamaLMHeadModel.init(Vocab=Vocab, config=cfg, key=model_key)
 
@@ -352,5 +358,4 @@
     outputs0_cat = hax.concatenate("position", outputs0)
     outputs1_cat = hax.concatenate("position", outputs1)
     decoded_arr = hax.stack("batch", [outputs0_cat, outputs1_cat])
-    assert_trees_all_close(full_out.array, decoded_arr.array, atol=1e-4, rtol=1e-4)
->>>>>>> 9bf8db50
+    assert_trees_all_close(full_out.array, decoded_arr.array, atol=1e-4, rtol=1e-4)