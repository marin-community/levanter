# Copyright 2025 The Levanter Authors
# SPDX-License-Identifier: Apache-2.0

import logging


<<<<<<< HEAD
import equinox as eqx
=======
>>>>>>> c3d7b685
import haliax as hax
import jax
import jax.numpy as jnp
import pytest
from haliax import Axis

from levanter.inference.engine import InferenceEngine, Request
from levanter.inference.jit_scheduler import SeqDecodingParams
from levanter.inference.page_table import PageTable
from levanter.layers.attention import KvPageCache


class DummyModel(eqx.Module):
    """Minimal model stub to drive GenerationService for tests.

    - `initial_cache` returns an empty KvPageCache sized to the PageTable.
    - `decode` returns constant logits that strongly prefer token `EOS`.
    """

    Vocab: Axis = eqx.field(static=True)
    eos: int = eqx.field(static=True)

    def __init__(self, vocab_size: int, eos_id: int = 3):
        self.Vocab = Axis("vocab", vocab_size)
        self.eos = eos_id

    def initial_cache(self, page_table: PageTable, *, dtype):
        # Use trivial cache dimensions; the cache is unused by this dummy model
        kv_heads = Axis("kv_head", 1)
        head_size = Axis("embed", 1)
        return KvPageCache.init(page_table, kv_heads, head_size, dtype=dtype)

    def decode(self, input_ids, kv_cache, batch_info, pos_ids):
        # Produce logits that prefer `eos` for every sampled position
        Pos = input_ids.resolve_axis("position")
        Vocab = self.Vocab
        # One-hot on vocab axis for eos token, broadcast over positions
        logits = hax.nn.one_hot(self.eos, Vocab, dtype=jnp.float32)
        logits = logits.broadcast_axis(Pos)
        return logits, kv_cache


def _build_service(vocab_size=10):
    model = DummyModel(vocab_size=vocab_size, eos_id=3)
    service = InferenceEngine.from_model(
        model=model,
        tokenizer=None,
        max_pages=64,
        max_seqs=8,
        page_size=8,
        max_pages_per_seq=4,
        compute_dtype=jnp.float32,
        max_queued_tokens=64,
        max_seqs_in_prefill=4,
    )
    return service


def test_release_on_finish_and_reuse_slots(caplog: pytest.LogCaptureFixture):
    caplog.set_level(logging.INFO)
    svc = _build_service()

    prompts = [[7, 7], [1]]
    stop_tokens = [3]  # Dummy model always emits 3, so immediate stop after first generated token

    # Build Requests for the new API
    stop_ids = hax.named(jnp.asarray(stop_tokens, dtype=jnp.int32), axis=("position",)).broadcast_axis({"stop_seq": 1})
    reqs = []
    for i, toks in enumerate(prompts):
        seq_params = SeqDecodingParams(
            max_num_tokens=jnp.array(len(toks) + 5, dtype=jnp.int32),
            stop_tokens=stop_ids,
            temperature=jnp.array(0.0, dtype=jnp.float32),
            key=jax.random.PRNGKey(i),
        )
        reqs.append(Request(prompt_tokens=toks, request_id=i, decode_params=seq_params, n_generations=1))

    result = svc.generate(reqs)

    # Each sequence should be original prompt + a single eos token
    # TODO: we recently stopped appending prompt to outputs; re-enable these checks if we restore that behavior
    # assert outputs[0] == prompts[0] + [3]
    # assert outputs[1] == prompts[1] + [3]
    assert result.tokens[0] == [3]
    assert result.tokens[1] == [3]
    assert result.total_generated == 2  # one new token per prompt

    # Finished sequences are auto-released; PageTable should have no active seqs
    pt = svc.gen_state.decode_state.page_table
    # All slots should be marked unused and lengths zeroed
    seq_lens = jax.device_get(pt.seq_lens.array)
    used_mask = jax.device_get(pt.used_mask.array)
    assert (used_mask == 0).all()
    assert (seq_lens == 0).all()
    # No pages should be held
    ref_counts = jax.device_get(pt.page_ref_counts.array)
    assert int(ref_counts.sum()) == 0

    # Ensure we logged the release
    assert any("Releasing finished sequences" in rec.message for rec in caplog.records)

    # Now reuse service for another prompt without calling reset()
    prompts2 = [[5, 5, 5]]
    # Build a second set of Requests to ensure reuse works without reset()
    stop_ids2 = hax.named(jnp.asarray(stop_tokens, dtype=jnp.int32), axis=("position",)).broadcast_axis(
        {"stop_seq": 1}
    )
    reqs2 = []
    for i, toks in enumerate(prompts2):
        seq_params = SeqDecodingParams(
            max_num_tokens=jnp.array(len(toks) + 3, dtype=jnp.int32),
            stop_tokens=stop_ids2,
            temperature=jnp.array(0.0, dtype=jnp.float32),
            key=jax.random.PRNGKey(42 + i),
        )
        reqs2.append(Request(prompt_tokens=toks, request_id=i, decode_params=seq_params, n_generations=1))

    result2 = svc.generate(reqs2)
    # TODO: re-enable if we restore prompt prepending
    # assert outputs2[0] == prompts2[0] + [3]
    assert result2.tokens[0] == [3]
    assert result2.total_generated == 1


def test_reuse_with_clones_and_slot_reassignment():
    svc = _build_service()

    prompts = [[7, 7], [1, 2]]
    stop_tokens = [3]

    stop_ids = hax.named(jnp.asarray(stop_tokens, dtype=jnp.int32), axis=("position",)).broadcast_axis({"stop_seq": 1})

    def build_requests(seed_offset: int) -> list[Request]:
        reqs: list[Request] = []
        for i, toks in enumerate(prompts):
            seq_params = SeqDecodingParams(
                max_num_tokens=jnp.array(len(toks) + 5, dtype=jnp.int32),
                stop_tokens=stop_ids,
                temperature=jnp.array(0.0, dtype=jnp.float32),
                key=jax.random.PRNGKey(seed_offset + i),
            )
            reqs.append(Request(prompt_tokens=toks, request_id=i, decode_params=seq_params, n_generations=3))
        return reqs

    reqs = build_requests(0)
    outputs = svc.generate(reqs)
    assert all(out == [3] for out in outputs.tokens)

    reqs2 = build_requests(100)
    outputs2 = svc.generate(reqs2)
    assert all(out == [3] for out in outputs2.tokens)<|MERGE_RESOLUTION|>--- conflicted
+++ resolved
@@ -3,11 +3,7 @@
 
 import logging
 
-
-<<<<<<< HEAD
 import equinox as eqx
-=======
->>>>>>> c3d7b685
 import haliax as hax
 import jax
 import jax.numpy as jnp
