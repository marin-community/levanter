--- conflicted
+++ resolved
@@ -11,11 +11,7 @@
 from chex import assert_trees_all_close
 from equinox import nn as nn
 from jax._src.random import PRNGKey
-<<<<<<< HEAD
-from transformers import AutoTokenizer, BatchEncoding
-=======
 from transformers import AutoConfig, BatchEncoding
->>>>>>> ec65438b
 
 import haliax as hax
 
@@ -262,9 +258,6 @@
     assert a1.axis_size("position") == input_len
 
 
-<<<<<<< HEAD
-gpt2_tokenizer = AutoTokenizer.from_pretrained("gpt2")
-=======
 def _stack_batch_encodings(a: BatchEncoding, b: BatchEncoding) -> BatchEncoding:
     """Stacks two batch encodings together, assuming that the keys are the same."""
 
@@ -276,5 +269,4 @@
         else:
             return [x]
 
-    return BatchEncoding({k: _ensure_batched(a[k]) + _ensure_batched(b[k]) for k in a.keys()})
->>>>>>> ec65438b
+    return BatchEncoding({k: _ensure_batched(a[k]) + _ensure_batched(b[k]) for k in a.keys()})