import itertools
from typing import Union

import jax
import jax.numpy as jnp
import numpy as np
from jax.experimental.global_device_array import Shard
from jax.experimental.maps import Mesh
from jaxtyping import PyTree
from transformers import BatchEncoding
from utils import skip_if_not_enough_devices

import haliax
from haliax import Axis
from haliax.partitioning import ResourceAxis
from levanter.data import ShardableDataset
from levanter.data.sharded import GlobalBatchDataset, check_sharded_consistency
from levanter.data.text import TokenizedDocumentCache, TokenSeqDataset
from levanter.shapes import NamedShapeSpec, ShapeSpec


NUM_SHARDS_TINY = 16


def _small_dataset(seq_len=128, num_sequences=200) -> TokenSeqDataset:
    def token_iter():
        for i in range(num_sequences):
            yield BatchEncoding(
                {
                    "input_ids": np.tile(np.arange(seq_len, dtype=np.int32) + i * 1000, (1, 1)),
                }
            )

    cache = TokenizedDocumentCache.build_or_load(
        token_iter(),
        cache_dir=f"test_cache/{seq_len}",
        num_shards=NUM_SHARDS_TINY,
        flatten_docs=True,
    )

    return TokenSeqDataset(cache, seq_len)


@skip_if_not_enough_devices(2)
def test_sharded_data_loading_model_axis_2():
    devices = jax.devices()
    model_axis_size = 2

    mesh = Mesh(
        np.array(devices).reshape(-1, model_axis_size),
        (ResourceAxis.DATA, ResourceAxis.MODEL),
    )
    with mesh, haliax.axis_mapping({"batch": ResourceAxis.DATA}):

        seq_len = 128
        cache = _small_dataset(seq_len)
        Batch = Axis("batch", len(devices))
        dataset = GlobalBatchDataset(cache, mesh, Batch)

        batches = list(itertools.islice(dataset, 10))
        for batch in batches:
            assert batch.shape == dataset.item_shape.shape
            shard_i: Shard
            check_sharded_consistency(batch, check_disjoint_indices_are_different=True)


def test_sharded_data_loading_model_axis_1():
    devices = jax.devices()
    model_axis_size = 1

    mesh = Mesh(
        np.array(devices).reshape(-1, model_axis_size),
        (ResourceAxis.DATA, ResourceAxis.MODEL),
    )
    with mesh, haliax.axis_mapping({"batch": ResourceAxis.DATA}):

        seq_len = 128
        cache = _small_dataset(seq_len)
        Batch = Axis("batch", len(devices))
        dataset = GlobalBatchDataset(cache, mesh, Batch)

        batches = list(itertools.islice(dataset, 10))
        for batch in batches:
            assert batch.shape == dataset.item_shape.shape
            shard_i: Shard
            check_sharded_consistency(batch, check_disjoint_indices_are_different=True)


#
def test_sharded_data_loading_len_impact():
    devices = jax.devices()
    model_axis_size = 1

    mesh = Mesh(
        np.array(devices).reshape(-1, model_axis_size),
        (ResourceAxis.DATA, ResourceAxis.MODEL),
    )
    with mesh, haliax.axis_mapping({"batch": ResourceAxis.DATA}):
        cache = _small_dataset(64, num_sequences=NUM_SHARDS_TINY * 8)
        # 6400 tokens split across NUM_SHARDS_TINY shards
        Batch = Axis("batch", 8 * len(devices))
        process_1_len = len(
            GlobalBatchDataset(cache, mesh, Batch=Batch, override_process_data_pos=0, override_process_data_groups=1)
        )
        for process_count in [2, 4, 8]:
            dataset = GlobalBatchDataset(
                cache,
                mesh,
                Batch=Batch,
                override_process_data_pos=0,
                override_process_data_groups=process_count,
            )
<<<<<<< HEAD
            datasets.append(dataset)

        batches = [list(itertools.islice(dataset, 10)) for dataset in datasets]
        for (b1, b2) in zip(*batches):
            assert b1.shape == b2.shape
            assert jnp.all(b1._value != b2._value)
            shard_i: Shard
            check_sharded_consistency(b1, check_disjoint_indices_are_different=True)
            check_sharded_consistency(b2, check_disjoint_indices_are_different=True)
=======
            # we create this dataset with even numbers of shards, so we are guaranteed that the length won't change
            assert len(dataset) == process_1_len
>>>>>>> a5559b57


class StructuredDataset(ShardableDataset):
    def __init__(self, seq_len, begin, end, stride):
        self.seq_len = seq_len
        self.begin = begin
        self.end = end
        self.stride = stride

    def __len__(self):
        return (self.end - self.begin) // self.stride

    def __getitem__(self, item):
        return {
            "input_ids": np.arange(self.seq_len, dtype=np.int32) + item * 1000,
            "labels": np.arange(self.seq_len, dtype=np.int32) + item * 1000,
            "extra": {
                "input_ids": np.arange(self.seq_len, dtype=np.int32) + item * 1000,
                "mask": np.arange(self.seq_len * 2, dtype=np.int32).reshape(-1, 2) + item * 1000,
            },
        }

    @property
    def item_shape(self) -> PyTree[Union[ShapeSpec, NamedShapeSpec]]:
        return {
            "input_ids": ShapeSpec((self.seq_len,), jnp.int32),
            "labels": ShapeSpec((self.seq_len,), jnp.int32),
            "extra": {
                "input_ids": ShapeSpec((self.seq_len,), jnp.int32),
                "mask": ShapeSpec((self.seq_len, 2), jnp.int32),
            },
        }

    def __iter__(self):
        for i in range(self.begin, self.end, self.stride):
            yield self[i]

    def shard(self, shard_id: int, num_shards: int):
        return StructuredDataset(self.seq_len, self.begin + shard_id, self.end, self.stride * num_shards)


def test_structured_batches_model_axis_1():
    devices = jax.devices()
    model_axis_size = 1

    mesh = Mesh(
        np.array(devices).reshape(-1, model_axis_size),
        (ResourceAxis.DATA, ResourceAxis.MODEL),
    )
    with mesh, haliax.axis_mapping({"batch": ResourceAxis.DATA}):
        seq_len = 128
        dataset = StructuredDataset(seq_len, 0, 256, 1)
        Batch = Axis("batch", len(devices))
        dataset = GlobalBatchDataset(dataset, mesh, Batch)

        batches = list(itertools.islice(dataset, 10))
        for batch in batches:
            check_sharded_consistency(batch, check_disjoint_indices_are_different=True)


@skip_if_not_enough_devices(2)
def test_structured_batches_model_axis_2():
    devices = jax.devices()
    model_axis_size = 2

    mesh = Mesh(
        np.array(devices).reshape(-1, model_axis_size),
        (ResourceAxis.DATA, ResourceAxis.MODEL),
    )
    with mesh, haliax.axis_mapping({"batch": ResourceAxis.DATA}):
        seq_len = 128
        dataset = StructuredDataset(seq_len, 0, 256, 1)
        Batch = Axis("batch", len(devices))
        dataset = GlobalBatchDataset(dataset, mesh, Batch)

        batches = list(itertools.islice(dataset, 10))
        for batch in batches:
            check_sharded_consistency(batch, check_disjoint_indices_are_different=True)


class StructuredDatasetWithNames(ShardableDataset):
    def __init__(self, Height: Axis, Width: Axis, begin, end, stride):
        self.Height = Height
        self.Width = Width
        self.begin = begin
        self.end = end
        self.stride = stride

    def __len__(self):
        return (self.end - self.begin) // self.stride

    def _gen_image(self, index):
        image = (
            np.arange(self.Height.size * self.Width.size, dtype=np.int32).reshape(self.Height.size, self.Width.size)
            + index * 1000
        )

        return haliax.named(image, (self.Height, self.Width))

    def __getitem__(self, item):
        return {
            "input_ids": self._gen_image(item),
            "labels": self._gen_image(item),
            "extra": {
                "input_ids": self._gen_image(item),
                "mask": haliax.arange(self.Height) + item * 1000,
            },
        }

    @property
    def item_shape(self) -> PyTree[Union[ShapeSpec, NamedShapeSpec]]:
        return {
            "input_ids": NamedShapeSpec((self.Height, self.Width), jnp.int32),
            "labels": NamedShapeSpec((self.Height, self.Width), jnp.int32),
            "extra": {
                "input_ids": NamedShapeSpec((self.Height, self.Width), jnp.int32),
                "mask": NamedShapeSpec((self.Height,), jnp.int32),
            },
        }

    def __iter__(self):
        for i in range(self.begin, self.end, self.stride):
            yield self[i]

    def shard(self, shard_id: int, num_shards: int):
        return StructuredDatasetWithNames(
            self.Height, self.Width, self.begin + shard_id, self.end, self.stride * num_shards
        )


def test_structured_batches_model_axis_1_with_names():
    devices = jax.devices()
    model_axis_size = 1

    mesh = Mesh(
        np.array(devices).reshape(-1, model_axis_size),
        (ResourceAxis.DATA, ResourceAxis.MODEL),
    )
    with mesh, haliax.axis_mapping({"batch": ResourceAxis.DATA}):
        Height = Axis("Height", 16)
        Width = Axis("Width", 16)
        dataset = StructuredDatasetWithNames(Height, Width, 0, 256, 1)
        Batch = Axis("batch", len(devices))
        dataset = GlobalBatchDataset(dataset, mesh, Batch)

        batches = list(itertools.islice(dataset, 10))
        for batch in batches:
            check_sharded_consistency(batch, check_disjoint_indices_are_different=True)


@skip_if_not_enough_devices(2)
def test_structured_batches_model_axis_2_with_names():
    devices = jax.devices()
    model_axis_size = 2

    mesh = Mesh(
        np.array(devices).reshape(-1, model_axis_size),
        (ResourceAxis.DATA, ResourceAxis.MODEL),
    )
    with mesh, haliax.axis_mapping({"batch": ResourceAxis.DATA}):
        Height = Axis("Height", 16)
        Width = Axis("Width", 16)
        dataset = StructuredDatasetWithNames(Height, Width, 0, 256, 1)
        Batch = Axis("batch", len(devices))
        dataset = GlobalBatchDataset(dataset, mesh, Batch)

        batches = list(itertools.islice(dataset, 10))
        for batch in batches:
            check_sharded_consistency(batch, check_disjoint_indices_are_different=True)


@skip_if_not_enough_devices(4)
def test_structured_batches_model_axis_2_subsharded():
    """This tests data loading if individual datums are sharded too"""
    devices = jax.devices()
    model_axis_size = 2

    mesh = Mesh(
        np.array(devices).reshape(-1, model_axis_size),
        (ResourceAxis.DATA, ResourceAxis.MODEL),
    )
    Height = Axis("Height", 16)
    Width = Axis("Width", 16)
    with mesh, haliax.axis_mapping({"batch": ResourceAxis.DATA, Height.name: ResourceAxis.MODEL}):
        dataset = StructuredDatasetWithNames(Height, Width, 0, 256, 1)
        Batch = Axis("batch", len(devices))
        dataset = GlobalBatchDataset(dataset, mesh, Batch)

        batches = list(itertools.islice(dataset, 10))
        for batch in batches:
            check_sharded_consistency(batch, check_disjoint_indices_are_different=True)<|MERGE_RESOLUTION|>--- conflicted
+++ resolved
@@ -110,20 +110,8 @@
                 override_process_data_pos=0,
                 override_process_data_groups=process_count,
             )
-<<<<<<< HEAD
-            datasets.append(dataset)
-
-        batches = [list(itertools.islice(dataset, 10)) for dataset in datasets]
-        for (b1, b2) in zip(*batches):
-            assert b1.shape == b2.shape
-            assert jnp.all(b1._value != b2._value)
-            shard_i: Shard
-            check_sharded_consistency(b1, check_disjoint_indices_are_different=True)
-            check_sharded_consistency(b2, check_disjoint_indices_are_different=True)
-=======
             # we create this dataset with even numbers of shards, so we are guaranteed that the length won't change
             assert len(dataset) == process_1_len
->>>>>>> a5559b57
 
 
 class StructuredDataset(ShardableDataset):
