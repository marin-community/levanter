import math

import equinox
import jax
import jax.numpy as jnp
import jax.random as jrandom
import numpy as np
import pytest
import equinox as eqx
from chex import assert_trees_all_close
from jax.sharding import Mesh, NamedSharding, PartitionSpec

import haliax as hax
from haliax import Axis, NamedArray

from levanter.layers.attention import (
    Attention,
    AttentionBackend,
    AttentionConfig,
    AttentionMask,
    KvPageCache,
    _bin_and_group_axes_by_function,
    _te_flash_attention,
    _tpu_splash_attention,
    AttentionWithSink,
    dot_product_attention,
    dot_product_attention_with_sink,
)
<<<<<<< HEAD
from levanter.inference.page_table import PageBatchInfo, PageTable
from test_utils import skip_if_module_missing
=======
from test_utils import skip_if_module_missing, skip_if_no_torch
>>>>>>> c4b3769f


@pytest.mark.skip
def test_causal_mask_blocking():
    pos = hax.Axis("pos", 128)
    key_pos = pos.alias("key_pos")

    mask = AttentionMask.causal()

    blocked_mask = mask.blocked(pos, 16).blocked(key_pos, 16)
    assert blocked_mask.Pos.size == 128 // 16
    assert blocked_mask.KeyPos.size == 128 // 16

    mat_blocked = blocked_mask.materialize()

    assert hax.all(mat_blocked == hax.nn.attention.causal_mask(pos.resize(8), key_pos.resize(8)))

    mat_mask = mask.materialize()

    for i in range(8):
        for j in range(8):
            assert mat_blocked.array[i, j] == jnp.any(mat_mask.array[i * 16 : (i + 1) * 16, j * 16 : (j + 1) * 16])


def test_causal_mask_slicing():
    pos = hax.Axis("pos", 128)
    key_pos = pos.alias("key_pos")

    mask = AttentionMask.causal()

    mat_mask = mask.materialize(pos, key_pos)
    mat_sliced = mask.materialize(pos, key_pos, q_slice=hax.dslice(7, 16), k_slice=hax.dslice(24, 16))

    for i in range(16):
        for j in range(16):
            assert mat_sliced.array[i, j] == mat_mask.array[7 + i, 24 + j]


def test_sliding_window_mask():
    Pos = hax.Axis("pos", 16)
    KeyPos = Pos.alias("key_pos")
    window = 4
    mask = AttentionMask.causal(sliding_window=window)
    mat = mask.materialize(Pos, KeyPos)
    q_pos = hax.arange(Pos)
    k_pos = hax.arange(KeyPos)
    diff = q_pos.broadcast_axis(KeyPos) - k_pos.broadcast_axis(Pos)
    expected = (diff >= 0) & (diff < window)
    assert hax.all(mat == expected)


def test_attention_sink():
    Pos = hax.Axis("position", 2)
    KeyPos = Pos.alias("key_pos")
    Head = hax.Axis("kv_heads", 1)
    QHead = hax.Axis("q_heads_per_group", 1)
    D = hax.Axis("head_size", 1)

    q = hax.zeros((Head, QHead, Pos, D))
    k = hax.zeros((Head, KeyPos, D))
    v = hax.ones((Head, KeyPos, D))
    sink = hax.zeros((Head, QHead))

    out = dot_product_attention_with_sink(
        Pos.name,
        KeyPos.name,
        D.name,
        q,
        k,
        v,
        sink,
    )

    expected = np.full((1, 1, 2, 1), 2.0 / 3)
    assert_trees_all_close(out.array, expected)


def test_attention_with_sink_module():
    Pos = hax.Axis("position", 2)
    Embed = hax.Axis("embed", 1)

    config = AttentionConfig(Embed=Embed, num_heads=1, num_kv_heads=1, use_bias=True)
    attn = AttentionWithSink.init(config, key=jrandom.PRNGKey(0))

    attn = eqx.tree_at(lambda a: a.q_proj.weight, attn, hax.zeros(attn.q_proj.weight.axes))
    attn = eqx.tree_at(lambda a: a.q_proj.bias, attn, hax.zeros(attn.q_proj.bias.axes))
    attn = eqx.tree_at(lambda a: a.k_proj.weight, attn, hax.zeros(attn.k_proj.weight.axes))
    attn = eqx.tree_at(lambda a: a.k_proj.bias, attn, hax.zeros(attn.k_proj.bias.axes))
    attn = eqx.tree_at(lambda a: a.v_proj.weight, attn, hax.zeros(attn.v_proj.weight.axes))
    attn = eqx.tree_at(lambda a: a.v_proj.bias, attn, hax.ones(attn.v_proj.bias.axes))
    attn = eqx.tree_at(lambda a: a.o_proj.weight, attn, hax.ones(attn.o_proj.weight.axes))
    attn = eqx.tree_at(lambda a: a.o_proj.bias, attn, hax.zeros(attn.o_proj.bias.axes))

    x = hax.zeros((Pos, Embed))
    out = attn(x, None)

    expected = np.full((2, 1), 2.0 / 3)
    assert_trees_all_close(out.array, expected)


def test_te_bin_and_group_axes_by_function():
    QPos = hax.Axis("QPos", 128)
    KPos = hax.Axis("KPos", 128)
    D = hax.Axis("D", 64)
    H = hax.Axis("H", 8)
    B = hax.Axis("B", 32)
    G = hax.Axis("G", 4)

    q = hax.zeros((B, QPos, H, D))
    k = hax.zeros((B, KPos, H, D))
    v = hax.zeros((B, KPos, H, D))

    q_c, k_c, v_c = _bin_and_group_axes_by_function(q, k, v, "QPos", "KPos", "D")
    assert q_c["B"] == [B]
    assert k_c["B"] == [B]
    assert v_c["B"] == [B]

    assert q_c["S"] == [QPos]
    assert k_c["S"] == [KPos]
    assert v_c["S"] == [KPos]

    assert q_c["H"] == [H]
    assert k_c["H"] == [H]
    assert v_c["H"] == [H]

    assert q_c["D"] == [D]
    assert k_c["D"] == [D]
    assert v_c["D"] == [D]

    gq = hax.zeros((B, QPos, H, G, D))
    q_c, k_c, v_c = _bin_and_group_axes_by_function(gq, k, v, "QPos", "KPos", "D")
    assert q_c["H"] == [H, G]
    assert k_c["H"] == [H]
    assert v_c["H"] == [H]

    gk = hax.zeros((B, KPos, G, H, D))
    with pytest.raises(ValueError):
        _bin_and_group_axes_by_function(q, gk, v, "QPos", "KPos", "D")

    with pytest.raises(ValueError):
        _bin_and_group_axes_by_function(gq, gk, v, "QPos", "KPos", "D")

    for gk_axes in [(B, KPos, G, H, D), (B, KPos, G, H, D), (G, B, KPos, H, D)]:
        gk = hax.zeros(gk_axes)
        q_c, k_c, v_c = _bin_and_group_axes_by_function(gq, gk, gk, "QPos", "KPos", "D")
        assert q_c["H"] == [H, G]
        assert k_c["H"] == [H, G]
        assert v_c["H"] == [H, G]

    # axes that come before QPos are treated as batch (if shared)
    gq = hax.zeros((G, B, QPos, H, D))
    for gk_axes in [(B, KPos, H, G, D), (B, KPos, G, H, D), (G, B, KPos, H, D)]:
        gk = hax.zeros(gk_axes)
        q_c, k_c, v_c = _bin_and_group_axes_by_function(gq, gk, gk, "QPos", "KPos", "D")
        assert q_c["H"] == [H]
        assert k_c["H"] == [H]
        assert v_c["H"] == [H]
        assert q_c["B"] == [G, B]
        assert k_c["B"] == [G, B]
        assert v_c["B"] == [G, B]


def test_mqa_te_bin_and_group_axes_by_function():
    B = hax.Axis("B", 32)
    QPos = hax.Axis("QPos", 128)
    KPos = hax.Axis("KPos", 128)
    D = hax.Axis("D", 64)
    G = hax.Axis("G", 4)

    # MQA
    gq = hax.zeros((B, QPos, G, D))
    k = hax.zeros((B, KPos, D))
    v = hax.zeros((B, KPos, D))

    q_c, k_c, v_c = _bin_and_group_axes_by_function(gq, k, v, "QPos", "KPos", "D")
    assert q_c["H"] == [G]
    assert k_c["H"] == []
    assert v_c["H"] == []

    gk = hax.zeros((B, KPos, G, D))
    with pytest.raises(ValueError):
        # don't currently handle dim in Q and K but not V
        _bin_and_group_axes_by_function(gq, gk, v, "QPos", "KPos", "D")


@skip_if_module_missing("transformer_engine")
@pytest.mark.parametrize("q_heads", [1, 2, 4])
def test_llama_attention_uses_te(q_heads):
    QPos = hax.Axis("position", 128)
    KPos = hax.Axis("key_position", 128)
    B = hax.Axis("batch", 8)
    Head = hax.Axis("kv_heads", 8)
    D = hax.Axis("head_size", 64)
    Q_Head = hax.Axis("q_heads_per_group", q_heads)
    mask = AttentionMask.causal()

    q = hax.zeros((B, Head, Q_Head, QPos, D), dtype=jnp.bfloat16)
    k = hax.zeros((B, Head, KPos, D), dtype=jnp.bfloat16)
    v = hax.zeros((B, Head, KPos, D), dtype=jnp.bfloat16)

    # mostly testing that this doesn't crash
    out = _te_flash_attention(
        "position",
        "key_position",
        "head_size",
        q,
        k,
        v,
        mask,
        attention_dtype=jnp.bfloat16,
        scaling_factor=1 / math.sqrt(D.size),
    )

    assert_trees_all_close(out.array, 0.0)


@skip_if_module_missing("transformer_engine")
def test_gpt2_attention_uses_te():
    QPos = hax.Axis("position", 128)
    KPos = hax.Axis("key_position", 128)
    B = hax.Axis("batch", 8)
    Head = hax.Axis("heads", 8)
    D = hax.Axis("head_size", 64)
    mask = AttentionMask.causal()

    q = hax.zeros((B, Head, QPos, D), dtype=jnp.bfloat16)
    k = hax.zeros((B, Head, KPos, D), dtype=jnp.bfloat16)
    v = hax.zeros((B, Head, KPos, D), dtype=jnp.bfloat16)

    out = _te_flash_attention(
        "position",
        "key_position",
        "head_size",
        q,
        k,
        v,
        mask,
        attention_dtype=jnp.bfloat16,
        scaling_factor=1 / math.sqrt(D.size),
    )
    assert_trees_all_close(out.array, 0.0)


def test_tpu_splash_attention():
    if jax.default_backend() != "tpu":
        pytest.skip("TPU only")

    BLOCK_SIZE = 512

    Head = hax.Axis("Head", 8)
    Key = hax.Axis("Key", 128)  # splash only supports 128
    QPos = hax.Axis("QPos", BLOCK_SIZE * 2)
    KPos = hax.Axis("KPos", BLOCK_SIZE * 2)

    q = hax.random.normal(jrandom.PRNGKey(0), (QPos, Head, Key)) * 0.02
    k = hax.random.normal(jrandom.PRNGKey(1), (KPos, Head, Key)) * 0.02
    v = hax.random.normal(jrandom.PRNGKey(2), (KPos, Head, Key)) * 0.02

    mask = AttentionMask.causal()

    with jax.sharding.Mesh(jax.devices(), ("dp",)):
        flash_out = _tpu_splash_attention(
            QPos,
            KPos,
            Key,
            q,
            k,
            v,
            inference=True,
            mask=mask,
            block_size=BLOCK_SIZE,
            scaling_factor=1 / math.sqrt(Head.size),
        )
        hax_out = hax.nn.attention.dot_product_attention(KPos, Key, q, k, v, mask=mask.materialize(QPos, KPos))
        assert hax_out.axes == flash_out.axes
        assert_trees_all_close(hax_out.array, flash_out.array, atol=1e-3, rtol=1e-3)


def test_tpu_splash_attention_sliding_window():
    if jax.default_backend() != "tpu":
        pytest.skip("TPU only")

    BLOCK_SIZE = 512

    Head = hax.Axis("Head", 8)
    Key = hax.Axis("Key", 128)  # splash only supports 128
    QPos = hax.Axis("QPos", BLOCK_SIZE * 2)
    KPos = hax.Axis("KPos", BLOCK_SIZE * 2)

    q = hax.random.normal(jrandom.PRNGKey(0), (QPos, Head, Key)) * 0.02
    k = hax.random.normal(jrandom.PRNGKey(1), (KPos, Head, Key)) * 0.02
    v = hax.random.normal(jrandom.PRNGKey(2), (KPos, Head, Key)) * 0.02

    mask = AttentionMask.causal(sliding_window=BLOCK_SIZE)

    with jax.sharding.Mesh(jax.devices(), ("dp",)):
        flash_out = _tpu_splash_attention(
            QPos,
            KPos,
            Key,
            q,
            k,
            v,
            inference=True,
            mask=mask,
            block_size=BLOCK_SIZE,
            scaling_factor=1 / math.sqrt(Key.size),
        )
        hax_out = hax.nn.attention.dot_product_attention(KPos, Key, q, k, v, mask=mask.materialize(QPos, KPos))
        assert hax_out.axes == flash_out.axes
        assert_trees_all_close(hax_out.array, flash_out.array, atol=1e-3, rtol=1e-3)


@pytest.mark.parametrize("impl", ["default", "jax_flash", "vanilla"])
def test_segment_ids_are_respected(impl):
    # test that we can't attend to something outside of the range
    # splash needs 128
    D = 128 if impl == "default" else 2
    L = 256
    Pos = Axis("Pos", L)
    Head = Axis("Head", D)

    keys = np.zeros((L, D), dtype=np.float32)
    keys[0, 0] = 100.0  # really want to attend to this
    values = np.zeros((L, D), dtype=np.float32)
    values[0, 1] = 300.0  # check if we did attend
    KPos = Pos.alias("KPos")

    query = np.ones((L, D), dtype=np.float32)

    query = hax.named(query, (Pos, Head))
    keys = hax.named(keys, (KPos, Head))
    values = hax.named(values, (KPos, Head))

    dp_mesh = Mesh(jax.devices(), ("dp",))
    query, keys, values = jax.device_put([query, keys, values], NamedSharding(dp_mesh, PartitionSpec("dp", None)))

    segment_ids = np.array([0, 0, 0] + [1] * (L - 3), dtype=np.int32)
    segment_ids = jax.device_put(segment_ids, NamedSharding(dp_mesh, PartitionSpec("dp")))
    segment_ids = hax.named(segment_ids, (Pos,))
    mask = AttentionMask(causal_offset=0, segment_ids=segment_ids)

    with dp_mesh:
        result = jit_dpa(
            Pos, KPos, Head, query, keys, values, attn_backend=AttentionBackend(impl), mask=mask, flash_block_size=128
        )

    # the first 3 positions should all have a value of 300.0
    assert_trees_all_close(result.array[0:3, 1], 300.0, atol=1e-3, rtol=1e-3)
    # the rest should be 0
    assert_trees_all_close(result.array[3:, 1], 0.0, atol=1e-3, rtol=1e-3)


<<<<<<< HEAD
# TODO: fix flash attention for offsets
@pytest.mark.parametrize("impl", ["vanilla"])
def test_causal_offset_cross_attention(impl):
    """Verify that a positive causal *offset* relaxes the masking during cross-attention.

    We compare the output of ``dot_product_attention`` when provided the structured
    ``AttentionMask`` with *offset* against the output obtained when passing the
    *materialised* boolean mask explicitly – they should be identical.
    """

    offset = 2
    FullPos = Axis("pos", 6)
    Pos = FullPos.resize(offset)
    KeyPos = Axis("key_pos", 6)
    Head = Axis("head", 2)
    KeyDim = Axis("embed", 4)

    k = hax.random.normal(jrandom.PRNGKey(1), (KeyPos, Head, KeyDim))
    v = hax.random.normal(jrandom.PRNGKey(2), (KeyPos, Head, KeyDim))
    q = hax.random.normal(jrandom.PRNGKey(0), (FullPos, Head, KeyDim))
    q_sub = q["pos", 4:6]

    struct_mask = AttentionMask.causal(offset=FullPos.size - offset)

    offset_out = jit_dpa(
        Pos,
        KeyPos,
        KeyDim,
        q_sub,
        k,
        v,
        mask=struct_mask,
        inference=True,
        attn_backend=AttentionBackend(impl),
        flash_block_size=1,
    )

    mask = AttentionMask.causal()

    full_out = jit_dpa(
        FullPos,
        KeyPos,
        KeyDim,
        q,
        k,
        v,
        mask=mask,
        flash_block_size=1,
    )

    # The output should be the same, since the mask is relaxed by the offset
    assert_trees_all_close(offset_out.array, full_out.array[4:6, :], atol=1e-4, rtol=1e-4)

    # sanity check: output should be wrong if we don't use the offset
    wrong_out = jit_dpa(
        Pos,
        KeyPos,
        KeyDim,
        q_sub,
        k,
        v,
        mask=mask,
        inference=True,
        attn_backend=AttentionBackend(impl),
        flash_block_size=1,
    )

    assert not jnp.allclose(
        offset_out.array, wrong_out.array, atol=1e-4, rtol=1e-4
    ), "Output should differ without offset"


def test_attention_decode_matches_full_ar():
    """Ensure incremental decode matches full-sequence forward pass."""
    B = Axis("batch", 1)
    Pos = Axis("position", 4)
    Embed = Axis("embed", 8)

    cfg = AttentionConfig(Embed=Embed, num_heads=2, num_kv_heads=2, rope=None, attn_backend=AttentionBackend.VANILLA)
    attn_key, x_key = jrandom.split(jrandom.PRNGKey(0))
    attn = Attention.init(cfg, key=attn_key)

    x = hax.random.normal(x_key, (B, Pos, Embed)) * 0.2

    # Full forward pass
    full_out = attn(x, AttentionMask.causal(), key=jrandom.PRNGKey(1))

    # Incremental decode ---------------------------------------------------
    cache = cfg.empty_kv_cache(B, Pos, dtype=jnp.float32)
    out_chunks = []
    for i in range(Pos.size):
        x_tok = x[Pos, hax.dslice(i, 1)]
        sub_pos = x_tok.resolve_axis("position")
        pos_ids_tok = hax.arange(sub_pos, start=i)
        out_tok, cache = _jit_decode(attn, x_tok, pos_ids_tok, cache=cache)
        out_chunks.append(out_tok.array)  # collect raw arrays for concat

    # Concatenate along the position axis (axis index 1)
    decoded_arr = jnp.concatenate(out_chunks, axis=1)

    # Assert equality (within numerical tolerance)
    assert_trees_all_close(full_out.array, decoded_arr, atol=1e-4, rtol=1e-4)


def test_attention_decode_matches_full_prefill():
    """Ensure prefill decode matches full-sequence forward pass."""
    B = Axis("batch", 2)
    Pos = Axis("position", 4)
    Embed = Axis("embed", 16)

    # Build a tiny attention module without ROPE so that pos_ids do not affect outputs
    cfg = AttentionConfig(Embed=Embed, num_heads=2, num_kv_heads=2, rope=None, attn_backend=AttentionBackend.VANILLA)
    attn_key, x_key = jrandom.split(jrandom.PRNGKey(0))
    attn = Attention.init(cfg, key=attn_key)

    x = hax.random.normal(x_key, (B, Pos, Embed)) * 0.2

    full_out = attn(x, AttentionMask.causal(), key=jrandom.PRNGKey(1))

    cache = cfg.empty_kv_cache(B, Pos, dtype=jnp.float32)
    pos_ids = hax.arange(Pos, dtype=jnp.int32)
    decode_out, new_cache = _jit_decode(attn, x, pos_ids, cache)

    # Assert equality (within numerical tolerance)
    assert_trees_all_close(full_out.array, decode_out.array, atol=1e-4, rtol=1e-4)


# This is a bottleneck in tests
jit_dpa = equinox.filter_jit(dot_product_attention)


@equinox.filter_jit
def _jit_decode(attn, x, pos_ids, cache):
    return attn.decode(
        x,
        pos_ids=pos_ids,
        key=jrandom.PRNGKey(2),
        kv_cache=cache,
    )


# @equinox.filter_jit
def _jit_paged_decode(attn, x, pos_ids, cache: KvPageCache, binfo: PageBatchInfo) -> tuple[NamedArray, KvPageCache]:
    return attn.paged_decode(x, cache, binfo, pos_ids=pos_ids, key=jrandom.PRNGKey(2))


@pytest.mark.parametrize("prefix_size", [1, 2, 3])
@pytest.mark.parametrize("chunk_size", [1, 2, 3])
def test_attention_decode_prefill_in_chunks(prefix_size, chunk_size):
    """Ensure prefill decode matches full-sequence forward pass when decoding in chunks."""
    B = Axis("batch", 2)
    Pos = Axis("position", prefix_size + 4 * chunk_size)
    Embed = Axis("embed", 16)

    cfg = AttentionConfig(Embed=Embed, num_heads=2, num_kv_heads=2, rope=None, attn_backend=AttentionBackend.VANILLA)
    attn_key, x_key = jrandom.split(jrandom.PRNGKey(0))
    attn = Attention.init(cfg, key=attn_key)
    x = hax.random.normal(x_key, (B, Pos, Embed)) * 0.2
    full_out = attn(x, AttentionMask.causal(), key=jrandom.PRNGKey(1))

    # prefill the prefix_size
    prefix = x[Pos, 0:prefix_size]
    cache = cfg.empty_kv_cache(B, Pos, dtype=jnp.float32)
    prefill_chunk, cache = _jit_decode(
        attn, prefix, pos_ids=hax.arange(Pos.resize(prefix_size), dtype=jnp.int32), cache=cache
    )

    # ok now decode the rest in chunks
    out_chunks = [prefill_chunk]
    for i in range(prefix_size, Pos.size, chunk_size):
        x_tok = x[Pos, hax.dslice(i, chunk_size)]
        sub_pos = x_tok.resolve_axis("position")
        pos_ids_tok = hax.arange(sub_pos, dtype=jnp.int32, start=i)
        out_tok, cache = _jit_decode(attn, x_tok, pos_ids_tok, cache)
        out_chunks.append(out_tok)

    # Concatenate along the position axis
    decoded_arr = hax.concatenate("position", out_chunks)
    assert_trees_all_close(full_out, decoded_arr, atol=1e-4, rtol=1e-4)


def test_attention_decode_ragged_fill_in_chunks():
    """
    Ensure prefill decode matches full-sequence forward pass when decoding in chunks with ragged fill.

    To test this, we will always do the attention computation in terms of a full Pos, but
    we'll use pos_ids < 0 to control the length.
    """
    B = Axis("batch", 2)
    Pos = Axis("position", 8)
    Embed = Axis("embed", 16)

    cfg = AttentionConfig(Embed=Embed, num_heads=2, num_kv_heads=2, attn_backend=AttentionBackend.VANILLA)
    attn_key, x_key = jrandom.split(jrandom.PRNGKey(0))
    attn = Attention.init(cfg, key=attn_key)
    x = hax.random.normal(x_key, (B, Pos, Embed)) * 0.2
    full_out = attn(x, AttentionMask.causal(), key=jrandom.PRNGKey(1))

    def padded_pos_ids(start, stop):
        """Generate pos_ids with negative values for padding"""
        pos_ids = hax.arange(Pos, dtype=jnp.int32, start=start)
        # Fill with -1 to indicate unused positions
        return hax.where(pos_ids >= stop, -1, pos_ids)

    cache = cfg.empty_kv_cache(B, Pos, dtype=jnp.float32)

    chunk_sizes = [
        [4, 2],
        [0, 1],
        [0, 1],
        [2, 1],
        [1, 2],
        [1, 1],
    ]

    off0, off1 = 0, 0
    outputs0 = []
    outputs1 = []
    for step0, step1 in chunk_sizes:
        pos_ids = hax.stack("batch", [padded_pos_ids(off0, off0 + step0), padded_pos_ids(off1, off1 + step1)])

        # grab the right parts of x
        x0 = x[B, 0, "position", off0 : off0 + step0]
        x1 = x[B, 1, "position", off1 : off1 + step1]

        x_q = hax.full((B, Pos, Embed), 100, dtype=x.dtype)
        x_q = x_q.at[B, 0, "position", 0:step0].set(x0)
        x_q = x_q.at[B, 1, "position", 0:step1].set(x1)

        output, cache = _jit_decode(attn, x_q, pos_ids=pos_ids, cache=cache)
        # slice the output to match the pos_ids
        outputs0.append(output[B, 0, "position", hax.dslice(0, step0)])
        outputs1.append(output[B, 1, "position", hax.dslice(0, step1)])
        off0 += step0
        off1 += step1

    # Concatenate along the position axis
    outputs0_cat = hax.concatenate("position", outputs0)
    outputs1_cat = hax.concatenate("position", outputs1)

    assert_trees_all_close(full_out[B, 0].array, outputs0_cat.array, atol=1e-4, rtol=1e-4)
    assert_trees_all_close(full_out[B, 1].array, outputs1_cat.array, atol=1e-4, rtol=1e-4)

    decoded_arr = hax.stack("batch", [outputs0_cat, outputs1_cat])

    # Assert equality (within numerical tolerance)
    assert_trees_all_close(full_out.array, decoded_arr.array, atol=1e-4, rtol=1e-4)


def test_attention_paged_decode_matches_full_ar():
    Pos = Axis("position", 4)
    Embed = Axis("embed", 8)

    cfg = AttentionConfig(Embed=Embed, num_heads=2, num_kv_heads=2, rope=None, attn_backend=AttentionBackend.VANILLA)
    attn_key, x_key = jrandom.split(jrandom.PRNGKey(0))
    attn = Attention.init(cfg, key=attn_key)

    x = hax.random.normal(x_key, (Pos, Embed)) * 0.2
    full_out = attn(x, AttentionMask.causal(), key=jrandom.PRNGKey(1))

    pt = PageTable.init(max_pages=4, max_seqs=2, page_size=4, max_pages_per_seq=4)
    pt, seq_id = pt.assign_seq_id_to_seq()
    kv_cache = attn.empty_page_cache(pt, dtype=jnp.float32)
    out_chunks = []
    for i in range(Pos.size):
        pt, binfo = pt.allocate_for_seq(hax.named([seq_id], "position"))

        x_tok = x[Pos, hax.dslice(i, 1)]
        out_tok, kv_cache = _jit_paged_decode(attn, x_tok, binfo.pos_ids, kv_cache, binfo)
        out_chunks.append(out_tok.array)

    decoded_arr = jnp.concatenate(out_chunks, axis=0)
    assert_trees_all_close(full_out.array, decoded_arr, atol=1e-4, rtol=1e-4)


def test_attention_paged_decode_matches_full_prefill():
    Pos = Axis("position", 16)
    Embed = Axis("embed", 16)

    cfg = AttentionConfig(Embed=Embed, num_heads=2, num_kv_heads=2, rope=None, attn_backend=AttentionBackend.VANILLA)
    attn_key, x_key = jrandom.split(jrandom.PRNGKey(0))
    attn = Attention.init(cfg, key=attn_key)

    pt = PageTable.init(max_pages=4, max_seqs=2, page_size=4, max_pages_per_seq=4)
    pt, seq1 = pt.assign_seq_id_to_seq()
    pt, seq2 = pt.assign_seq_id_to_seq()

    x = hax.random.normal(x_key, (Pos, Embed)) * 0.2
    seg_ids = hax.named([0] * 4 + [1] * 3 + [-1] * 9, "position")
    pt, binfo = pt.allocate_for_seq(seg_ids)

    causal = AttentionMask.causal().with_segment_ids(seg_ids)
    full_out = attn(x, causal, key=jrandom.PRNGKey(1))

    kv_cache = attn.empty_page_cache(pt, dtype=jnp.float32)

    decode_out, _ = _jit_paged_decode(attn, x, binfo.pos_ids, kv_cache, binfo)

    # we only care about the first 7 positions, since the rest are padding
    full_out = full_out["position", hax.dslice(0, 7)]
    decode_out = decode_out["position", hax.dslice(0, 7)]

    assert_trees_all_close(full_out.array, decode_out.array, atol=1e-4, rtol=1e-4)


@pytest.mark.parametrize("prefix_size", [1, 2, 3])
@pytest.mark.parametrize("chunk_size", [1, 2, 3])
def test_attention_paged_decode_prefill_in_chunks(prefix_size, chunk_size):
    Pos = Axis("position", prefix_size + 4 * chunk_size)
    Embed = Axis("embed", 16)

    cfg = AttentionConfig(Embed=Embed, num_heads=2, num_kv_heads=2, rope=None, attn_backend=AttentionBackend.VANILLA)
    attn_key, x_key = jrandom.split(jrandom.PRNGKey(0))
    attn = Attention.init(cfg, key=attn_key)

    B = Axis("batch", 2)
    # x = hax.random.normal(x_key, (B, Pos, Embed)) * 0.2
    x = hax.arange((B, Pos, Embed), start=-2, step=0.1, dtype=jnp.float32)
    full_out = attn(x, AttentionMask.causal(), key=jrandom.PRNGKey(1))

    pt = PageTable.init(max_pages=8, max_seqs=2, page_size=4, max_pages_per_seq=4)
    pt, seq1 = pt.assign_seq_id_to_seq()
    pt, seq2 = pt.assign_seq_id_to_seq()
    kv_cache = attn.empty_page_cache(pt, dtype=jnp.float32)

    x0 = x[B, 0]
    x1 = x[B, 1]

    outputs0 = []
    outputs1 = []

    # prefill
    tok_axis = Axis("position", 2 * prefix_size)
    tokens = hax.named([seq1] * prefix_size + [seq2] * prefix_size, tok_axis)
    pt, binfo = pt.allocate_for_seq(tokens)
    x_prefill = hax.concatenate(
        "position",
        [x0[Pos, 0:prefix_size], x1[Pos, 0:prefix_size]],
    )
    out, kv_cache = _jit_paged_decode(attn, x_prefill, binfo.pos_ids, kv_cache, binfo)
    outputs0.append(out["position", hax.dslice(0, prefix_size)])
    outputs1.append(out["position", hax.dslice(prefix_size, prefix_size)])

    # decode rest in chunks
    for i in range(prefix_size, Pos.size, chunk_size):
        tok_axis = Axis("position", 2 * chunk_size)
        tokens = hax.named([seq1] * chunk_size + [seq2] * chunk_size, tok_axis)
        pt, binfo = pt.allocate_for_seq(tokens)

        x_chunk = hax.concatenate(
            "position",
            [x0[Pos, hax.dslice(i, chunk_size)], x1[Pos, hax.dslice(i, chunk_size)]],
        )
        out_chunk, kv_cache = _jit_paged_decode(attn, x_chunk, binfo.pos_ids, kv_cache, binfo)
        outputs0.append(out_chunk["position", hax.dslice(0, chunk_size)])
        outputs1.append(out_chunk["position", hax.dslice(chunk_size, chunk_size)])

    outputs0_cat = hax.concatenate("position", outputs0)
    outputs1_cat = hax.concatenate("position", outputs1)
    decoded_arr = hax.stack("batch", [outputs0_cat, outputs1_cat])
    assert_trees_all_close(full_out.array, decoded_arr.array, atol=1e-4, rtol=1e-4)


def test_attention_paged_decode_ragged_fill_in_chunks():
    B = Axis("batch", 2)
    Pos = Axis("position", 8)
    Embed = Axis("embed", 16)

    cfg = AttentionConfig(Embed=Embed, num_heads=2, num_kv_heads=2, attn_backend=AttentionBackend.VANILLA)
    attn_key, x_key = jrandom.split(jrandom.PRNGKey(0))
    attn = Attention.init(cfg, key=attn_key)
    # x = hax.random.normal(x_key, (B, Pos, Embed)) * 0.2
    x = hax.arange((B, Pos, Embed), start=-2, step=0.1, dtype=jnp.float32)
    full_out = attn(x, AttentionMask.causal(), key=jrandom.PRNGKey(1))

    pt = PageTable.init(max_pages=8, max_seqs=2, page_size=4, max_pages_per_seq=4)
    pt, seq1 = pt.assign_seq_id_to_seq()
    pt, seq2 = pt.assign_seq_id_to_seq()
    kv_cache = attn.empty_page_cache(pt, dtype=jnp.float32)

    x0 = x[B, 0]
    x1 = x[B, 1]

    chunk_sizes = [[4, 2], [0, 1], [0, 1], [2, 1], [1, 2], [1, 1]]
    off0 = off1 = 0
    outputs0 = []
    outputs1 = []

    for step0, step1 in chunk_sizes:
        tok_axis = Axis("position", step0 + step1)
        seg_ids = hax.named([seq1] * step0 + [seq2] * step1, tok_axis)
        pt, binfo = pt.allocate_for_seq(seg_ids)

        x_chunk = hax.concatenate(
            "position",
            [x0[Pos, hax.dslice(off0, step0)], x1[Pos, hax.dslice(off1, step1)]],
        )
        output, kv_cache = _jit_paged_decode(attn, x_chunk, pos_ids=binfo.pos_ids, cache=kv_cache, binfo=binfo)
        outputs0.append(output["position", hax.dslice(0, step0)])
        outputs1.append(output["position", hax.dslice(step0, step1)])

        # check each chunk individually
        assert_trees_all_close(
            full_out[B, 0, "position", hax.dslice(off0, step0)].array,
            outputs0[-1].array,
            atol=1e-4,
            rtol=1e-4,
        )
        assert_trees_all_close(
            full_out[B, 1, "position", hax.dslice(off1, step1)].array,
            outputs1[-1].array,
            atol=1e-4,
            rtol=1e-4,
        )

        off0 += step0
        off1 += step1

    outputs0_cat = hax.concatenate("position", outputs0)
    outputs1_cat = hax.concatenate("position", outputs1)

    decoded_arr = hax.stack("batch", [outputs0_cat, outputs1_cat])
    assert_trees_all_close(full_out.array, decoded_arr.array, atol=1e-4, rtol=1e-4)
=======
# Reference implementation of Attention Sink with Sliding Window from https://github.com/openai/gpt-oss/blob/main/gpt_oss/triton/attention.py
def sink_attention_ref_gpt_oss(
    query,
    key,
    value,
    sinks,
    sm_scale: float = 0.125,
    sliding_window: int | None = None,
    start_q=0,
):
    import torch

    batch_size, num_queries, num_key_value_heads, num_key_value_groups, head_dim = query.shape
    batch_size, num_keys, num_key_value_heads, head_dim = key.shape

    sinks = sinks.view(1, num_key_value_heads, num_key_value_groups, 1, 1).float()
    key = key.unsqueeze(3)
    value = value.unsqueeze(3)

    pos_keys = torch.arange(num_keys, device=query.device)
    pos_queries = torch.arange(num_queries, device=query.device) + start_q
    mask = pos_keys[None, :] > pos_queries[:, None]
    mask = mask.float().masked_fill(mask, float("-inf"))

    if sliding_window:
        too_old = pos_keys[None, :] < (pos_queries[:, None] - sliding_window + 1)
        mask.masked_fill_(too_old, float("-inf"))

    logits = torch.einsum("bqhmd,bkhmd->bhmqk", query.float(), key.float()) * sm_scale
    logits = logits + mask[None, None, None, :, :]

    logits_max = torch.max(logits, dim=-1, keepdim=True).values
    logits_or_sinks_max = torch.maximum(sinks, logits_max)
    sinks = torch.exp(sinks - logits_or_sinks_max)
    unnormalized_scores = torch.exp(logits - logits_or_sinks_max)
    normalizer = unnormalized_scores.sum(dim=-1, keepdim=True) + sinks
    scores = unnormalized_scores / normalizer

    output = torch.einsum("bhmqk,bkhmd->bqhmd", scores, value.float())

    output = output.reshape(batch_size, num_queries, num_key_value_heads * num_key_value_groups * head_dim).bfloat16()
    return output


def sink_attention(
    query,
    key,
    value,
    sinks,
    sm_scale: float = 0.125,
    sliding_window: int | None = None,
    start_q=0,
):
    import torch

    batch_size, num_queries, num_key_value_heads, num_key_value_groups, head_dim = query.shape
    _, num_keys, _, _ = key.shape

    # Convert torch tensors to JAX NamedArrays
    q_jax = jnp.array(query.to(torch.float32).cpu().numpy(), dtype=jnp.float32)
    k_jax = jnp.array(key.to(torch.float32).cpu().numpy(), dtype=jnp.float32)
    v_jax = jnp.array(value.to(torch.float32).cpu().numpy(), dtype=jnp.float32)
    sink_jax = jnp.array(
        sinks.view(num_key_value_heads, num_key_value_groups).to(torch.float32).cpu().numpy(), dtype=jnp.float32
    )

    Batch = Axis("batch", batch_size)
    QPos = Axis("q_pos", num_queries)
    KPos = Axis("k_pos", num_keys)
    KVHead = Axis("kv_heads", num_key_value_heads)
    KVGroup = Axis("kv_groups", num_key_value_groups)
    D = Axis("head_dim", head_dim)

    q = hax.named(q_jax, (Batch, QPos, KVHead, KVGroup, D))
    k = hax.named(k_jax, (Batch, KPos, KVHead, D))
    v = hax.named(v_jax, (Batch, KPos, KVHead, D))
    sink = hax.named(sink_jax, (KVHead, KVGroup))

    pos_queries = jnp.arange(num_queries, dtype=jnp.int32) + int(start_q)
    pos_keys = jnp.arange(num_keys, dtype=jnp.int32)
    mask_arr = pos_queries[:, None] >= pos_keys[None, :]
    if sliding_window is not None:
        mask_arr &= pos_queries[:, None] - sliding_window + 1 <= pos_keys[None, :]
    mask = hax.named(mask_arr, (QPos, KPos))

    out = dot_product_attention_with_sink(
        QPos,
        KPos,
        D,
        q,
        k,
        v,
        sink,
        mask=mask,
        scaling_factor=sm_scale,
    )

    out_np = np.asarray(out.array, dtype=np.float32)
    out_torch = torch.from_numpy(out_np).to(query.device)
    out_torch = out_torch.view(batch_size, num_queries, num_key_value_heads, num_key_value_groups, head_dim)
    return out_torch.reshape(batch_size, num_queries, -1).bfloat16()


@skip_if_no_torch
@pytest.mark.parametrize("batch_size", [1, 2])
@pytest.mark.parametrize("num_queries", [1, 128])
@pytest.mark.parametrize("num_keys", [128, 32])
@pytest.mark.parametrize("num_key_value_heads", [8])
@pytest.mark.parametrize("num_key_value_groups", [8])
@pytest.mark.parametrize("head_dim", [64])
@pytest.mark.parametrize("sm_scale", [0.125])
@pytest.mark.parametrize("sliding_window", [None, 128])
@pytest.mark.parametrize("start_q", [0, 5])
def test_attention_equivalence(
    batch_size,
    num_queries,
    num_keys,
    num_key_value_heads,
    num_key_value_groups,
    head_dim,
    sm_scale,
    sliding_window,
    start_q,
):
    import torch

    if num_queries > num_keys:
        pytest.skip("too many queries")
    device = torch.device("cuda" if torch.cuda.is_available() else "cpu")

    q = torch.randn(
        batch_size, num_queries, num_key_value_heads, num_key_value_groups, head_dim,
        device=device, dtype=torch.bfloat16,
    )
    k = torch.randn(batch_size, num_keys, num_key_value_heads, head_dim, device=device, dtype=torch.bfloat16)
    v = torch.randn(batch_size, num_keys, num_key_value_heads, head_dim, device=device, dtype=torch.bfloat16)
    sinks = torch.randn(num_key_value_heads * num_key_value_groups, device=device, dtype=torch.bfloat16)

    o1 = sink_attention(q, k, v, sinks, sm_scale, sliding_window, start_q)
    o2 = sink_attention_ref_gpt_oss(q, k, v, sinks, sm_scale, sliding_window, start_q)

    torch.testing.assert_close(o1, o2)
>>>>>>> c4b3769f
<|MERGE_RESOLUTION|>--- conflicted
+++ resolved
@@ -26,12 +26,8 @@
     dot_product_attention,
     dot_product_attention_with_sink,
 )
-<<<<<<< HEAD
 from levanter.inference.page_table import PageBatchInfo, PageTable
-from test_utils import skip_if_module_missing
-=======
 from test_utils import skip_if_module_missing, skip_if_no_torch
->>>>>>> c4b3769f
 
 
 @pytest.mark.skip
@@ -385,7 +381,6 @@
     assert_trees_all_close(result.array[3:, 1], 0.0, atol=1e-3, rtol=1e-3)
 
 
-<<<<<<< HEAD
 # TODO: fix flash attention for offsets
 @pytest.mark.parametrize("impl", ["vanilla"])
 def test_causal_offset_cross_attention(impl):
@@ -809,7 +804,8 @@
 
     decoded_arr = hax.stack("batch", [outputs0_cat, outputs1_cat])
     assert_trees_all_close(full_out.array, decoded_arr.array, atol=1e-4, rtol=1e-4)
-=======
+
+
 # Reference implementation of Attention Sink with Sliding Window from https://github.com/openai/gpt-oss/blob/main/gpt_oss/triton/attention.py
 def sink_attention_ref_gpt_oss(
     query,
@@ -951,5 +947,4 @@
     o1 = sink_attention(q, k, v, sinks, sm_scale, sliding_window, start_q)
     o2 = sink_attention_ref_gpt_oss(q, k, v, sinks, sm_scale, sliding_window, start_q)
 
-    torch.testing.assert_close(o1, o2)
->>>>>>> c4b3769f
+    torch.testing.assert_close(o1, o2)