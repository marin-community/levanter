--- conflicted
+++ resolved
@@ -336,17 +336,9 @@
 
     named3 = hax.random.uniform(PRNGKey(2), (W, H))
     # test that this rearranges fine
-<<<<<<< HEAD
-    assert jnp.all(
-        jnp.equal(
-            hax.stack(B, (named1, named3)).array, jnp.stack((named1.array, named3.array.transpose(1, 0)), axis=0)
-        )
-    )
-=======
     reord_stack = hax.stack("B", (named1, named3))
     assert jnp.all(jnp.equal(reord_stack.array, jnp.stack((named1.array, named3.array.transpose(1, 0)), axis=0)))
     assert reord_stack.axes == (Axis("B", 2), H, W)
->>>>>>> a51ae12e
 
 
 def test_unflatten_axis():
