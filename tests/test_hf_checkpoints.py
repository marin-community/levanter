--- conflicted
+++ resolved
@@ -130,16 +130,6 @@
     with tempfile.TemporaryDirectory() as tmpdir:
         os.makedirs(tmpdir, exist_ok=True)
 
-<<<<<<< HEAD
-        converter.save_pretrained(
-            wrapped_model,
-            tmpdir,
-            save_tokenizer=False,
-            save_reference_code=False,
-            max_shard_size=int(10e9),
-            dtype=jnp.bfloat16,
-        )
-=======
         with maybe_mesh():
             converter.save_pretrained(
                 wrapped_model,
@@ -149,7 +139,6 @@
                 max_shard_size=int(10e9),
                 dtype=jnp.bfloat16,
             )
->>>>>>> a1508101
 
         saved_file = os.path.join(tmpdir, SAFE_TENSORS_MODEL)
         assert os.path.exists(saved_file)
@@ -198,15 +187,6 @@
         # Save the wrapped_model without passing dtype
         # Similar to the above test, using _save_pretrained_local for direct testing.
 
-<<<<<<< HEAD
-        converter.save_pretrained(
-            wrapped_model,
-            tmpdir,
-            save_tokenizer=False,
-            save_reference_code=False,
-            max_shard_size=int(10e9),
-        )  # No dtype override
-=======
         with maybe_mesh():
             converter.save_pretrained(
                 wrapped_model,
@@ -215,7 +195,6 @@
                 save_reference_code=False,
                 max_shard_size=int(10e9),
             )  # No dtype override
->>>>>>> a1508101
 
         saved_file = os.path.join(tmpdir, SAFE_TENSORS_MODEL)
         assert os.path.exists(saved_file)
@@ -242,16 +221,6 @@
     except FileNotFoundError:
         pass
 
-<<<<<<< HEAD
-    converter.save_pretrained(
-        model,
-        path,
-        max_shard_size=128,
-        save_tokenizer=False,
-        save_reference_code=False,
-        save_feature_extractor=False,
-    )
-=======
     with maybe_mesh():
         converter.save_pretrained(
             model,
@@ -261,7 +230,6 @@
             save_reference_code=False,
             save_feature_extractor=False,
         )
->>>>>>> a1508101
 
     stored_files = {fs._strip_protocol(file) for file in fs.find(path)}
     base_path = fs._strip_protocol(path)
@@ -279,12 +247,8 @@
         local_path = os.path.join(tmpdir, "model")
         fs.get(f"{base_path}/", local_path, recursive=True)
 
-<<<<<<< HEAD
-        reloaded_model = converter.load_pretrained(Gpt2LMHeadModel, ref=local_path, config=gpt2_config)
-=======
         with maybe_mesh():
             reloaded_model = converter.load_pretrained(Gpt2LMHeadModel, ref=local_path, config=gpt2_config)
->>>>>>> a1508101
 
         original_state = to_torch_compatible_state_dict(model)
         reloaded_state = to_torch_compatible_state_dict(reloaded_model)
