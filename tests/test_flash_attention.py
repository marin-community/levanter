--- conflicted
+++ resolved
@@ -63,17 +63,8 @@
     @equinox.filter_value_and_grad
     def d_attn(qkv, fn):
         q, k, v = qkv
-<<<<<<< HEAD
-        if fn is hnn.attention.dot_product_attention:
-            my_mask = mask.materialize(QPos, KPos)
-        else:
-            my_mask = mask
-        x_out = fn(KPos, Key, q, k, v, mask=my_mask)
-        return (x_out * x_out).mean().scalar()
-=======
         x_out = fn(QPos, KPos, Key, q, k, v, mask=mask)
         return (x_out * x_out).sum().scalar()
->>>>>>> 2655363f
 
     hax_val, (hax_dq, hax_dk, hax_dv) = d_attn((q, k, v), simple_attention_with_dropout)
     fa_val, (fa_dq, fa_dk, fa_dv) = d_attn(
@@ -108,13 +99,8 @@
     @equinox.filter_value_and_grad
     def d_attn(qkv, fn):
         q, k, v = qkv
-<<<<<<< HEAD
-        x_out = fn(KPos, Key, q, k, v, mask=mask)
-        return (x_out * x_out).mean().scalar()
-=======
         x_out = fn(QPos, KPos, Key, q, k, v, mask=mask)
         return (x_out * x_out).sum().scalar()
->>>>>>> 2655363f
 
     hax_val, (hax_dq, hax_dk, hax_dv) = d_attn((q, k, v), simple_attention_with_dropout)
     fa_val, (fa_dq, fa_dk, fa_dv) = d_attn(
