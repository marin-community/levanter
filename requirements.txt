equinox~=0.9.0
transformers>=4.22.0
optax
wandb
pyrallis
pyarrow
zstandard
datasets~=2.6.0
gcsfs==2022.10.0
braceexpand
jmp @ git+https://github.com/deepmind/jmp#7b3ae548154625a56a6dbdb03bc07d4f599c37b2
fsspec==2022.10.0 # pin this to make gcsfs happy
tensorstore
pytimeparse
<<<<<<< HEAD
filelock
=======
humanfriendly
>>>>>>> b53fecb8
<|MERGE_RESOLUTION|>--- conflicted
+++ resolved
@@ -12,8 +12,5 @@
 fsspec==2022.10.0 # pin this to make gcsfs happy
 tensorstore
 pytimeparse
-<<<<<<< HEAD
-filelock
-=======
 humanfriendly
->>>>>>> b53fecb8
+filelock