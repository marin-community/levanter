--- conflicted
+++ resolved
@@ -109,9 +109,4 @@
 echo "Checking out branch $BRANCH"
 
 # install levanter
-<<<<<<< HEAD
-
-pip install -e ".[test]"
-=======
-uv sync --extras tpu
->>>>>>> 0d33423d
+uv sync --extras tpu