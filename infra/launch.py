--- conflicted
+++ resolved
@@ -225,7 +225,6 @@
                 docker_base_image=docker_base_image,
             )
 
-<<<<<<< HEAD
             # make an image tag based on the unix timestamp to ensure we always pull the latest image
             tag = int(time.time())
 
@@ -249,8 +248,6 @@
             else:
                 raise ValueError(f"Unknown docker registry: {args.docker_registry}")
 
-=======
->>>>>>> 6b2d5718
             git_commit = subprocess.check_output(["git", "rev-parse", "HEAD"]).decode("utf-8").strip()
 
             docker_command = [
