#!/usr/bin/python

import argparse
import getpass
import subprocess
import sys
import time
from pathlib import Path

<<<<<<< HEAD
=======
import levanter.infra.cli_helpers as cli
import levanter.infra.docker as docker
import levanter.infra.tpus
from levanter.infra.tpus import launch_job
>>>>>>> 97358f9b

# we do this nonsense so that it works as python -m levanter.infra.launch or python infra/launch.py
try:
    from . import push_docker
    from .helpers import cli  # noqa: E402
except ImportError:
    sys.path.append(os.path.dirname(os.path.dirname(os.path.abspath(__file__))))
    from infra import push_docker
    from infra.helpers import cli  # noqa: E402

<<<<<<< HEAD

def setup_vm_docker(tpu_name, zone, node_count):
    """Change docker permissions on `tpu_name`, remove any old runs, and setup the cache volume."""
    cli.tpu_ssh(
        tpu_name,
        zone,
        node_count,
        "sudo",
        "usermod",
        "-aG",
        "docker",
        getpass.getuser(),
        "&&",
        "sudo",
        "docker",
        "volume",
        "create",
        "--driver=local",
        "levanter",
        "&&",
        "sudo",
        "docker",
        "rm",
        "-f",
        "levanter",
    )


def list_tpus(zone):
    return json.loads(
        subprocess.check_output(
            [
                "gcloud",
                "alpha",
                "compute",
                "tpus",
                "queued-resources",
                "list",
                f"--zone={zone}",
                "--format=json(name.basename(), state)",
            ]
        )
    )


def describe_tpu(tpu_name, zone):
    try:
        return json.loads(
            subprocess.check_output(
                [
                    "gcloud",
                    "alpha",
                    "compute",
                    "tpus",
                    "queued-resources",
                    "describe",
                    tpu_name,
                    f"--zone={zone}",
                    "--format=json(name.basename(), state)",
                ]
            )
        )
    except subprocess.CalledProcessError:
        return None


def start_tpu_vm(tpu_name, *, tpu_type, capacity_type, version, zone, autodelete, node_count):
    tpu_stat = describe_tpu(tpu_name, zone)
    if tpu_stat is not None:
        if tpu_stat["state"]["state"] in ["FAILED", "SUSPENDED"]:
            print("TPU suspended, bypassing autodelete config and deleting...")
        elif not autodelete:
            print("TPU already exists and autodelete is false, leaving it as is.")
            return
        else:
            print("TPU already exists, deleting...")

        cli.run_command(
            "gcloud",
            "alpha",
            "compute",
            "tpus",
            "queued-resources",
            "delete",
            tpu_name,
            "--quiet",
            f"--zone={zone}",
            "--force",
        )

    print(f"Creating new TPU {tpu_name} in {zone} of type {tpu_type}...")
    command = [
        "gcloud",
        "alpha",
        "compute",
        "tpus",
        "queued-resources",
        "create",
        tpu_name,
        f"--accelerator-type={tpu_type}",
        f"--runtime-version={version}",
        f"--zone={zone}",
        "--quiet",
    ]
    if capacity_type in ["preemptible", "best-effort"]:
        command.append("--best-effort")
    elif capacity_type == "reserved":
        command.append("--reserved")
    elif capacity_type == "spot":
        command.append("--spot")
    elif capacity_type == "on-demand" or capacity_type is None:
        pass
    else:
        raise ValueError(f"Unknown capacity type: {capacity_type}")

    if node_count == 1:
        command.append(f"--node-id={tpu_name}")
    else:
        command.append(f"--node-count={node_count}")

    cli.run_command(*command)

    # wait for queued resource to complete
    print("Checking TPU creation status every minute...")
    waited = 0
    while True:
        time.sleep(60)
        waited += 1

        tpu_stat = describe_tpu(tpu_name, zone)
        assert tpu_stat is not None, f"{tpu_name} creation failed."

        match tpu_stat["state"]["state"]:
            case "ACTIVE":
                break
            case "FAILED":
                raise RuntimeError(
                    f"{tpu_name} creation failed: {tpu_stat['state']['failedData']['error']['message']}"
                )
            case _:
                print(f"Status is {tpu_stat['state']['state']}. Waited {waited} minutes...")


def _default_run_id():
    """Generate a run ID for wandb and continuation.

    Wandb expects a base36 encoded ID of exactly 8 lowercase characters
    or it won't generate a display name."""
    rng_bytes = os.urandom(16)
    run_id = base64.b32encode(rng_bytes)[:8].lower()
    run_id = run_id.decode("utf-8")
    assert len(run_id) == 8
    for char in run_id:
        assert char in "abcdefghijklmnopqrstuvwxyz0123456789"
    return run_id


if __name__ == "__main__":
=======
def main():
>>>>>>> 97358f9b
    parser = argparse.ArgumentParser()
    config = cli.load_config()

    cli.add_arg(
        parser, config, ["--autodelete"], default=False, action="store_true", help="Delete TPU after job completes."
    )
    cli.add_arg(parser, config, ["--docker_base_image"], default="ghcr.io/stanford-crfm/levanter-base:latest")
    cli.add_arg(parser, config, ["--docker_repository"], default="levanter")
    cli.add_arg(parser, config, ["--foreground"], default=False, action="store_true")
    cli.add_arg(parser, config, ["--image_name"], default=f"levanter-{getpass.getuser()}")
    cli.add_capacity_type_args(parser, config)
    cli.add_arg(parser, config, ["--project"], default=cli.gcloud_config()["project"])
    cli.add_arg(parser, config, ["--tpu_name"], required=True)
    cli.add_arg(parser, config, ["--tpu_type"], required=True)
    cli.add_arg(parser, config, ["--node_count"], default=1, type=int)
    cli.add_arg(parser, config, ["--version"], default="tpu-ubuntu2204-base")
<<<<<<< HEAD
    cli.add_arg(parser, config, ["--zone"], default=None, type=str)
    cli.add_arg(parser, config, ["--retries"], default=0, type=int)
    cli.add_arg(parser, config, ["--run_id"], default=_default_run_id(), type=str)
=======
    cli.add_arg(parser, config, ["--zone"], default=None, type=str, required=False)
    cli.add_arg(parser, config, ["--retries"], default=10, type=int)
    cli.add_arg(parser, config, ["--run_id"], default=cli.default_run_id(), type=str)
>>>>>>> 97358f9b
    cli.add_arg(parser, config, ["--docker_registry"], default="gcp", choices=["gcp", "ghcr"])
    cli.add_arg(parser, config, ["--github_user"], type=str)
    cli.add_arg(parser, config, ["--github_token"], type=str)
    cli.add_arg(parser, config, ["--extra_context"], type=Path, required=False, default=None)

    parser.add_argument(
        "-e", "--env", action="append", nargs=2, metavar=("KEY", "VALUE"), default=list(config.get("env", {}).items())
    )
    parser.add_argument("command", nargs=argparse.REMAINDER)

    args = parser.parse_args()

    autodelete = args.autodelete
    command = args.command
    docker_repository = args.docker_repository
    foreground = args.foreground
    image_id = args.image_name
    capacity_type = args.capacity_type
    project = args.project
    if args.retries < 0:
        retries = 10000000
    else:
        retries = args.retries
    tpu_name = args.tpu_name
    tpu_type = args.tpu_type
    node_count = args.node_count
    version = args.version
    zone = args.zone
    run_id = args.run_id
    registry = args.docker_registry
    github_user = args.github_user
    github_token = args.github_token
    extra_context = args.extra_context

    if zone is None:
        zone = cli.gcloud_config()["zone"]

    if zone is None:
        raise ValueError("Zone must be specified or set in gcloud config.")

    region = "-".join(zone.split("-")[:-1])
    env = {k: v for k, v in args.env}

    if "WANDB_PROJECT" not in env:
        env["WANDB_PROJECT"] = "levanter"

    env["GIT_COMMIT"] = cli.get_git_commit()
    env["RUN_ID"] = run_id
    env["WANDB_DOCKER"] = image_id

    if command[0] == "--":
        command = command[1:]

    # make an image tag based on the unix timestamp to ensure we always pull the latest image
    tag = int(time.time())

<<<<<<< HEAD
    local_id = push_docker.build_docker(
        docker_file="docker/tpu/Dockerfile.incremental", image_name=image_id, tag=tag, mount_src=extra_context
    )

    if registry == "ghcr":
        full_image_id = push_docker.push_to_github(
=======
    with docker.copy_extra_ctx(extra_context) as extra_context:
        build_args = {"EXTRA_CTX": extra_context} if extra_context else None
        local_id = docker.build_docker(
            docker_file="docker/tpu/Dockerfile.incremental", image_name=image_id, tag=tag, build_args=build_args
        )

    if registry == "ghcr":
        full_image_id = docker.push_to_github(
>>>>>>> 97358f9b
            local_id=local_id,
            github_user=github_user,
            github_token=github_token,
        )
    elif registry == "gcp":
<<<<<<< HEAD
        full_image_id = push_docker.push_to_gcp(
=======
        full_image_id = docker.push_to_gcp(
>>>>>>> 97358f9b
            local_id=local_id,
            project_id=project,
            region=region,
            repository=docker_repository,
        )
    else:
        raise ValueError(f"Unknown docker registry: {registry}")

    for i in range(retries + 1):
        try:
            launch_job(
                command=command,
                tpu_name=tpu_name,
                tpu_type=tpu_type,
                capacity_type=capacity_type,
                zone=zone,
                node_count=node_count,
<<<<<<< HEAD
            )

            docker_command = cli.make_docker_run_command(full_image_id, command, env=env, foreground=foreground)

            print(f"Running on tpu_name... {tpu_name}")
            cli.tpu_ssh(tpu_name, zone, node_count, *docker_command)
=======
                full_image_id=full_image_id,
                env=env,
                foreground=foreground,
                version=version,
            )
>>>>>>> 97358f9b
        except subprocess.CalledProcessError as e:  # noqa: F841
            print(f"Error running command {e.cmd}")
            if i < retries - 1:
                print("Retrying... %d/%d" % (i + 1, retries))
        else:
            print("Job finished with no error.")
            break

    if autodelete:
        print("Autodelete is set to True. Tearing down machine...")
<<<<<<< HEAD
        cli.run_command(
=======
        levanter.infra.tpus.run_command(
>>>>>>> 97358f9b
            "gcloud",
            "alpha",
            "compute",
            "tpus",
            "queued-resources",
            "delete",
            tpu_name,
            "--quiet",
            f"--zone={zone}",
            "--force",
        )


if __name__ == "__main__":
    main()<|MERGE_RESOLUTION|>--- conflicted
+++ resolved
@@ -3,189 +3,16 @@
 import argparse
 import getpass
 import subprocess
-import sys
 import time
 from pathlib import Path
 
-<<<<<<< HEAD
-=======
 import levanter.infra.cli_helpers as cli
 import levanter.infra.docker as docker
 import levanter.infra.tpus
 from levanter.infra.tpus import launch_job
->>>>>>> 97358f9b
-
-# we do this nonsense so that it works as python -m levanter.infra.launch or python infra/launch.py
-try:
-    from . import push_docker
-    from .helpers import cli  # noqa: E402
-except ImportError:
-    sys.path.append(os.path.dirname(os.path.dirname(os.path.abspath(__file__))))
-    from infra import push_docker
-    from infra.helpers import cli  # noqa: E402
-
-<<<<<<< HEAD
-
-def setup_vm_docker(tpu_name, zone, node_count):
-    """Change docker permissions on `tpu_name`, remove any old runs, and setup the cache volume."""
-    cli.tpu_ssh(
-        tpu_name,
-        zone,
-        node_count,
-        "sudo",
-        "usermod",
-        "-aG",
-        "docker",
-        getpass.getuser(),
-        "&&",
-        "sudo",
-        "docker",
-        "volume",
-        "create",
-        "--driver=local",
-        "levanter",
-        "&&",
-        "sudo",
-        "docker",
-        "rm",
-        "-f",
-        "levanter",
-    )
 
 
-def list_tpus(zone):
-    return json.loads(
-        subprocess.check_output(
-            [
-                "gcloud",
-                "alpha",
-                "compute",
-                "tpus",
-                "queued-resources",
-                "list",
-                f"--zone={zone}",
-                "--format=json(name.basename(), state)",
-            ]
-        )
-    )
-
-
-def describe_tpu(tpu_name, zone):
-    try:
-        return json.loads(
-            subprocess.check_output(
-                [
-                    "gcloud",
-                    "alpha",
-                    "compute",
-                    "tpus",
-                    "queued-resources",
-                    "describe",
-                    tpu_name,
-                    f"--zone={zone}",
-                    "--format=json(name.basename(), state)",
-                ]
-            )
-        )
-    except subprocess.CalledProcessError:
-        return None
-
-
-def start_tpu_vm(tpu_name, *, tpu_type, capacity_type, version, zone, autodelete, node_count):
-    tpu_stat = describe_tpu(tpu_name, zone)
-    if tpu_stat is not None:
-        if tpu_stat["state"]["state"] in ["FAILED", "SUSPENDED"]:
-            print("TPU suspended, bypassing autodelete config and deleting...")
-        elif not autodelete:
-            print("TPU already exists and autodelete is false, leaving it as is.")
-            return
-        else:
-            print("TPU already exists, deleting...")
-
-        cli.run_command(
-            "gcloud",
-            "alpha",
-            "compute",
-            "tpus",
-            "queued-resources",
-            "delete",
-            tpu_name,
-            "--quiet",
-            f"--zone={zone}",
-            "--force",
-        )
-
-    print(f"Creating new TPU {tpu_name} in {zone} of type {tpu_type}...")
-    command = [
-        "gcloud",
-        "alpha",
-        "compute",
-        "tpus",
-        "queued-resources",
-        "create",
-        tpu_name,
-        f"--accelerator-type={tpu_type}",
-        f"--runtime-version={version}",
-        f"--zone={zone}",
-        "--quiet",
-    ]
-    if capacity_type in ["preemptible", "best-effort"]:
-        command.append("--best-effort")
-    elif capacity_type == "reserved":
-        command.append("--reserved")
-    elif capacity_type == "spot":
-        command.append("--spot")
-    elif capacity_type == "on-demand" or capacity_type is None:
-        pass
-    else:
-        raise ValueError(f"Unknown capacity type: {capacity_type}")
-
-    if node_count == 1:
-        command.append(f"--node-id={tpu_name}")
-    else:
-        command.append(f"--node-count={node_count}")
-
-    cli.run_command(*command)
-
-    # wait for queued resource to complete
-    print("Checking TPU creation status every minute...")
-    waited = 0
-    while True:
-        time.sleep(60)
-        waited += 1
-
-        tpu_stat = describe_tpu(tpu_name, zone)
-        assert tpu_stat is not None, f"{tpu_name} creation failed."
-
-        match tpu_stat["state"]["state"]:
-            case "ACTIVE":
-                break
-            case "FAILED":
-                raise RuntimeError(
-                    f"{tpu_name} creation failed: {tpu_stat['state']['failedData']['error']['message']}"
-                )
-            case _:
-                print(f"Status is {tpu_stat['state']['state']}. Waited {waited} minutes...")
-
-
-def _default_run_id():
-    """Generate a run ID for wandb and continuation.
-
-    Wandb expects a base36 encoded ID of exactly 8 lowercase characters
-    or it won't generate a display name."""
-    rng_bytes = os.urandom(16)
-    run_id = base64.b32encode(rng_bytes)[:8].lower()
-    run_id = run_id.decode("utf-8")
-    assert len(run_id) == 8
-    for char in run_id:
-        assert char in "abcdefghijklmnopqrstuvwxyz0123456789"
-    return run_id
-
-
-if __name__ == "__main__":
-=======
 def main():
->>>>>>> 97358f9b
     parser = argparse.ArgumentParser()
     config = cli.load_config()
 
@@ -202,15 +29,9 @@
     cli.add_arg(parser, config, ["--tpu_type"], required=True)
     cli.add_arg(parser, config, ["--node_count"], default=1, type=int)
     cli.add_arg(parser, config, ["--version"], default="tpu-ubuntu2204-base")
-<<<<<<< HEAD
-    cli.add_arg(parser, config, ["--zone"], default=None, type=str)
-    cli.add_arg(parser, config, ["--retries"], default=0, type=int)
-    cli.add_arg(parser, config, ["--run_id"], default=_default_run_id(), type=str)
-=======
     cli.add_arg(parser, config, ["--zone"], default=None, type=str, required=False)
     cli.add_arg(parser, config, ["--retries"], default=10, type=int)
     cli.add_arg(parser, config, ["--run_id"], default=cli.default_run_id(), type=str)
->>>>>>> 97358f9b
     cli.add_arg(parser, config, ["--docker_registry"], default="gcp", choices=["gcp", "ghcr"])
     cli.add_arg(parser, config, ["--github_user"], type=str)
     cli.add_arg(parser, config, ["--github_token"], type=str)
@@ -267,14 +88,6 @@
     # make an image tag based on the unix timestamp to ensure we always pull the latest image
     tag = int(time.time())
 
-<<<<<<< HEAD
-    local_id = push_docker.build_docker(
-        docker_file="docker/tpu/Dockerfile.incremental", image_name=image_id, tag=tag, mount_src=extra_context
-    )
-
-    if registry == "ghcr":
-        full_image_id = push_docker.push_to_github(
-=======
     with docker.copy_extra_ctx(extra_context) as extra_context:
         build_args = {"EXTRA_CTX": extra_context} if extra_context else None
         local_id = docker.build_docker(
@@ -283,17 +96,12 @@
 
     if registry == "ghcr":
         full_image_id = docker.push_to_github(
->>>>>>> 97358f9b
             local_id=local_id,
             github_user=github_user,
             github_token=github_token,
         )
     elif registry == "gcp":
-<<<<<<< HEAD
-        full_image_id = push_docker.push_to_gcp(
-=======
         full_image_id = docker.push_to_gcp(
->>>>>>> 97358f9b
             local_id=local_id,
             project_id=project,
             region=region,
@@ -311,20 +119,11 @@
                 capacity_type=capacity_type,
                 zone=zone,
                 node_count=node_count,
-<<<<<<< HEAD
-            )
-
-            docker_command = cli.make_docker_run_command(full_image_id, command, env=env, foreground=foreground)
-
-            print(f"Running on tpu_name... {tpu_name}")
-            cli.tpu_ssh(tpu_name, zone, node_count, *docker_command)
-=======
                 full_image_id=full_image_id,
                 env=env,
                 foreground=foreground,
                 version=version,
             )
->>>>>>> 97358f9b
         except subprocess.CalledProcessError as e:  # noqa: F841
             print(f"Error running command {e.cmd}")
             if i < retries - 1:
@@ -335,11 +134,7 @@
 
     if autodelete:
         print("Autodelete is set to True. Tearing down machine...")
-<<<<<<< HEAD
-        cli.run_command(
-=======
         levanter.infra.tpus.run_command(
->>>>>>> 97358f9b
             "gcloud",
             "alpha",
             "compute",
