import dataclasses
import datetime
import json
import logging
import os
import pathlib
import urllib.parse
from dataclasses import dataclass
from datetime import timedelta
from typing import Callable, List, Optional, Sequence, TypeVar, Union

import equinox
import fsspec
import jax
import jax.numpy as jnp
from draccus import field
from fsspec import AbstractFileSystem
from jax.experimental.multihost_utils import broadcast_one_to_all, sync_global_devices
from jaxtyping import PyTree

import haliax.partitioning

from levanter.tensorstore_serialization import tree_deserialize_leaves_tensorstore, tree_serialize_leaves_tensorstore
from levanter.types import FilterSpec


logger = logging.getLogger(__name__)

PathLike = Union[str, pathlib.Path]

M = TypeVar("M", bound=PyTree)


@dataclass(frozen=True)
class CheckpointInterval:
    every: int  # how often to checkpoint
    until: Optional[int] = None  # until what step to save checkpoints with this policy, None means forever


class Checkpointer:
    """
    A checkpointer class that saves checkpoints with two different, but overlapping policies: time and step.

    Note that this class is stateful: it keeps track of the last time a checkpoint was saved, and the last step
    a checkpoint was saved at.
    """

    base_path: str
    save_interval: Optional[datetime.timedelta]  # we save at least this frequently
    step_policies: Sequence[CheckpointInterval] = dataclasses.field(
        default_factory=lambda: [CheckpointInterval(every=1000)]
    )

    _last_temporary_checkpoint: Optional[str] = None

    def __init__(
        self,
        base_path: PathLike,
        save_interval: Optional[datetime.timedelta],
        step_policies: Sequence[CheckpointInterval],
        *,
        keep_params: PyTree[FilterSpec] = True,
        dt_now_injection: Optional[Callable[[], datetime.datetime]] = None,
    ):
        """
        Class for managing checkpoints. Saves checkpoints according to two policies: time and step.

        Time policy: we save a checkpoint at least every `save_interval` seconds.
        Step policy: we save a checkpoint every `every` steps, until `until` steps have been reached.

        Time checkpoints are deleted after the next checkpoint is saved. Step checkpoints are never deleted.

        Args:
            base_path: the base path to save checkpoints to. may be gcs, local, or anything that tensorstore supports
            save_interval: the minimum amount of time between checkpoints (for time)
            step_policies: the step policies to use
            keep_params: a PyTree of FilterSpecs that specifies which parameters to keep in the checkpoint
            dt_now_injection: a function that returns the current time. useful for testing
        """
        self.base_path = str(base_path)
        self.save_interval = save_interval
        self.step_policies = list(step_policies)
        self.keep_params = keep_params
        self._dt_now_injection = dt_now_injection or datetime.datetime.now
        self._last_save_time = self._dt_now_injection()
        self._last_save_step = 0
        self._last_temporary_checkpoint = None

        # ensure that the step_policies are sorted. We could sort, but instead we'll just insist that they are sorted
        # since it's probably a typo if they aren't
        for i in range(1, len(step_policies)):
            # factor these out so mypy can figure it out
            prev_until = step_policies[i - 1].until
            until = step_policies[i].until
            if prev_until is None:
                raise ValueError("Only the last step policy can have an 'until' value of None")
            if until is None:
                continue
            if prev_until >= until:
                raise ValueError("Step policies must be sorted by 'until' value")

    def load_checkpoint(
        self,
        state: M,
        path: Optional[PathLike] = None,
        *,
        discover_latest: bool = True,
        env: Optional[haliax.ResourceEnv] = None,
    ) -> Optional[M]:
        if path is None:
            path = self.base_path
        return load_checkpoint(state, path, discover_latest=discover_latest, env=env)

    def load_model(
        self,
        model: M,
        path: Optional[str] = None,
        *,
        discover_latest: bool = True,
        env: Optional[haliax.ResourceEnv] = None,
    ) -> Optional[M]:
        """
        Convenience method/holdover from  previous API for loading checkpoints.
        Loads just the model assuming the model is in the `model` subdir of the discovered checkpoint.
        """
        ret_dict = self.load_checkpoint({"model": model}, path, discover_latest=discover_latest, env=env)
        if ret_dict is None:
            return None
        return ret_dict["model"]

    def on_step(self, info, force: bool = False):
        step = info.step

        if step == 0:
            self._last_save_time = self._dt_now_injection()
            if not force:
                return  # don't save checkpoint at step 0 unless forced

        if step == self._last_save_step:
            # we've already saved a checkpoint at this step
            return

        # two reasons we can save: time or step
        # they have different behaviors for retention.
        # if the previous checkpoint was a temporary checkpoint (i.e. saved b/c of time), we can delete it

        # there's a potential clock skew issue here: if we save by time, and the clock is skewed across processes,
        # then we could end up with a situation where one process saves a checkpoint, and then another process
        # saves a checkpoint for the next step, etc. This leads to partial checkpoints, no good.
        # we fix by having process 0 make the decision
        my_should_save = force
        my_save_permanent_ckpt = force

        current_every = self._get_current_step_save_interval(step)
        last_save_time = self._dt_now_injection() - self._last_save_time
        if current_every is not None and step % current_every == 0:
            my_should_save = True
            my_save_permanent_ckpt = True
        elif self.save_interval and last_save_time >= self.save_interval:
            my_should_save = True
            my_save_permanent_ckpt = False

        should_save, save_permanent_ckpt = broadcast_one_to_all(
            jnp.array([my_should_save, my_save_permanent_ckpt], dtype=jnp.bool_)
        )

        # log the decision
        if should_save:
            if save_permanent_ckpt:
                logger.info(f"Saving checkpoint at step {step}.")
            else:
                logger.info(f"Saving temporary checkpoint at step {step}.")

        if should_save:
            last_checkpoint = self._last_temporary_checkpoint
            destination = f"step-{step}"

            self.save_checkpoint(info, destination)

            if not save_permanent_ckpt:
                self._last_temporary_checkpoint = destination
            else:
                self._last_temporary_checkpoint = None

            # TODO: we should consider writing to disk whether it's a temporary checkpoint or not
            # so that we can delete it properly if we recover
            if last_checkpoint is not None:
                self._rm_checkpoint(last_checkpoint)

    def _get_current_step_save_interval(self, step):
        # binary search for the correct interval
        # we assume that the intervals are sorted by until
        current_policy = next(filter(lambda p: p.until is None or p.until >= step, self.step_policies), None)
        if current_policy is None:
            return None
        return current_policy.every

    def _rm_checkpoint(self, checkpoint):
        if jax.process_index() != 0:
            return

        fs, plain_path = _get_fs_and_plain_path(self.base_path)
        # have to strip protocol from path because fsspec filesystems don't like them
        try:
            cp_path = os.path.join(plain_path, checkpoint)
            logger.info(f"Deleting checkpoint {checkpoint} from {cp_path}")
            fs.rm(cp_path, recursive=True)
        except Exception:  # pylint: disable=broad-except
            logger.exception("Failed to delete checkpoint", exc_info=True)

    def save_checkpoint(self, info, destination: str):
        path = os.path.join(self.base_path, destination)
        logger.info(f"Saving checkpoint at step {info.step} to {path}")
        state = equinox.filter(info.state, info.state.is_trainable)
        save_checkpoint(
            state,
            step=info.step,
            checkpoint_path=path,
        )
        self._last_save_step = info.step
        self._last_save_time = self._dt_now_injection()
        logger.info(f"Saved checkpoint at step {info.step} to {path}. Save time is {self._last_save_time}")


<<<<<<< HEAD
def save_checkpoint(tree: M, step: int, checkpoint_path: PathLike, *, exist_ok: bool = False):
=======
def save_checkpoint(model, training_state, step: int, checkpoint_path: PathLike):
>>>>>>> 5fb67671
    """
    Save a checkpoint to a given path using TensorStore. If exist_ok is True, the checkpoint
    will be saved even if a checkpoint already exists at the given path.

    If the path does not exist, it will be created.

    If training_state is None, no training state will be saved.

    This method is jax.Array-aware and will save shards in a way that can be restored
    """
    checkpoint_path = str(checkpoint_path)
    logger.info(f"Saving checkpoint to {checkpoint_path} for step {step}")

    fs: AbstractFileSystem
    fs, plain_path = _get_fs_and_plain_path(checkpoint_path)
    fs.makedirs(plain_path, exist_ok=True)

    tree_serialize_leaves_tensorstore(checkpoint_path, tree)
    save_metadata(checkpoint_path, fs, step)

    logger.info(f"Saved checkpoint for step {step}")

    # make sure that all processes agree on the checkpoint path and also synchronize hosts
    sync_global_devices(checkpoint_path)

    return checkpoint_path


def save_metadata(checkpoint_path, fs, step):
    metadata = {"step": step, "timestamp": datetime.datetime.now().isoformat()}
    if jax.process_index() == 0:
        with fs.open(os.path.join(checkpoint_path, "metadata.json"), "w") as json_out:
            json.dump(metadata, json_out)


def load_checkpoint(
    tree: M,
    checkpoint_path: PathLike,
    env: Optional[haliax.ResourceEnv] = None,
    *,
    subpath: Optional[str] = None,
    discover_latest=True,
) -> M:
    """
    Load a checkpoint from a given path. If discover_latest is True, then the latest checkpoint
    in a subdirectory of the given path will be loaded. If subpath is not None, then the checkpoint
    loads only that subpath of the checkpoint. This is useful for loading, e.g., just the model and not
    the entire training state.

    Args:
        tree: an exemplar of the tree to load. Can be a PyTree[ShapeDTypeStruct] instead of a PyTree[Any]
        checkpoint_path: the path to load the checkpoint from
        subpath: the subpath to load from the checkpoint
        discover_latest: whether to discover the latest checkpoint in the given path
        env: the resource env to use for loading the checkpoint. if None, the current resource env is used
    Returns:
        the loaded checkpoint, with the same structure as the exemplar tree

    """
    fs: AbstractFileSystem
    fs, _ = _get_fs_and_plain_path(checkpoint_path)

    checkpoint_path = str(checkpoint_path)

    if discover_latest:
        checkpoint_path = discover_latest_checkpoint(checkpoint_path)  # type: ignore

    if checkpoint_path is None or not fs.exists(checkpoint_path):
        raise FileNotFoundError(f"Could not find checkpoint at {checkpoint_path}")

    logger.info(f"Loading checkpoint from {checkpoint_path}")
    metadata = load_metadata(checkpoint_path, fs)

    if subpath:
        checkpoint_path = os.path.join(checkpoint_path, subpath)

    try:
        tree = tree_deserialize_leaves_tensorstore(checkpoint_path, tree, env)
        return tree
    except:  # noqa
        from levanter.trainer import TrainerState

        if not isinstance(tree, TrainerState):
            raise
        else:
            logger.warning("Attempting to load old-style checkpoint")
            model, training_state = tree.model, (tree.opt_state, tree.training_key)

            model = tree_deserialize_leaves_tensorstore(os.path.join(checkpoint_path, "model"), model, env)

            if training_state is None:
                opt_state = None
                key = None
            else:
                training_state = tree_deserialize_leaves_tensorstore(
                    os.path.join(checkpoint_path, "training_state"), training_state, env
                )
                opt_state, key = training_state

            # TODO: pretty sure this is right, but should verify
            step = metadata["step"]
            new_state = dataclasses.replace(
                tree, _step=step + 1, model=model, opt_state=opt_state, training_key=key  # type: ignore
            )
            return new_state


def load_metadata(checkpoint_path, fs=None):
    if fs is None:
        fs, _, _ = fsspec.get_fs_token_paths(str(checkpoint_path))
    with fs.open(os.path.join(checkpoint_path, "metadata.json")) as metadata_in:
        metadata = json.load(metadata_in)
    return metadata


def discover_latest_checkpoint(checkpoint_path: PathLike) -> Optional[str]:
    """
    Discover the latest checkpoint in a given path.
    """
    checkpoint_path = str(checkpoint_path)
    # need to use fsspec for this, as glob.glob doesn't work on gs://
    fs: AbstractFileSystem
    fs, _ = _get_fs_and_plain_path(checkpoint_path)

    def is_checkpoint_dir(path: str):
        return fs.exists(os.path.join(path, "metadata.json"))

    def maybe_unstrip_protocol(path: str):
        base_path_protocol = urllib.parse.urlparse(str(checkpoint_path)).scheme
        if base_path_protocol != "" and not urllib.parse.urlparse(path).scheme != "":
            return f"{base_path_protocol}://{path}"
        return path

    ckpt_dirs = [maybe_unstrip_protocol(d) for d in fs.glob(os.path.join(checkpoint_path, "*")) if fs.isdir(d)]
    ckpt_dirs.append(checkpoint_path)
    ckpt_dirs = [d for d in ckpt_dirs if is_checkpoint_dir(d)]

    def checkpoint_sort_key(ckpt_dir):
        metadata = json.load(fs.open(os.path.join(ckpt_dir, "metadata.json")))
        return (datetime.datetime.fromisoformat(metadata["timestamp"]), metadata["step"])

    if len(ckpt_dirs) > 0:
        out = max(ckpt_dirs, key=checkpoint_sort_key)
        logger.info(f"Discovered latest checkpoint from {checkpoint_path} at {out}")
        return out
    else:
        logger.warning(f"No checkpoints found in {checkpoint_path}")
        return None


def _get_fs_and_plain_path(path, fs=None):
    if fs is None:
        fs, _, (path_to_open,) = fsspec.get_fs_token_paths(str(path))
    else:
        path_to_open = path
    return fs, path_to_open


@dataclass
class CheckpointerConfig:
    base_path: str = "checkpoints/"
    save_interval: timedelta = timedelta(minutes=15)
    # TODO: I'd like to write this, but it's not supported by draccus
    # keep: List[CheckpointInterval] = field(default_factory=lambda: [CheckpointInterval(every=1000)])
    keep: List[dict] = field(
        default_factory=lambda: [dict(every=10000)]
    )  # list of dicts with two keys: every and until

    def expanded_path(self, run_id):
        return os.path.expanduser(os.path.join(self.base_path, run_id))

    def create(self, run_id) -> Checkpointer:
        keeps = [CheckpointInterval(**k) for k in self.keep]
        return Checkpointer(
            base_path=self.expanded_path(run_id),
            save_interval=self.save_interval,
            step_policies=keeps,
        )

    def __post_init__(self):
        self.base_path = os.path.expanduser(self.base_path)

        # validate the checkpoint intervals.
        # we want to make sure that the intervals are monotonic. only the last one can be None
        prev_interval = None
        for interval in self.keep:
            if prev_interval is not None:
                assert prev_interval["until"] is not None, "Only the last checkpoint interval can be None"
                assert (
                    interval["until"] is None or interval["until"] > prev_interval["until"]
                ), "Checkpoint intervals must be monotonic"
            prev_interval = interval


# TODO: add partial checkpoint loading<|MERGE_RESOLUTION|>--- conflicted
+++ resolved
@@ -222,11 +222,7 @@
         logger.info(f"Saved checkpoint at step {info.step} to {path}. Save time is {self._last_save_time}")
 
 
-<<<<<<< HEAD
-def save_checkpoint(tree: M, step: int, checkpoint_path: PathLike, *, exist_ok: bool = False):
-=======
-def save_checkpoint(model, training_state, step: int, checkpoint_path: PathLike):
->>>>>>> 5fb67671
+def save_checkpoint(tree: M, step: int, checkpoint_path: PathLike):
     """
     Save a checkpoint to a given path using TensorStore. If exist_ok is True, the checkpoint
     will be saved even if a checkpoint already exists at the given path.
