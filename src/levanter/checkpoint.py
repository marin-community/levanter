--- conflicted
+++ resolved
@@ -1,7 +1,5 @@
-import contextlib
 import dataclasses
 import datetime
-import functools
 import json
 import logging
 import os
@@ -12,24 +10,16 @@
 from typing import Callable, List, Optional, ParamSpec, Sequence, TypeVar, Union
 
 import equinox
-import equinox as eqx
 import fsspec
 import jax
 import jax.numpy as jnp
 from draccus import field
 from fsspec import AbstractFileSystem
-from jax import ShapeDtypeStruct
-from jax._src.interpreters.pxla import Mesh
 from jax.experimental.multihost_utils import broadcast_one_to_all, sync_global_devices
 from jaxtyping import PyTree
 
-import haliax as hax
 import haliax.partitioning
-<<<<<<< HEAD
-from haliax.partitioning import ResourceMapping
-=======
 from haliax.jax_utils import is_in_jit
->>>>>>> 3625a69d
 
 from levanter.tensorstore_serialization import tree_deserialize_leaves_tensorstore, tree_serialize_leaves_tensorstore
 from levanter.types import FilterSpec
@@ -40,10 +30,7 @@
 PathLike = Union[str, pathlib.Path]
 
 M = TypeVar("M", bound=PyTree)
-<<<<<<< HEAD
-=======
 Sig = ParamSpec("Sig")
->>>>>>> 3625a69d
 
 
 @dataclass(frozen=True)
@@ -230,11 +217,7 @@
     def save_checkpoint(self, info, destination: str):
         path = os.path.join(self.base_path, destination)
         logger.info(f"Saving checkpoint at step {info.step} to {path}")
-<<<<<<< HEAD
-        state = equinox.filter(info.state, info.state.is_trainable)
-=======
         state = saveable_state(info.state)
->>>>>>> 3625a69d
         save_checkpoint(
             state,
             step=info.step,
@@ -245,9 +228,6 @@
         logger.info(f"Saved checkpoint at step {info.step} to {path}. Save time is {self._last_save_time}")
 
 
-<<<<<<< HEAD
-def save_checkpoint(tree: M, step: int, checkpoint_path: PathLike, *, exist_ok: bool = False):
-=======
 def saveable_state(state):
     to_keep = jax.tree_util.tree_map(lambda _: True, state)
     to_keep = dataclasses.replace(to_keep, model=state.is_trainable)
@@ -256,7 +236,6 @@
 
 
 def save_checkpoint(tree: M, step: int, checkpoint_path: PathLike):
->>>>>>> 3625a69d
     """
     Save a checkpoint to a given path using TensorStore.
 
@@ -272,11 +251,7 @@
 
     fs: AbstractFileSystem
     fs, plain_path = _get_fs_and_plain_path(checkpoint_path)
-<<<<<<< HEAD
-    fs.makedirs(plain_path, exist_ok=exist_ok)
-=======
     fs.makedirs(plain_path, exist_ok=True)
->>>>>>> 3625a69d
 
     tree_serialize_leaves_tensorstore(checkpoint_path, tree)
     save_metadata(checkpoint_path, fs, step)
@@ -304,11 +279,7 @@
     discover_latest=True,
     axis_mapping: Optional[haliax.partitioning.ResourceMapping] = None,
     mesh: Optional[jax.sharding.Mesh] = None,
-<<<<<<< HEAD
-) -> Optional[M]:
-=======
 ) -> M:
->>>>>>> 3625a69d
     """
     Load a checkpoint from a given path. If discover_latest is True, then the latest checkpoint
     in a subdirectory of the given path will be loaded. If subpath is not None, then the checkpoint
@@ -350,8 +321,7 @@
         tree = tree_deserialize_leaves_tensorstore(checkpoint_path, tree, axis_mapping=axis_mapping, mesh=mesh)
         return tree
     except:  # noqa
-<<<<<<< HEAD
-        from levanter.trainer import TrainerState
+        from levanter.trainer_state import TrainerState
 
         if not isinstance(tree, TrainerState):
             raise
@@ -359,16 +329,6 @@
             logger.warning("Attempting to load old-style checkpoint")
             model, training_state = tree.model, (tree.opt_state, tree.training_key)
 
-=======
-        from levanter.trainer_state import TrainerState
-
-        if not isinstance(tree, TrainerState):
-            raise
-        else:
-            logger.warning("Attempting to load old-style checkpoint")
-            model, training_state = tree.model, (tree.opt_state, tree.training_key)
-
->>>>>>> 3625a69d
             model = tree_deserialize_leaves_tensorstore(
                 os.path.join(checkpoint_path, "model"), model, axis_mapping=axis_mapping, mesh=mesh
             )
@@ -388,11 +348,6 @@
             # TODO: pretty sure this is right, but should verify
             step = metadata["step"]
             new_state = dataclasses.replace(
-<<<<<<< HEAD
-                tree, _step=step + 1, model=model, opt_state=opt_state, training_key=key  # type: ignore
-            )
-            return new_state
-=======
                 tree, step=step + 1, model=model, opt_state=opt_state, training_key=key  # type: ignore
             )
             return new_state
@@ -492,7 +447,6 @@
         return state
 
     return load_or_init
->>>>>>> 3625a69d
 
 
 def load_metadata(checkpoint_path, fs=None):
@@ -582,85 +536,4 @@
             prev_interval = interval
 
 
-<<<<<<< HEAD
-P = ParamSpec("P")
-
-
-def load_from_checkpoint_or_initialize(
-    init_fn: Callable[P, M],
-    checkpoint_path: str,
-    axis_mapping: Optional[ResourceMapping] = None,
-    mesh: Optional[Mesh] = None,
-    *,
-    # TODO: add this back in
-    # allow_partial_checkpoint: bool,
-    force_load_checkpoint: Optional[bool] = None,
-    is_checkpointed: Optional[PyTree[FilterSpec]] = True,
-) -> Callable[P, M]:
-    """
-    Loads a checkpoint if it exists, otherwise initializes from scratch.
-
-    Args:
-        init_fn: the initialization function. This should be a function that takes some arguments and returns a
-                model or state. It should be jit-able and should not have any (destructive) side effects. It will
-                likely be called 2-3 times.
-        checkpoint_path: the path to the checkpoint
-        axis_mapping: the axis mapping to use for initialization. If None, the default axis mapping will be used.
-        mesh: the mesh to use for initialization. If None, the default mesh will be used.
-        force_load_checkpoint: if True, we must load a checkpoint. If False, we will not load a checkpoint. If None,
-                we will load a checkpoint if it exists.
-        is_checkpointed: a filter spec for the checkpointed parameters. This is used to filter out non-checkpointed
-                parameters for the initialization. If you don't specify this, all parameters are assumed to be
-                checkpointed.
-    """
-    if force_load_checkpoint is False:
-        cmanager = mesh or contextlib.nullcontext()
-
-        @functools.wraps(init_fn)
-        @hax.named_jit(axis_resources=axis_mapping)
-        def fn(*args, **kwargs):
-            with cmanager:
-                return init_fn(*args, **kwargs)
-
-        return fn
-    else:
-
-        @functools.wraps(init_fn)
-        def fn(*args, **kwargs):
-            with contextlib.ExitStack() as stack:
-                if mesh is not None:
-                    stack.enter_context(mesh)
-                if axis_mapping is not None:
-                    stack.enter_context(hax.axis_mapping(axis_mapping))
-
-                ckpt_shape = eqx.filter_eval_shape(init_fn, *args, **kwargs)
-
-                ckpt = load_checkpoint(
-                    eqx.filter(ckpt_shape, is_checkpointed), checkpoint_path, axis_mapping=axis_mapping, mesh=mesh
-                )
-
-                if ckpt is None:
-                    if force_load_checkpoint is True:
-                        raise ValueError(f"Could not load checkpoint from {checkpoint_path}")
-                    else:
-                        out = hax.named_jit(init_fn, axis_mapping)(*args, **kwargs)
-                        return out
-                else:
-                    ckpt = eqx.combine(ckpt, ckpt_shape)
-                    if any(isinstance(leaf, ShapeDtypeStruct) for leaf in jax.tree_util.tree_leaves(ckpt)):
-                        # if we're resuming, we need to initialize any non-checkpointed values
-                        @hax.named_jit(axis_resources=axis_mapping)
-                        def partial_init(init_fn, *args, **kwargs):
-                            m = init_fn(*args, **kwargs)
-                            return eqx.filter(m, is_checkpointed, inverse=True)
-
-                        non_checkpointed = partial_init(init_fn, *args, **kwargs)
-                        ckpt = eqx.filter(ckpt, lambda x: not isinstance(x, ShapeDtypeStruct))
-                        return eqx.combine(ckpt, non_checkpointed)
-                    else:
-                        return ckpt
-
-        return fn
-=======
-# TODO: add partial checkpoint loading
->>>>>>> 3625a69d
+# TODO: add partial checkpoint loading