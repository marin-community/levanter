--- conflicted
+++ resolved
@@ -719,18 +719,14 @@
         )
 
     def __post_init__(self):
-<<<<<<< HEAD
         # Set default base_path if not provided via config
         if self.base_path is None:
             username = os.environ.get("USER", "sampark")
             self.base_path = f"/scr-ssd/{username}/levanter/checkpoints/"
 
-        self.base_path = os.path.expanduser(self.base_path)
-=======
         # Workaround for Executor using placeholder types.
         if isinstance(self.base_path, str):
             self.base_path = os.path.expanduser(self.base_path)
->>>>>>> 27207e5d
 
         # validate the checkpoint intervals.
         # we want to make sure that the intervals are monotonic. only the last one can be None
