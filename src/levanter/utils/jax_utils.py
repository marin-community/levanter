--- conflicted
+++ resolved
@@ -13,13 +13,8 @@
 from jax.sharding import Mesh, NamedSharding, PartitionSpec, PositionalSharding
 from jaxtyping import PRNGKeyArray, PyTree
 
-<<<<<<< HEAD
-import haliax
 import haliax as hax
 from haliax import is_named_array
-=======
-import haliax as hax
->>>>>>> d125206c
 from haliax.jax_utils import is_jax_array_like
 from haliax.partitioning import ResourceAxis, ResourceMapping
 
