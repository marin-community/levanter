import contextlib
import functools
import json
import warnings
from dataclasses import fields
from typing import Any, Callable, Optional, TypeVar

import equinox as eqx
import jax
import numpy as np
from jax import numpy as jnp
from jax.experimental import mesh_utils
from jax.sharding import Mesh, NamedSharding, PartitionSpec, PositionalSharding
from jaxtyping import PRNGKeyArray, PyTree

<<<<<<< HEAD
import haliax as hax
from haliax import AxisSelector, is_named_array
=======
import haliax
>>>>>>> c134e02f
from haliax.jax_utils import is_jax_array_like
from haliax.partitioning import ResourceAxis


X = TypeVar("X")


def jnp_to_python(a: jnp.ndarray):
    if isinstance(a, (float, int)):
        return float(a)
    elif a.shape == () or a.shape == (1,):
        return a.item()
    else:
        return a.tolist()


@contextlib.contextmanager
def use_cpu_device():
    """Temporarily sets the default device to CPU"""
    cpu = jax.local_devices(backend="cpu")[0]
    with jax.default_device(cpu):
        yield cpu


@contextlib.contextmanager
def local_cpu_mesh():
    """Temporarily sets the default device to CPU"""
    cpu = jax.local_devices(backend="cpu")[0]
    mesh = jax.sharding.Mesh(np.array([cpu]).reshape(1, 1), ("data", "model"))
    with use_cpu_device(), mesh:
        yield mesh


def is_inside_jit():
    """Returns True if we're currently inside a jit"""
    return isinstance(jnp.zeros(()), jax.core.Tracer)


def flops_estimate(fn, *args, **kwargs):
    """Estimates the flop count of a function"""
    return jax.jit(fn).lower(*args).cost_analysis()["flops"]


def parameter_count(model: PyTree):
    # especially with jax.vjp, we get duplicate arrays and want to uniq them
    # NB we need to use object identity here, mostly because of ShapedDtypeStruct
    leaves = {id(x): x for x in jax.tree_util.tree_leaves(model) if is_jax_array_like(x)}
    return sum(x.size for x in leaves.values())


_sync_counter = 0


def multihost_broadcast_sync(obj: X, is_source: Optional[bool] = None, timeout: float = 200.0) -> X:
    """
    Uses jax's unpublished distributed api to sync a value across hosts using json dump. If is_source is None, then
    process_index 0 is the source.
    """
    global _sync_counter
    key = f"LEVANTER_MULTIHOST_BROADCAST_SYNC{_sync_counter}"
    if is_source is None:
        is_source = jax.process_index() == 0

    if jax.process_count() == 1:
        return obj

    import jax._src.distributed as distributed
    from jaxlib.xla_extension import DistributedRuntimeClient

    client: Optional[DistributedRuntimeClient] = distributed.global_state.client

    if client is None:
        raise RuntimeError("multihost_broadcast_sync requires jax distributed client to be initialized")

    if is_source:
        # serialized = pickle.dumps(obj, 0)  # 0 is pickle protocol. jax only accepts utf-8, and 0 gives us ascii
        # client.key_value_set(key, serialized.decode("ascii"))
        serialized = json.dumps(obj)
        client.key_value_set(key, serialized)

    client.wait_at_barrier(f"multihost_broadcast_sync{_sync_counter}", timeout_in_ms=int(timeout * 1000.0))

    if not is_source:
        serialized = client.blocking_key_value_get(key, timeout_in_ms=int(timeout * 1000.0))
        obj = json.loads(serialized)

    _sync_counter += 1
    return obj


def barrier_sync(timeout: float = 200):
    """
    Uses jax's unpublished distributed api to wait for all processes to reach a barrier. This is useful for ensuring
    that all processes have reached a certain point in the code before continuing.
    """
    global _sync_counter
    if jax.process_count() == 1:
        return
    import jax._src.distributed as distributed
    from jaxlib.xla_extension import DistributedRuntimeClient

    client: Optional[DistributedRuntimeClient] = distributed.global_state.client

    if client is None:
        raise RuntimeError("barrier_sync requires jax distributed client to be initialized")

    _sync_counter += 1
    client.wait_at_barrier(f"levanter_barrier_sync_{_sync_counter}", timeout_in_ms=int(timeout * 1000.0))


# from https://stackoverflow.com/questions/2166818/how-to-check-if-an-object-is-an-instance-of-a-namedtuple
# python is a disgusting language
def _isnamedtupleinstance(x):
    t = type(x)
    b = t.__bases__
    if len(b) != 1 or b[0] != tuple:
        return False
    f = getattr(t, "_fields", None)
    if not isinstance(f, tuple):
        return False
    return all(isinstance(n, str) for n in f)


def leaf_key_paths(
    pytree,
    prefix: Optional[str] = "",
    *,
    is_leaf: Optional[Callable[[Any], bool]] = None,
    use_state_dict_keys: bool = False,
):
    """Creates unique, hopefully meaningful key paths for each leaf in a pytree. This is useful for
    serialization mostly. This functions knows about dicts, lists, NamedTuples, tuples, and equinox-style modules"""
    # TODO: jax now has a tree_flatten_with_path function. We should use that instead
    rec = lambda x, p: leaf_key_paths(  # noqa: E731
        x, prefix=join_key(prefix, p), is_leaf=is_leaf, use_state_dict_keys=use_state_dict_keys
    )

    if is_leaf is not None and is_leaf(pytree):
        return prefix
    elif isinstance(pytree, dict):
        return {k: rec(v, k) for k, v in pytree.items()}
    elif _isnamedtupleinstance(pytree):
        d = {k: rec(v, k) for k, v in pytree._asdict().items()}
        return pytree.__class__(**d)
    elif isinstance(pytree, list):
        return [rec(v, str(i)) for i, v in enumerate(pytree)]
    elif isinstance(pytree, tuple):
        return tuple(rec(v, str(i)) for i, v in enumerate(pytree))
    elif isinstance(pytree, eqx.Module):
        names = []
        rec_values = []
        for field in fields(pytree):
            if field.metadata.get("static", False):
                continue
            field_name = field.name
            field = getattr(pytree, field_name)
            names.append(field_name)

            if use_state_dict_keys and hasattr(pytree, "_state_dict_key_map"):
                field_name = pytree._state_dict_key_map().get(field_name, field_name)

            rec_value = rec(field, field_name)
            rec_values.append(rec_value)

        _, tree_def = eqx.tree_flatten_one_level(pytree)
        out = jax.tree_util.tree_unflatten(tree_def, rec_values)
        return out
        # this doesn't work reliably because tree_at doesn't like none values
        # return eqx.tree_at(lambda m: [getattr(m, name) for name in names], pytree, rec_values, is_leaf=lambda x: x is None)
    else:
        leaves, treedef = jax.tree_util.tree_flatten(pytree, is_leaf=is_leaf)
        if len(leaves) == 1:
            return jax.tree_util.tree_unflatten(treedef, [f"{prefix}"])
        else:
            return jax.tree_util.tree_unflatten(treedef, [join_key(prefix, str(i)) for i in range(len(leaves))])


def join_key(prefix, k):
    if k is None:
        return prefix
    return f"{prefix}.{k}" if prefix else k


def key_iterator(key: PRNGKeyArray | int):
    if isinstance(key, int):
        key = jax.random.PRNGKey(key)
    while True:
        key, subkey = jax.random.split(key)
        yield subkey


def is_inexact_arrayish(x):
    """
    Similar to [equinox.is_inexact_array][] but works on anything that has a shape and dtype
    and the dtype is inexact.

    Specifically, we want to work with [jax.ShapeDtypeStruct][]s, which are not arrays.
    """
    if hasattr(x, "shape") and hasattr(x, "dtype"):
        return jnp.issubdtype(x.dtype, jnp.inexact)
    else:
        return False


def tree_filter_like(template: X, tree: X) -> X:
    """
    Filters a tree to only include the leaves that are not None in the template.

    This is useful for filtering out nontrainable parameters from a tree.
    """

    def match_like(templ_leaf, tree_leaf):
        if templ_leaf is None:
            return None
        else:
            if tree_leaf is None:
                warnings.warn(f"Template has a non-None value where tree is None. Template value: {templ_leaf}")
            return tree_leaf

    return jax.tree_util.tree_map(match_like, template, tree, is_leaf=lambda x: x is None)


def as_arrayish(x):
    if hasattr(x, "shape") and hasattr(x, "dtype"):
        return x
    else:
        return jnp.asarray(x)


def best_effort_sharding(shape, *, devices=None, mesh=None):
    if hasattr(shape, "shape"):
        shape = shape.shape

    if devices is None:
        devices = jax.devices()

    if mesh is None:
        mesh = haliax.partitioning._get_mesh()
        if mesh.devices.shape == ():
            mesh = None

    if mesh is None:
        device_shape = (len(devices),)
        # we want to shard an array with shape shape across len(devices)
        # each axis in the array has to be divisible by the corresponding axis in device_shape, so
        # we iterate from the right, taking the gcd of the shape and the left-most axis of device_shape
        num_devices = device_shape[0]

        for i in range(len(shape) - 1, -1, -1):
            shape_i = shape[i]
            gcd = np.gcd(shape_i, num_devices)
            num_devices //= gcd
            device_shape = (num_devices, gcd) + device_shape[1:]
        sharding = PositionalSharding(devices).reshape(list(device_shape)).replicate(axis=0, keepdims=True)
        return sharding
    else:
        # get the existing mesh and find the FSDP axis
        fsdp_axis = mesh.axis_names.index(haliax.partitioning.ResourceAxis.DATA)
        num_devices = mesh.devices.shape[fsdp_axis]

        for i in range(len(shape) - 1, -1, -1):
            shape_i = shape[i]
            if shape_i % num_devices == 0:
                sharded_axis = i
                break
        else:
            return NamedSharding(mesh, PartitionSpec(None))

        axis_sharding = [None] * len(shape)
        axis_sharding[sharded_axis] = haliax.partitioning.ResourceAxis.DATA
        sharding = NamedSharding(mesh, PartitionSpec(*axis_sharding))

        return sharding


def create_fsdp_mesh(
    replica_ici_axis_size: int,
    data_ici_axis_size: int,
    model_axis_size: int,
    replica_dcn_axis_size: int = 1,
    data_dcn_axis_size: int = 1,
):
    is_multislice = hasattr(jax.devices()[0], "slice_index")
    if is_multislice:
        devices = mesh_utils.create_hybrid_device_mesh(
            (replica_ici_axis_size, data_ici_axis_size, model_axis_size),
            (replica_dcn_axis_size, data_dcn_axis_size, 1),
            allow_split_physical_axes=True,
        )
    else:
        devices = mesh_utils.create_device_mesh(
            (replica_ici_axis_size, data_ici_axis_size, model_axis_size),
            allow_split_physical_axes=True,
        )

    return Mesh(devices, (ResourceAxis.REPLICA, ResourceAxis.DATA, ResourceAxis.MODEL))


def estimated_free_device_memory(device) -> Optional[float]:
    """
    Returns free memory in GB. If the device doesn't support memory stats, returns None.
    Args:
        device:

    Returns:

    """
    stats = device.memory_stats()
    if stats is None:
        return None
    else:
        limit = stats.get("bytes_limit", None)
        if limit is None:
            return None

        in_use = stats.get("bytes_in_use", 0)

        return (limit - in_use) // (1024.0**3)


@functools.partial(jax.jit, static_argnums=(0), static_argnames=("batch", "pad_to_batch_size"))
def stack_tree(batch: AxisSelector, individual_datums: list[X], *, pad_to_batch_size: bool) -> X:
    """
    Stacks a tree of NamedArrays or arrays into a single array. NamedArrays get a new axis with the name batch_name,
    while regular arrays are stacked normally.

    Args:
        batch: Axis or str name of the new axis.
        individual_datums: The tree of NamedArrays or arrays to stack
        pad_to_batch_size: If True, pads the arrays to the size of the batch axis (assuming batch is an axis). If False, stacks them as is.
    """
    if pad_to_batch_size and not isinstance(batch, hax.Axis):
        raise ValueError("pad_to_batch_size can only be used with an Axis Batch")

    if pad_to_batch_size:
        missing_count = batch.size - len(individual_datums)

        def _stack_leaves_unchecked(*leaves):
            if is_named_array(leaves[0]):
                return hax.stack(batch.name, leaves + tuple(hax.zeros_like(leaves[0]) for _ in range(missing_count)))
            else:
                return jnp.stack(leaves + tuple(jnp.zeros_like(leaves[0]) for _ in range(missing_count)))

    else:

        def _stack_leaves_unchecked(*leaves):
            if is_named_array(leaves[0]):
                return hax.stack(hax.axis_name(batch), leaves)
            else:
                return jnp.stack(leaves)

    return jax.tree_map(_stack_leaves_unchecked, *individual_datums, is_leaf=is_named_array)<|MERGE_RESOLUTION|>--- conflicted
+++ resolved
@@ -13,12 +13,8 @@
 from jax.sharding import Mesh, NamedSharding, PartitionSpec, PositionalSharding
 from jaxtyping import PRNGKeyArray, PyTree
 
-<<<<<<< HEAD
 import haliax as hax
 from haliax import AxisSelector, is_named_array
-=======
-import haliax
->>>>>>> c134e02f
 from haliax.jax_utils import is_jax_array_like
 from haliax.partitioning import ResourceAxis
 
@@ -256,7 +252,7 @@
         devices = jax.devices()
 
     if mesh is None:
-        mesh = haliax.partitioning._get_mesh()
+        mesh = hax.partitioning._get_mesh()
         if mesh.devices.shape == ():
             mesh = None
 
