--- conflicted
+++ resolved
@@ -30,24 +30,14 @@
         yield
 
 
-<<<<<<< HEAD
 def is_inside_jit():
     """Returns True if we're currently inside a jit"""
     return isinstance(jnp.zeros(()), jax.core.Tracer)
 
 
-def flops_estimate(fn, *args):
-    """Estimates the flop count of a function using XLA/HLO fanciness. See
-    https://github.com/google/flax/discussions/1854"""
-    m = jax.xla_computation(fn)(*args).as_hlo_module()
-    client = jax.lib.xla_bridge.get_backend()
-    costs = jax.lib.xla_client._xla.hlo_module_cost_analysis(client, m)
-    return costs["flops"]
-=======
 def flops_estimate(fn, *args, **kwargs):
     """Estimates the flop count of a function"""
     return jax.jit(fn).lower(*args).cost_analysis()["flops"]
->>>>>>> 80aa19b6
 
 
 def parameter_count(model: PyTree):
