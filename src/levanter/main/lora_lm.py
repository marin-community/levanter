import logging
import os
from dataclasses import dataclass, field
from typing import Optional

import equinox as eqx
import jax.random as jrandom

import haliax.random

import levanter
from levanter import callbacks
from levanter.compat.hf_checkpoints import HFCheckpointConverter
from levanter.data.text import CausalLmDataset, LMDatasetConfig
from levanter.lora import (
    LoraConfig,
    lora_trainable_params_filter,
    loraize,
    save_merged_hf_checkpoint_callback,
    save_peft_checkpoint_callback,
)
from levanter.optim import AdamConfig, OptimizerConfig
from levanter.trainer import Trainer, TrainerConfig
from levanter.utils.jax_utils import parameter_count
from levanter.utils.py_utils import non_caching_cycle


logger = logging.getLogger(__name__)


@dataclass
class LoraLmConfig:
    initialize_from_hf: str
    lora: LoraConfig = field(default_factory=LoraConfig)
    data: LMDatasetConfig = field(default_factory=LMDatasetConfig)
    trainer: TrainerConfig = field(default_factory=TrainerConfig)
    optimizer: OptimizerConfig = field(default_factory=AdamConfig)

    peft_save_path: Optional[str] = None  # path to save peft-compatible checkpoints
    peft_hf_upload: Optional[str] = None
    hf_save_steps: int = 1000

    merged_hf_save_path: Optional[str] = None  # path to save merged hf checkpoints
    merged_hf_upload: Optional[str] = None

    trust_remote_code: bool = False


def main(config: LoraLmConfig):
    levanter.initialize(config)
    tokenizer = config.data.the_tokenizer

    converter = HFCheckpointConverter.from_hf(config.initialize_from_hf, trust_remote_code=config.trust_remote_code)
    if tokenizer.vocab != converter.tokenizer.vocab:
        logger.warning("The tokenizers appear to be different. You may want to check this.")

    converter = converter.replaced(tokenizer=tokenizer)

    model_config = converter.default_config

    # randomness in jax is tightly controlled by "keys" which are the states of the random number generators
    # this makes deterministic training pretty easy
    seed = config.trainer.seed
    data_key, loader_key, model_key, lora_key, training_key = jrandom.split(jrandom.PRNGKey(seed), 5)

    # some axes we need
    Batch = config.trainer.TrainBatch
    Pos = model_config.Pos
    KeyPos = model_config.KeyPos

    optimizer = config.optimizer.build(config.trainer.num_train_steps)

    with Trainer(config.trainer, optimizer) as trainer:
        # how we shard parameters across devices
        parameter_axis_mapping = config.trainer.parameter_axis_mapping

        # load the underlying hf model
        logger.info(f"Loading pretrained model from {converter.reference_checkpoint}")
        model = converter.load_pretrained(model_config, axis_mapping=parameter_axis_mapping)

        @haliax.named_jit(axis_resources=parameter_axis_mapping, donate_args=(True))
        def loraize_hf_model(model):
            return loraize(model, config.lora, key=lora_key)

        model = loraize_hf_model(model)

        lora_param_filter = lora_trainable_params_filter(model)

        # Our trainer is a wrapper around the optimizer and compute_loss function that handles checkpointing and fsdp
        eval_datasets = config.data.validation_sets(Pos.size)

        state = trainer.initial_state(training_key, model=model, is_trainable=lora_param_filter)

        all_param_count = parameter_count(state.model)
        # TODO: remove this once we put this in trainer itself
<<<<<<< HEAD
        just_lora_params = parameter_count(eqx.filter(state.model, lora_param_filter))
=======
        just_lora_params = parameter_count(state.trainable_model)
>>>>>>> 936cf829

        levanter.tracker.log_summary(
            {
                "parameter_count": all_param_count,
                "trainable_parameter_count": just_lora_params,
                "fraction_trainable": just_lora_params * 1.0 / all_param_count,
            }
        )

        logger.info(f"Total parameter count: {all_param_count}")
        logger.info(f"Trainable parameter count: {just_lora_params}")
        logger.info(f"Fraction of parameters that are trainable: {just_lora_params * 1.0 / all_param_count:.3e}")

        # data loaders
<<<<<<< HEAD
        if len(eval_datasets) == 0:
            logger.warning("No evaluation datasets provided.")

        for name, eval_dataset in eval_datasets.items():
            eval_dataset = CausalLmDataset(eval_dataset, Pos, KeyPos)
            trainer.add_eval_hook(eval_dataset, name=name)
=======
        eval_datasets = config.data.validation_sets(Pos.size)
>>>>>>> 936cf829

        train_dataset = CausalLmDataset(config.data.train_set(Pos.size), Pos, KeyPos)
        train_loader = trainer.sharded_loader(train_dataset, Batch)

        # boilerplate hooks and such
        if len(eval_datasets) == 0:
            logger.warning("No evaluation datasets provided.")

        for name, eval_dataset in eval_datasets.items():
            eval_dataset = CausalLmDataset(eval_dataset, Pos, KeyPos, ignore_index=config.data.ignore_token_id)
            trainer.add_eval_hook(eval_dataset, name=name)

        trainer.add_hook(callbacks.log_performance_stats(Pos.size, trainer.config.train_batch_size), every=1)
        if config.peft_save_path is not None:
            full_save_path = os.path.join(config.peft_save_path, trainer.run_id)
            trainer.add_hook(
                save_peft_checkpoint_callback(
                    full_save_path, config.lora, config.initialize_from_hf, tokenizer, config.peft_hf_upload
                ),
                every=config.hf_save_steps,
            )

        if config.merged_hf_save_path is not None:
            full_save_path = os.path.join(config.merged_hf_save_path, trainer.run_id)
            trainer.add_hook(
                save_merged_hf_checkpoint_callback(full_save_path, converter, config.merged_hf_upload),
                every=config.hf_save_steps,
            )

        # data loader. may need to seek to the right place if we're resuming
        iter_data = non_caching_cycle(train_loader)

        if state.step > 0:
            # step is after the batch, so we need to seek to step
            # TODO: implement iter_data.seek(resume_step +1)
            import tqdm

            for _ in tqdm.tqdm(range(state.step), desc="seeking data for resume"):
                next(iter_data)

        ## OK, actually run training!
        trainer.train(state, iter_data)


if __name__ == "__main__":
    levanter.config.main(main)()<|MERGE_RESOLUTION|>--- conflicted
+++ resolved
@@ -3,7 +3,6 @@
 from dataclasses import dataclass, field
 from typing import Optional
 
-import equinox as eqx
 import jax.random as jrandom
 
 import haliax.random
@@ -93,11 +92,7 @@
 
         all_param_count = parameter_count(state.model)
         # TODO: remove this once we put this in trainer itself
-<<<<<<< HEAD
-        just_lora_params = parameter_count(eqx.filter(state.model, lora_param_filter))
-=======
         just_lora_params = parameter_count(state.trainable_model)
->>>>>>> 936cf829
 
         levanter.tracker.log_summary(
             {
@@ -112,16 +107,12 @@
         logger.info(f"Fraction of parameters that are trainable: {just_lora_params * 1.0 / all_param_count:.3e}")
 
         # data loaders
-<<<<<<< HEAD
         if len(eval_datasets) == 0:
             logger.warning("No evaluation datasets provided.")
 
         for name, eval_dataset in eval_datasets.items():
             eval_dataset = CausalLmDataset(eval_dataset, Pos, KeyPos)
             trainer.add_eval_hook(eval_dataset, name=name)
-=======
-        eval_datasets = config.data.validation_sets(Pos.size)
->>>>>>> 936cf829
 
         train_dataset = CausalLmDataset(config.data.train_set(Pos.size), Pos, KeyPos)
         train_loader = trainer.sharded_loader(train_dataset, Batch)
