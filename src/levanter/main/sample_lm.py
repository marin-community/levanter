--- conflicted
+++ resolved
@@ -1,16 +1,5 @@
-<<<<<<< HEAD
-=======
 # Copyright 2025 The Levanter Authors
 # SPDX-License-Identifier: Apache-2.0
-
-import dataclasses
-
-import numpy as np
-import time
-
-import jax
-
->>>>>>> 050d2757
 import logging
 import time
 from dataclasses import dataclass, field
@@ -36,101 +25,7 @@
 
 logger = logging.getLogger(__name__)
 
-<<<<<<< HEAD
-=======
 
-@dataclass(frozen=True)
-class Request:
-    """A request for generation of a single sequence."""
-
-    prompt_tokens: list[int]
-    request_id: int
-    decode_params: SeqDecodingParams
-    n_generations: int
-
-
-SEQ_LENGTHS = [8, 32, 64, 128, 256, 512, 1024, 2048, 4096]
-
-
-class GenState(eqx.Module):
-    """
-    Plain Old Data type for generation state.
-    Contains all the components needed for language model generation.
-    """
-
-    cache: KvPageCache
-    page_table: PageTable
-    decode_state: DecodeState
-
-    def clone_sequence(
-        self,
-        parent_local_id: int,
-        child_local_id: int | None = None,
-        *,
-        global_id: int | None = None,
-        seq_params: SeqDecodingParams | None = None,
-    ) -> tuple["GenState", int]:
-        """Clone a sequence into a new local slot, sharing all full pages and using a fresh page for the last partial page.
-
-        Steps:
-        - Allocate a child local id if not provided.
-        - Copy parent's prefix tokens into the child's decode_state (assign_seq), copying parent's kv_pages row.
-        - Clone pages in PageTable (shares fully used pages; allocates fresh page for last partial if needed).
-        - If last page is partial, copy its KV content from parent's last page into child's fresh last page in KvPageCache.
-
-        Returns the updated GenState and the child local id.
-        """
-        # Determine child slot
-        page_table = self.page_table
-        if child_local_id is None:
-            page_table, new_child = page_table.assign_seq_id_to_seq()
-            child_local_id = int(jax.device_get(new_child))
-
-        # Gather parent info
-        decode_state = self.decode_state
-        prefix_len = int(decode_state.seq_lens["seq", parent_local_id].scalar())
-        parent_prefix = decode_state.tokens["seq", parent_local_id, "position", 0:prefix_len]
-        parent_kv_pages_row = decode_state.kv_pages["seq", parent_local_id]
-        gid = int(decode_state.seq_id["seq", parent_local_id].scalar()) if global_id is None else global_id
-
-        # Assign child sequence state (copies tokens up to prefix and kv_pages row)
-        decode_state = decode_state.assign_seq(
-            local_seq_id=child_local_id,
-            global_seq_id=gid,
-            tokens=parent_prefix,
-            prefix_len=prefix_len,
-            kv_pages=parent_kv_pages_row,
-            seq_params=seq_params,
-        )
-        # Record clone mapping on the child slot
-        decode_state = dataclasses.replace(
-            decode_state,
-            clone_sources=decode_state.clone_sources.at["seq", child_local_id].set(parent_local_id),
-        )
-
-        # Clone pages (shares full pages; fresh page for last partial)
-        page_table = page_table.clone_pages_from(parent_local_id, child_local_id)
-
-        # If last page was partial, copy KV contents for that page into child's fresh page
-        page_size = page_table.page_size
-        src_len = int(page_table.seq_lens["seq", parent_local_id].scalar())
-
-        def _copy(_):
-            last_idx = (src_len + page_size - 1) // page_size - 1
-            src_page = page_table.page_indices["seq", parent_local_id, "page", last_idx].scalar()
-            dst_page = page_table.page_indices["seq", child_local_id, "page", last_idx].scalar()
-            return self.cache.copy_page(src_page, dst_page)
-
-        def _identity(_):
-            return self.cache
-
-        cache = jax.lax.cond((src_len % page_size != 0) and (src_len > 0), _copy, _identity, None)
-
-        new_state = dataclasses.replace(self, page_table=page_table, decode_state=decode_state, cache=cache)
-        return new_state, child_local_id
-
-
->>>>>>> 050d2757
 @dataclass
 class SampleLmConfig:
     """Configuration for simple text sampling."""
@@ -188,263 +83,6 @@
         return model
 
 
-<<<<<<< HEAD
-=======
-def tree_byte_size(tree):
-    """Calculate the total byte size of a JAX tree."""
-
-    # TODO: take into account sharding
-    def _leaf_size(x):
-        if is_jax_array_like(x):
-            return x.nbytes
-        return 0
-
-    return sum(_leaf_size(x) for x in jax.tree.leaves(tree))
-
-
-@haliax.named_jit(donate_args=(True, False, False))
-def run_generation_loop(
-    gen_state: GenState,
-    model,
-    sampler,
-    max_tokens_per_round: int,
-    max_rounds: int,
-) -> GenState:
-    """Generate tokens until all sequences are finished or max rounds is reached."""
-
-    def cond(state: tuple[GenState, jax.Array, jax.Array]):
-        _gen_state, finished, step = state
-        return (step < max_rounds) & (_gen_state.decode_state.num_queued_tokens > 0) & (~jnp.all(finished))
-
-    def body(state: tuple[GenState, jax.Array, jax.Array]) -> tuple[GenState, jax.Array, jax.Array]:
-        gen_state, has_finished, step = state
-
-        # Pack the next chunk from the queue via DecodeState
-        decode_state, packed_seq = gen_state.decode_state.pack_next_sequence(max_tokens_per_round)
-
-        tokens = packed_seq.tokens
-        pos_ids = packed_seq.pos_ids
-        seq_ids = packed_seq.seq_ids
-        # NB: use decode_state.num_tokens to determine the number of tokens in each sequence, not what's in page table
-        seq_lens = decode_state.seq_lens
-
-        page_table, binfo = gen_state.page_table.allocate_for_seq(token_seq_ids=seq_ids)
-
-        max_sample_indices = min(page_table.max_seqs, max_tokens_per_round)
-        sample_indices = _compute_sample_indices(pos_ids, seq_ids, seq_lens, max_sample_indices)
-
-        # Decode logits and sample new tokens
-        logits, cache = model.decode(tokens, gen_state.cache, binfo, pos_ids)
-        logits_at_samples = logits["position", sample_indices]
-
-        num_new_tokens = hax.sum(sample_indices != INVALID).scalar().astype(jnp.int32)
-        new_seq_ids = seq_ids["position", sample_indices]
-        new_pos_ids = pos_ids["position", sample_indices]
-        prng_keys = decode_state.prng_keys_for(new_seq_ids, new_pos_ids)
-
-        temps = decode_state.temperature["seq", new_seq_ids]
-
-        new_tokens, log_probs = hax.vmap(sampler, "position")(logits_at_samples, temps, key=prng_keys)
-
-        # Update decode state with the freshly sampled tokens (also enqueues them)
-        decode_state = decode_state.update_tokens(new_tokens, new_seq_ids, log_probs, num_new_tokens)
-        new_finished = decode_state.is_finished(jnp.arange(decode_state.max_seqs))
-        has_finished = has_finished | new_finished
-
-        # purge any finished sequencse
-        finished_sequences = jnp.nonzero(new_finished, size=gen_state.page_table.max_seqs, fill_value=INVALID)[0]
-        finished_sequences = hax.named(finished_sequences, axis="seq")
-        decode_state = decode_state.purge_queue_of_seq(finished_sequences)
-
-        # Update the gen_state with all the new components
-        new_gen_state = dataclasses.replace(
-            gen_state,
-            page_table=page_table,
-            cache=cache,
-            decode_state=decode_state,
-        )
-
-        return new_gen_state, has_finished, step + 1
-
-    has_finished = gen_state.decode_state.is_finished(jnp.arange(gen_state.decode_state.max_seqs))
-    init_state = (gen_state, has_finished, jnp.array(0, dtype=jnp.int32))
-    final_gen_state, has_finished, _ = jax.lax.while_loop(cond, body, init_state)
-
-    return final_gen_state
-
-
-def _handle_clones(
-    gen_state: GenState,
-    logits: ht.Float[NamedArray, " position vocab"],  # type: ignore
-    seq_ids: ht.Int[NamedArray, " position"],  # type: ignore
-    pos_ids: ht.Int[NamedArray, " position"],  # type: ignore
-    sampler: Sampler,
-) -> tuple[GenState, ht.bool_[NamedArray, " seq"]]:  # type: ignore
-    """
-    Sample alternative tokens for the given logits, seq_ids, pos_ids, and clone_targets.
-    This is used for the `n>1` case of `n_generations` in the `Request` class.
-
-    Uses ``gen_state.decode_state.clone_sources`` as a mapping from target local ids to source local ids.
-
-    It's assumed that:
-      1. gen_state already has the appropriate page table and decode state for the given `clone_sources` and `clone_targets`.
-      2. logits/seq_ids/pos_ids are already sliced
-
-    Returns the updated gen_state and a boolean array indicating which ids from `clone_targets` were sampled.
-    """
-    # Resolve axes
-    CloneSeq = gen_state.decode_state.clone_sources.resolve_axis("seq")
-
-    # For each clone source, find its index in the provided seq_ids (within this packed/sliced batch).
-    # If not present, mark as INVALID.
-    def find_src(i):
-        src = gen_state.decode_state.clone_sources["seq", i].scalar()
-
-        def do(src):
-            # match positions where seq_ids == src; take first
-            eq = (seq_ids == src).array
-            idx = jnp.nonzero(eq, size=1, fill_value=INVALID)[0][0]
-            return idx
-
-        return jax.lax.cond(is_valid(src), do, lambda x: x, src)
-
-    # source_indices tells us, for each sequence that is a clone target, the index in the
-    # logits/seq_ids/pos_ids arrays of its source sequence.
-    # INVALID if either no source or source not in this batch.
-    source_indices = hax.named(hax.vmap(find_src, "seq")(jnp.arange(CloneSeq.size)), axis="seq")
-
-    # Determine which clone targets can be sampled this step:
-    # need a valid source index and a valid target id
-    can_sample = source_indices != INVALID
-
-    # Build a compact position index list of clones to process this time
-    selected = hax.where(can_sample, fill_value=INVALID, new_axis=CloneSeq)[0]
-    selected = selected.rename({"seq": "position"})
-
-    num_new = hax.sum(selected != INVALID).scalar().astype(jnp.int32)
-
-    # Gather per-clone data
-    # Use a masked/guarded gather to keep shapes static. First entries are valid clones.
-    selected_safe = hax.where(selected != INVALID, selected, 0)
-    tgt_ids = selected_safe
-    src_pos = source_indices["seq", selected_safe]
-    src_ids = seq_ids["position", src_pos]
-    logits_this_time = logits["position", src_pos]
-    pos_ids_this_time = pos_ids["position", src_pos]
-
-    # Sample clones from the same boundary logits as their sources
-    temps = gen_state.decode_state.temperature["seq", tgt_ids]
-    prng_keys = gen_state.decode_state.prng_keys_for(tgt_ids, pos_ids_this_time)
-
-    new_tokens, log_probs = hax.vmap(sampler, "position")(logits_this_time, temps, key=prng_keys)
-
-    # update page table and cache for the clone targets
-    page_table = gen_state.page_table
-    cache = gen_state.cache
-    size = page_table.page_size
-
-    def copy_pages_for_updated_seq(
-        i,
-        state: tuple[PageTable, KvPageCache],
-    ) -> tuple[PageTable, KvPageCache]:
-        page_table, cache = state
-        src_seq_id = src_ids["position", i].scalar()
-        dst_seq_id = tgt_ids["position", i].scalar()
-        page_table = page_table.clone_pages_from(src_seq_id, dst_seq_id)
-
-        src_len = page_table.seq_lens["seq", src_seq_id].scalar()
-        used_pages = (src_len + size - 1) // size
-        last_idx = jnp.maximum(used_pages - 1, 0)
-
-        def _copy(_):
-            src_page = page_table.page_indices["seq", src_seq_id, "page", last_idx].scalar()
-            dst_page = page_table.page_indices["seq", dst_seq_id, "page", last_idx].scalar()
-            return cache.copy_page(src_page, dst_page)
-
-        def _identity(_):
-            return cache
-
-        cache = jax.lax.cond((src_len % size != 0) & (src_len > 0), _copy, _identity, None)
-        return page_table, cache
-
-    page_table, cache = jax.lax.fori_loop(0, num_new, copy_pages_for_updated_seq, (page_table, cache))
-
-    # Enqueue/update tokens for the clone targets (only the first num_new entries will be used)
-    decode_state = gen_state.decode_state.update_tokens(new_tokens, tgt_ids, log_probs, num_new)
-    # Discharge processed clones so they are not reprocessed in subsequent flushes
-    decode_state = decode_state.discharge_clone(tgt_ids, num_new)
-    gen_state = dataclasses.replace(gen_state, decode_state=decode_state, page_table=page_table, cache=cache)
-
-    # Return which clones we sampled this time (mask over seq axis)
-    return gen_state, can_sample
-
-
-@haliax.named_jit(donate_args=(True, False, False, False, False))
-def run_prefill(
-    gen_state: GenState,
-    model,
-    sampler,
-    queue: TokenQueue,
-    max_seqs_in_prefill: int,  # static
-) -> GenState:
-    """Run prefill using a fresh, local token queue. Newly sampled tokens are enqueued to the main decode queue via update_tokens."""
-
-    tokens = queue.queued_tokens
-    pos_ids = queue.queued_pos_ids
-    seq_ids = queue.queued_seq_ids
-    seq_lens = gen_state.decode_state.seq_lens
-
-    page_table, binfo = gen_state.page_table.allocate_for_seq(token_seq_ids=seq_ids)
-
-    sample_indices = _compute_sample_indices(pos_ids, seq_ids, seq_lens, max_seqs_in_prefill)
-
-    logits, cache = model.decode(tokens, gen_state.cache, binfo, pos_ids)
-    logits_at_samples = logits["position", sample_indices]
-
-    num_new_tokens = hax.sum(sample_indices != INVALID).scalar().astype(jnp.int32)
-    new_seq_ids = seq_ids["position", sample_indices]
-    new_pos_ids = pos_ids["position", sample_indices]
-    prng_keys = gen_state.decode_state.prng_keys_for(new_seq_ids, new_pos_ids)
-
-    temps = gen_state.decode_state.temperature["seq", new_seq_ids]
-
-    new_tokens, log_probs = hax.vmap(sampler, "position")(logits_at_samples, temps, key=prng_keys)
-
-    # Update decode_state (also enqueues into the main decode queue)
-    decode_state = gen_state.decode_state.update_tokens(new_tokens, new_seq_ids, log_probs, num_new_tokens)
-
-    gen_state = dataclasses.replace(gen_state, page_table=page_table, cache=cache, decode_state=decode_state)
-
-    # If clone targets specified, sample alternative tokens for clones using the same logits slice
-    if decode_state.clone_sources is not None:
-        gen_state, _covered_clones = _handle_clones(
-            gen_state,
-            logits_at_samples,
-            new_seq_ids,
-            new_pos_ids,
-            sampler,
-        )
-
-    return gen_state
-
-
-def _compute_sample_indices(pos_ids, seq_ids, seq_lens, max_sample_indices):
-    """
-    Compute sample positions: last new token for each sequence within this packed slice.
-    Primary rule: boundary when absolute pos_id equals the post-allocation seq_len - 1 for that sequence.
-    """
-    seq_lens_per_seq = seq_lens["seq", seq_ids]
-    boundary_mask = pos_ids == (seq_lens_per_seq - 1)
-    # Bound number of boundaries by number of sequences or chunk size
-    sample_indices = hax.where(
-        boundary_mask,
-        fill_value=INVALID,
-        new_axis=pos_ids.resolve_axis("position").resize(max_sample_indices),
-    )[0]
-    return sample_indices
-
-
->>>>>>> 050d2757
 def main(config: SampleLmConfig):
     levanter.initialize(config)
     tok_string: str | None = config.tokenizer
@@ -475,11 +113,7 @@
         prompt_ids = tokenizer(prompts, add_special_tokens=False)["input_ids"]
 
         # Initialize a reusable generation service with capacity from config
-        service = GenerationService.from_model_with_config(
-            model=model,
-            tokenizer=tokenizer,
-            config=config.service
-        )
+        service = GenerationService.from_model_with_config(model=model, tokenizer=tokenizer, config=config.service)
 
         # -------------------------------- Scheduler-based generation --------------------------------
 
@@ -488,7 +122,9 @@
             stop_ids_list = tokenizer(stop_sequence, add_special_tokens=False)["input_ids"]
             if len(stop_ids_list) == 0:
                 raise ValueError("Stop sequence must be non-empty")
-            stop_ids = hax.named(jnp.asarray(stop_ids_list, dtype=jnp.int32), axis="position").broadcast_axis({"stop_seq": 1})
+            stop_ids = hax.named(jnp.asarray(stop_ids_list, dtype=jnp.int32), axis="position").broadcast_axis(
+                {"stop_seq": 1}
+            )
         else:
             stop_ids = None
 
@@ -497,7 +133,6 @@
                 print(f"Prompt {i}: {toks}")
 
             time_in = time.time()
-<<<<<<< HEAD
             # Build Requests for this batch
             base_key = jrandom.PRNGKey(config.service.seed)
             reqs: list[Request] = []
@@ -515,212 +150,6 @@
                         decode_params=seq_params,
                         n_generations=config.n_generations,
                     )
-=======
-            outputs, gen_state, total_generated = _one_round(
-                config, gen_state, model, prompt_ids, sampler, tokenizer, stop_ids, key
-            )
-            print(
-                f"Round {R} took {time.time() - time_in:.2f} seconds, "
-                f"generated {total_generated} tokens in {len(outputs)} sequences."
-            )
-
-            # clear page table: free all local sequence slots, not just primaries
-            page_table = gen_state.page_table
-            for seq_id in range(page_table.max_seqs):
-                page_table = page_table.free_pages(seq_id)
-
-            # Initialize GenState with all components
-            gen_state = dataclasses.replace(
-                gen_state,
-                # in theory, we can just reuse the cache and not recreate it every time
-                page_table=page_table,
-                decode_state=initial_decode_state,
-            )
-            del page_table
-
-
-def _one_round(config, gen_state, model, prompt_ids, sampler, tokenizer, stop_ids: NamedArray | None, key):
-    time_in = time.time()
-    # Build outputs for total generations across prompts
-    n_per_req = [config.n_generations for _ in prompt_ids]
-    total_outs = sum(n_per_req)
-    finished = [False] * total_outs
-    outputs: list[list] = [list() for _ in range(total_outs)]
-
-    requests: list[Request] = []
-    if stop_ids is not None:
-        stop_ids = stop_ids.broadcast_axis({"stop_seq": 1})
-
-    # Compute global ID mapping for primaries and clones
-    primary_gid: list[int] = []
-    clone_gid_lists: list[list[int]] = []
-    gid_cursor = 0
-    for req_id, toks in enumerate(prompt_ids):
-        primary_gid.append(gid_cursor)
-        clone_gids = [gid_cursor + i for i in range(1, n_per_req[req_id])]
-        clone_gid_lists.append(clone_gids)
-        gid_cursor += n_per_req[req_id]
-
-    for req_id, toks in enumerate(prompt_ids):
-        seq_params = SeqDecodingParams(
-            max_num_tokens=jnp.array(len(toks) + config.max_new_tokens, dtype=jnp.int32),
-            stop_tokens=stop_ids,
-            temperature=jnp.array(config.temperature, dtype=jnp.float32),
-            key=jax.random.fold_in(key, req_id),
-        )
-        requests.append(
-            Request(
-                prompt_tokens=toks,
-                request_id=primary_gid[req_id],
-                decode_params=seq_params,
-                n_generations=config.n_generations,
-            )
-        )
-
-    gen_state, primary_local_ids = prefill_prompts(gen_state, model, sampler, requests, primary_global_ids=primary_gid)
-
-    extract_outputs(tokenizer, gen_state.decode_state, outputs, finished)
-
-    gen_state = jax.block_until_ready(gen_state)
-    time_mid = time.time()
-    print(f"Prefill took {time_mid - time_in:.2f} seconds, ")
-
-    # finish chunked prefills and run autoregressive generation
-    while not all(finished):
-        time_gen_in = time.time()
-        gen_state = run_generation_loop(
-            gen_state,
-            model,
-            sampler,
-            # TODO: tune/configure
-            len(requests),
-            8,
-        )
-        total_gen_loop = time.time() - time_gen_in
-        gen_state = jax.block_until_ready(gen_state)
-        time_gen_in = time.time()
-
-        new_tokens = extract_outputs(tokenizer, gen_state.decode_state, outputs, finished)
-        print(f"Extracted outputs took {time.time() - time_gen_in:.3f} seconds")
-        tps = new_tokens / total_gen_loop
-        print(f"Generation loop iter took {total_gen_loop :.3f} seconds, {tps:.2f} tokens/sec, {new_tokens} new.")
-
-    gen_state = jax.block_until_ready(gen_state)
-    time_out = time.time()
-    print(f"Gen loop took {time_out - time_mid:.2f} seconds, ")
-    # Flatten, drop padding, and decode
-    total_generated = sum(len(seq_outputs) for seq_outputs in outputs)
-    total_generated -= sum(len(p) for p in prompt_ids)  # remove prompt tokens
-    for seq_id, seq_outputs in enumerate(outputs):
-        if finished[seq_id]:
-            # remove padding tokens
-            seq_outputs = [tok for tok in seq_outputs if tok != tokenizer.pad_token_id and tok != INVALID]
-            outputs[seq_id] = seq_outputs
-        else:
-            print(f"Sequence {seq_id} did not finish, skipping decoding.")
-
-        text = tokenizer.decode(seq_outputs, skip_special_tokens=True)
-        print(f"Tokens for sequence {seq_id} (len: {len(seq_outputs)}: {seq_outputs}")
-
-        print(f"Generated text for {seq_id}: {text}")
-        # zip tokens with their individial text
-        tokens = [f"{tok} ({tokenizer.decode([tok], skip_special_tokens=True)})" for tok in seq_outputs]
-        print(f"Tokens with text for sequence {seq_id}: {tokens}")
-
-    return outputs, gen_state, total_generated
-
-
-def pad_to_standard_length(tokens: np.ndarray, allowed_lengths: list[int], pad_token_id: int) -> np.ndarray:
-    """Pad the token array to the nearest allowed length using the pad_token_id."""
-    current_length = tokens.shape[0]
-    target_length = min((length for length in allowed_lengths if length >= current_length), default=None)
-
-    if target_length is None:
-        raise ValueError(f"Current length {current_length} exceeds all allowed lengths {allowed_lengths}")
-
-    padding_length = target_length - current_length
-    if padding_length > 0:
-        padding = np.full((padding_length,), pad_token_id, dtype=tokens.dtype)
-        tokens = np.concatenate([tokens, padding], axis=0)
-
-    return tokens
-
-
-def prefill_prompts(
-    gen_state: GenState,
-    model,
-    sampler,
-    prompts: list[Request],
-    *,
-    primary_global_ids: list[int] | None = None,
-) -> tuple[GenState, list[int]]:
-    """Assign seq ids, set params, and run prefill via a fresh token queue for all prompts."""
-
-    # TODO make configurable
-    MAX_SEQS_IN_PREFILL = 16
-    tokens = np.full((128,), INVALID, dtype=np.int32)
-    seq_ids = np.full((128,), INVALID, dtype=np.int32)
-    pos_ids = np.full((128,), INVALID, dtype=np.int32)
-    offset = 0
-    num_seqs_in_prefill = 0
-
-    primary_local_ids: list[int] = []
-
-    for idx, request in enumerate(prompts):
-        seq_tokens = request.prompt_tokens
-        seq_params = request.decode_params
-
-        page_table, seq_id = gen_state.page_table.assign_seq_id_to_seq()
-        seq_id = int(seq_id)
-
-        if not is_valid(seq_id):
-            raise RuntimeError("Ran out of sequence IDs in the page table during prefill.")
-
-        gen_state = dataclasses.replace(gen_state, page_table=page_table)
-
-        this_tokens = np.asarray(seq_tokens, dtype=jnp.int32)
-        if len(this_tokens) + offset > tokens.shape[0] or num_seqs_in_prefill >= MAX_SEQS_IN_PREFILL:
-            token_queue = TokenQueue(
-                queued_tokens=hax.named(tokens, axis="position"),
-                queued_seq_ids=hax.named(seq_ids, axis="position"),
-                queued_pos_ids=hax.named(pos_ids, axis="position"),
-                num_queued_tokens=jnp.array(offset, dtype=jnp.int32),
-            )
-            gen_state = run_prefill(gen_state, model, sampler, token_queue, MAX_SEQS_IN_PREFILL)
-            # clear
-            tokens[:] = INVALID
-            seq_ids[:] = INVALID
-            pos_ids[:] = INVALID
-            offset = 0
-            num_seqs_in_prefill = 0
-
-        tokens[offset : offset + len(this_tokens)] = this_tokens
-        seq_ids[offset : offset + len(this_tokens)] = seq_id
-        pos_ids[offset : offset + len(this_tokens)] = np.arange(len(this_tokens))
-        offset += len(this_tokens)
-        num_seqs_in_prefill += 1
-
-        gen_state = dataclasses.replace(
-            gen_state,
-            decode_state=gen_state.decode_state.assign_seq(
-                local_seq_id=seq_id,
-                global_seq_id=(primary_global_ids[idx] if primary_global_ids is not None else request.request_id),
-                tokens=hax.named(this_tokens, axis="position"),
-                prefix_len=len(this_tokens),
-                kv_pages=None,
-                seq_params=seq_params,
-            ),
-        )
-        primary_local_ids.append(seq_id)
-
-        # Create clones for multi-sample during prefill (if requested)
-        if request.n_generations > 1:
-            for k in range(1, request.n_generations):
-                gen_state, _ = gen_state.clone_sequence(
-                    seq_id,
-                    global_id=(primary_global_ids[idx] + k if primary_global_ids is not None else request.request_id),
-                    seq_params=dataclasses.replace(seq_params, key=jax.random.fold_in(seq_params.key, k)),
->>>>>>> 050d2757
                 )
 
             outputs, total_generated = service.generate(reqs)
