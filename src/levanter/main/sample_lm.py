--- conflicted
+++ resolved
@@ -4,13 +4,7 @@
 import time
 from contextlib import ExitStack
 from dataclasses import dataclass, field
-<<<<<<< HEAD
-from typing import Optional
-from contextlib import ExitStack
-from typing import cast
-=======
 from typing import Optional, cast
->>>>>>> ec2e13b4
 
 import equinox as eqx
 import haliax as hax
@@ -30,7 +24,6 @@
 from levanter.models.lm_model import LmConfig, LmHeadModel
 from levanter.trainer import TrainerConfig
 from levanter.utils.jax_utils import use_cpu_device
-from levanter.callbacks import profile_ctx
 
 logger = logging.getLogger(__name__)
 
@@ -182,16 +175,6 @@
                         )
                     )
 
-<<<<<<< HEAD
-                outputs, total_generated = service.generate(reqs)
-                print(
-                    f"Round {r} took {time.time() - time_in:.2f} seconds, "
-                    f"generated {total_generated} tokens in {len(outputs)} sequences."
-                )
-
-                # Decode and print outputs
-                for seq_id, seq_outputs in enumerate(outputs):
-=======
                 result = service.generate(reqs)
                 print(
                     f"Round {r} took {time.time() - time_in:.2f} seconds, "
@@ -200,7 +183,6 @@
 
                 # Decode and print outputs
                 for seq_id, seq_outputs in enumerate(result.tokens):
->>>>>>> ec2e13b4
                     seq_outputs = [tok for tok in seq_outputs if tok != tokenizer.pad_token_id and tok != INVALID]
                     text = tokenizer.decode(seq_outputs, skip_special_tokens=True)
                     print(f"Tokens for sequence {seq_id} (len: {len(seq_outputs)}: {seq_outputs}")
