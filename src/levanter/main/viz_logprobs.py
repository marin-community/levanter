--- conflicted
+++ resolved
@@ -1,14 +1,10 @@
 import logging
 from dataclasses import dataclass
 
-import haliax as hax
 import jax
 import jmp
-<<<<<<< HEAD
-=======
 
 import haliax as hax
->>>>>>> d299edfd
 from haliax import Axis
 from haliax.jax_utils import filter_eval_shape
 from haliax.partitioning import named_jit, round_axis_for_partitioning
