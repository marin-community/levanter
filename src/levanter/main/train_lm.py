--- conflicted
+++ resolved
@@ -2,7 +2,6 @@
 import logging
 import os
 from dataclasses import dataclass, field
-from functools import partial
 from typing import Optional, Union
 
 import equinox as eqx
@@ -10,15 +9,9 @@
 import jmp
 import wandb
 
-<<<<<<< HEAD
-import haliax.random
-from haliax import Axis
-from haliax.partitioning import fsdp, named_jit, round_axis_for_partitioning
-=======
 import haliax as hax
 from haliax import Axis
 from haliax.partitioning import named_jit, round_axis_for_partitioning
->>>>>>> 2bdd927e
 
 import levanter
 from levanter import callbacks
@@ -129,12 +122,6 @@
         # Mixed Precision. See our tutorial at https://colab.research.google.com/drive/1_4cikwt-UhSH7yRzNRK8ze9msM9r2mEl
         mp: jmp.Policy = config.trainer.mp
 
-<<<<<<< HEAD
-        @fsdp(parameter_mapping=parameter_axis_mapping, compute_mapping=compute_axis_mapping, mp=mp)
-        def compute_loss(model: LmHeadModel, example: LmExample, inference, key=None):
-            return model.compute_loss(example, inference=inference, key=key).scalar()
-
-=======
         @named_jit(axis_resources=compute_axis_mapping)
         def compute_loss(model: LmHeadModel, example: LmExample, inference, key=None):
             model = mp.cast_to_compute(model)
@@ -145,7 +132,6 @@
             named_jit(compute_loss, in_axis_resources=parameter_axis_mapping), inference=True
         )
 
->>>>>>> 2bdd927e
         # We use Optax for our optimizer. It's a pretty standard library for optimizers in JAX.
         optimizer = config.optimizer.build(config.trainer.num_train_steps)
 
@@ -187,7 +173,7 @@
                 model = converter.load_pretrained(config.model, axis_mapping=parameter_axis_mapping)
                 if Vocab.size != model.vocab_size:
                     logger.info(f"Resizing model from {model.vocab_size} to {Vocab.size} to match dataset vocab size")
-                    model = haliax.tree_util.resize_axis(model, Vocab, model_key)
+                    model = hax.tree_util.resize_axis(model, Vocab, model_key)
 
                 opt_state = named_jit(optimizer.init, axis_resources=parameter_axis_mapping)(model)
             else:
@@ -202,9 +188,7 @@
         engine.add_hook(callbacks.log_to_wandb, every=1)
         engine.add_hook(callbacks.log_performance_stats(Pos.size, config.trainer.train_batch_size), every=1)
         engine.add_hook(
-            callbacks.compute_validation_loss(
-                partial(compute_loss, inference=True), eval_loader, max_batches=config.trainer.max_eval_batches
-            ),
+            callbacks.compute_validation_loss(eval_loss, eval_loader, max_batches=config.trainer.max_eval_batches),
             every=config.trainer.steps_per_eval,
         )
         engine.add_hook(callbacks.wandb_xla_logger(config.trainer.wandb), every=config.trainer.steps_per_eval)
@@ -221,20 +205,12 @@
             )
 
         # visualize log probs
-<<<<<<< HEAD
-        @fsdp(parameter_mapping=parameter_axis_mapping, compute_mapping=compute_axis_mapping, mp=mp)
-        def compute_log_probs(model, example: LmExample):
-            logprobs = model.compute_loss(example, inference=True, key=None, reduction=None)
-            # roll forward to get the loss for each predicted token
-            logprobs = haliax.roll(logprobs, 1, Pos)
-=======
         @named_jit(in_axis_resources=parameter_axis_mapping, axis_resources=compute_axis_mapping)
         def compute_log_probs(model, example: LmExample):
             model = mp.cast_to_compute(model)
             logprobs = model.compute_loss(example, inference=True, key=None, reduction=None)
             # roll forward to get the loss for each predicted token
             logprobs = hax.roll(logprobs, 1, Pos)
->>>>>>> 2bdd927e
             return logprobs.rearrange((EvalBatch, Pos)).array
 
         engine.add_hook(
@@ -245,11 +221,7 @@
         )
 
         # train step
-<<<<<<< HEAD
-        @fsdp(parameter_mapping=parameter_axis_mapping, compute_mapping=compute_axis_mapping, mp=mp)
-=======
         @named_jit(in_axis_resources=parameter_axis_mapping, out_axis_resources=parameter_axis_mapping)
->>>>>>> 2bdd927e
         def train_step(model, opt_state, examples: LmExample, key):
             grad_loss = eqx.filter_value_and_grad(compute_loss)
 
@@ -285,7 +257,6 @@
             initial_step = 0
 
         # assign these here in case num_train_steps == 0
-
         step_loss = 0.0
         step_time = lambda: 0.0  # noqa: E731
 
