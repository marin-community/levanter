--- conflicted
+++ resolved
@@ -107,17 +107,10 @@
         KeyPos = config.model.KeyPos
 
         eval_datasets = config.data.validation_sets(Pos.size)
-        train_dataset = CausalLmDataset(config.data.train_set(Pos.size), Pos, KeyPos)
-
-<<<<<<< HEAD
-=======
-    eval_datasets = config.data.validation_sets(Pos.size)
-    train_dataset = CausalLmDataset(
-        config.data.train_set(Pos.size), Pos, KeyPos, ignore_index=config.data.ignore_token_id
-    )
-
-    with trainer.device_mesh:
->>>>>>> adcc4216
+        train_dataset = CausalLmDataset(
+            config.data.train_set(Pos.size), Pos, KeyPos, ignore_index=config.data.ignore_token_id
+        )
+
         # to do partitioning, our dimensions have to be divisible by the size of the physical axes they're mapped to
         # For most things, we just insist you specify the config right, but tokenizers often have strange numbers of
         # tokens: gpt-2 has 50257, for example. So we round up.
