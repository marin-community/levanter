--- conflicted
+++ resolved
@@ -15,11 +15,7 @@
 from levanter.compat.hf_checkpoints import HFCompatConfig, save_hf_checkpoint_callback
 from levanter.data.text import CausalLmDataset, LMDatasetConfig, LMMixtureDatasetConfig
 from levanter.models.gpt2 import Gpt2Config
-<<<<<<< HEAD
-from levanter.models.lm_model import LmConfig, LmExample
-=======
 from levanter.models.lm_model import LmConfig
->>>>>>> 86e8c7c1
 from levanter.optim import AdamConfig, OptimizerConfig
 from levanter.trainer import Trainer, TrainerConfig
 from levanter.utils.jax_utils import parameter_count
@@ -84,10 +80,6 @@
     levanter.initialize(config)
     optimizer = config.optimizer.build(config.trainer.num_train_steps)
 
-<<<<<<< HEAD
-    # Our trainer is a wrapper around the optimizer and compute_loss function that handles checkpointing and fsdp
-=======
->>>>>>> 86e8c7c1
     # Using the trainer as a context manager does 3 things:
     # 1. Sets the device mesh
     # 2. Sets the axis mapping (for fsdp)
