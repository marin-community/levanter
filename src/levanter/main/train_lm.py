--- conflicted
+++ resolved
@@ -188,11 +188,7 @@
         engine.add_hook(callbacks.pbar_logger(total=config.trainer.num_train_steps), every=1)
         engine.add_hook(callbacks.log_to_wandb, every=1)
         engine.add_hook(callbacks.log_performance_stats(Pos.size, config.trainer.train_batch_size), every=1)
-<<<<<<< HEAD
         if config.trainer.max_eval_batches is None or config.trainer.max_eval_batches > 0:
-=======
-        if (config.trainer.max_eval_batches or 0) > 0:
->>>>>>> dd302204
             engine.add_hook(
                 callbacks.compute_validation_loss(eval_loss, eval_loader, max_batches=config.trainer.max_eval_batches),
                 every=config.trainer.steps_per_eval,
