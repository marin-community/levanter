--- conflicted
+++ resolved
@@ -138,25 +138,9 @@
         # We use Optax for our optimizer. It's a pretty standard library for optimizers in JAX.
         optimizer = config.optimizer.build(config.trainer.num_train_steps)
 
-<<<<<<< HEAD
-        # masks for attention and loss
-        # We support forgetful causal masking (FCM) which is a technique that improves training speed by
-        # randomly masking out some of the context. This is a bit like dropout, but it's applied to the attention
-        # mask instead of the activations. It's described in https://arxiv.org/abs/2210.13432
-        def attention_mask(inference, fcm_key):
-            causal_mask = hax.nn.attention.causal_mask(Pos, KeyPos)
-
-            # forgetful causal masking
-            if not inference and config.fcm_prob > 0:
-                fcm_mask = hax.nn.attention.forgetful_causal_mask(KeyPos, config.fcm_prob, key=fcm_key)
-                causal_mask = causal_mask & fcm_mask
-            return causal_mask
-
         def loss_fn(logits, labels):
             return cross_entropy_loss(logits, Vocab, labels, where=example.loss_mask, reduction_axis=Pos)
 
-=======
->>>>>>> 2fce0c27
         def compute_loss(model: LmHeadModel, example: LmExample, key, inference):
             with hax.axis_mapping(compute_axis_mapping):
                 model = mp.cast_to_compute(model)
@@ -210,8 +194,9 @@
             def update_hessian(model, opt_state, example, g_key):
                 opt_state = opt.hessian_update(optimizer, opt_state, scalar_loss, model, example, hess_key=g_key)
                 return opt_state
+
         else:
-            hesian_update_interval = None
+            hessian_update_interval = None
             update_hessian = None
 
         # evaluation loss and loop
