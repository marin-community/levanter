import dataclasses
import functools
import gc
import logging
import os
from dataclasses import dataclass, field
from typing import Optional, Union

import jax.random as jrandom

import haliax as hax
from haliax import Axis
from haliax.partitioning import named_jit, round_axis_for_partitioning

import levanter
import levanter.eval
import levanter.eval_harness
from levanter import callbacks
from levanter.checkpoint import EpochCheckpointer, load_checkpoint
from levanter.compat.hf_checkpoints import HFCompatConfig, save_hf_checkpoint_callback
from levanter.data.text import (
    CausalLmDataset,
    LMDatasetConfig,
    LMMixtureDatasetConfig,
    SupervisedSourceConfig,
    mk_supervised_datasets,
)
from levanter.eval_harness import LmEvalHarnessConfig
from levanter.models.gpt2 import Gpt2Config
from levanter.models.lm_model import LmConfig, compute_next_token_loss
from levanter.optim import AdamConfig, OptimizerConfig
from levanter.trainer import Trainer, TrainerConfig
from levanter.utils.jax_utils import parameter_count


logger = logging.getLogger(__name__)


@dataclass
class TrainLmConfig:
    data: Union[LMDatasetConfig, LMMixtureDatasetConfig] = field(default_factory=LMDatasetConfig)
    supervised_data: Optional[SupervisedSourceConfig | dict[str, SupervisedSourceConfig]] = None
    trainer: TrainerConfig = field(default_factory=TrainerConfig)
    model: LmConfig = field(default_factory=Gpt2Config)
    optimizer: OptimizerConfig = field(default_factory=AdamConfig)

    # config related to continued pretraining
    initialize_from_hf: Union[bool, str] = False
    """if provided, this will override the model config in the config. if true, use the default hf checkpoint for this model class"""
    use_hf_model_config: bool = False  # if true, replace the model config with the hf config from the checkpoint

    # TODO: atm we don't support loading from a checkpoint that has a different tokenizer. this is a bit annoying
    # TODO: atm you have to at least specify a levanter model config with the same type as the hf checkpoint

    fcm_prob: float = 0.0  # forgetful context masking prob. recommended 0.15
    z_loss_weight: float = 0.0

    hf_save_path: Optional[str] = None
    hf_upload: Optional[str] = None
    hf_save_steps: int = 10000

    data_seed: Optional[int] = None  # if provided, will override the data seed from the trainer
    initialize_from_checkpoint_path: Optional[str] = None
    # if provided, will initialize from this checkpoint, used for llama style data mixture
    epoch: int = 0
    eval_harness: Optional[LmEvalHarnessConfig] = None
    eval_harness_steps: int = 10000


def main(config: TrainLmConfig):
    tokenizer = config.data.the_tokenizer

    # this is some unpleasant code to allow us to initialize from a hf checkpoint. If this is your first read through,
    # I recommend skipping it for now
    if config.initialize_from_hf:
        if config.trainer.initialize_from is not None:
            raise ValueError("Cannot specify both initialize_from_hf and initialize_from")

        assert isinstance(config.model, HFCompatConfig)
        converter = config.model.hf_checkpoint_converter()
        if hasattr(tokenizer, "vocab") and tokenizer.vocab != converter.tokenizer.vocab:
            logger.warning("The tokenizers appear to be different. You may want to check this.")

        if isinstance(config.initialize_from_hf, str):
            converter = converter.replaced(reference_checkpoint=config.initialize_from_hf, tokenizer=tokenizer)
        else:
            converter = converter.replaced(tokenizer=tokenizer)

        if config.use_hf_model_config:
            # TODO: log diff of old and new config
            # NB: gross mutability
            config.model = converter.config_from_hf_config(converter.default_hf_config)
    elif isinstance(config.model, HFCompatConfig):
        converter = config.model.hf_checkpoint_converter()
        converter = converter.replaced(tokenizer=tokenizer)
    else:
        converter = None

    levanter.initialize(config)
    optimizer = config.optimizer.build(config.trainer.num_train_steps)

    loss_function = functools.partial(compute_next_token_loss, logsumexp_weight=config.z_loss_weight)

    # Using the trainer as a context manager does 3 things:
    # 1. Sets the device mesh
    # 2. Sets the axis mapping (for fsdp)
    # 3. Sets the global metrics tracker
    with Trainer(config.trainer, optimizer, loss_function) as trainer:
        # randomness in jax is tightly controlled by "keys" which are the states of the random number generators
        # this makes deterministic training pretty easy
        seed = config.trainer.seed
        data_key, loader_key, model_key, training_key = jrandom.split(jrandom.PRNGKey(seed), 4)

        if config.data_seed is not None:
            logger.info(f"Overriding data seed with {config.data_seed}")
            data_key = jrandom.PRNGKey(config.data_seed)

        # We have two axis_mappings: one for storing the model and optimizer states, and one for compute
        # This allows Zero-3-style parameter sharding, where we shard the parameters and optimizer state across the mesh
        compute_axis_mapping = trainer.compute_axis_mapping
        parameter_axis_mapping = trainer.parameter_axis_mapping

        # some axes we need
        EvalBatch = config.trainer.EvalBatch
        Pos = config.model.Pos
        KeyPos = config.model.KeyPos

        # to do partitioning, our dimensions have to be divisible by the size of the physical axes they're mapped to
        # For most things, we just insist you specify the config right, but tokenizers often have strange numbers of
        # tokens: gpt-2 has 50257, for example. So we round up.
        vocab_size = len(tokenizer)
        Vocab = round_axis_for_partitioning(Axis("vocab", vocab_size), parameter_axis_mapping)
        if vocab_size != Vocab.size:
            logger.info(f"Rounding vocab size from {vocab_size} to {Vocab.size} for partitioning")

<<<<<<< HEAD
        # TokenSeqDataset is config.data.train_set(Pos.size, key=data_key)
=======
        # TODO: fix this
        tagged_eval_datasets: list = config.data.tagged_eval_sets(Pos.size)

        train_sets = config.data.train_set(
            Pos.size, key=data_key, epochs=config.epoch, batch_schedule=config.trainer.batch_schedule
        )
>>>>>>> 6c291356

        train_dataset = CausalLmDataset(
            train_sets,
            Pos,
            KeyPos,
            ignore_index=config.data.ignore_token_id,
            eos_id=tokenizer.eos_token_id,
        )

        # TODO: fix this
        tagged_eval_datasets: list = config.data.tagged_eval_sets(Pos.size)

        # add epoch logging if epochs specified
        if config.epoch > 0:
            total_tokens_future = callbacks.get_total_dataset_tokens(train_dataset.dataset, config.model.seq_len)
            trainer.add_hook(
                callbacks.log_epoch_progress(
                    total_tokens_future, Pos.size, trainer.config.train_batch_size, max_epochs=config.epoch
                ),
                every=1,
            )

            # Add epoch checkpoint callback
            epoch_checkpointer = EpochCheckpointer(
                checkpointer=trainer.config.checkpointer.create(trainer.run_id),
                every_n_epochs=1,  # Or configure as needed
                total_dataset_size=total_tokens_future.result(),
                batch_size=trainer.config.train_batch_size,
            )
            trainer.add_hook(epoch_checkpointer, every=1)

        state = trainer.initial_state(training_key, model_init=lambda: config.model.build(Vocab, key=model_key))

        seek_dataloader = True
        if int(state.step) == 0 and config.initialize_from_checkpoint_path is not None:
            state = load_checkpoint(state, config.initialize_from_checkpoint_path)
            seek_dataloader = False

        if int(state.step) == 0:
            # TODO: I don't love that we init the model twice, but it's not a big deal i think?
            if config.initialize_from_hf:
                # initialize from an hf pretrained model
                logger.info(
                    "No training checkpoint found. Initializing model from HF checkpoint"
                    f" '{converter.reference_checkpoint}'"
                )
                # this is a bit gross, but we want to free up the memory from the model we just built
                state = dataclasses.replace(state, model=None)
                gc.collect()
                model = converter.load_pretrained(
                    config.model.model_type,
                    config=config.model if not config.use_hf_model_config else None,
                    axis_mapping=parameter_axis_mapping,
                    dtype=trainer.mp.compute_dtype,
                )
                model = named_jit(trainer.mp.cast_to_param, parameter_axis_mapping)(model)
                state = dataclasses.replace(state, model=model)
            else:
                logger.info("No checkpoint found. Starting from scratch.")

        levanter.tracker.log_summary({"parameter_count": parameter_count(state.model)})

        max_eval_examples_per_ds = config.trainer.max_eval_batches
        if max_eval_examples_per_ds is not None:
            max_eval_examples_per_ds *= config.trainer.eval_batch_size

        if len(tagged_eval_datasets) == 0:
            logger.warning("No evaluation datasets provided.")
        else:
            causal_datasets = [
                (
                    CausalLmDataset(
                        ds, Pos, KeyPos, ignore_index=config.data.ignore_token_id, eos_id=tokenizer.eos_token_id
                    ),
                    tags,
                )
                for ds, tags in tagged_eval_datasets
            ]
            cb = levanter.eval.cb_tagged_lm_evaluate(
                EvalBatch,
                causal_datasets,
                tokenizer,
                trainer.device_mesh,
                compute_axis_mapping,
                max_eval_examples_per_ds,
                mp=config.trainer.mp,
            )
            trainer.add_hook(cb, every=config.trainer.steps_per_eval)

        if config.supervised_data is not None:
            logger.info("Using supervised data for evals")
            supervised_eval = mk_supervised_datasets(config.supervised_data, "validation", tokenizer, Pos)

            evals = list(supervised_eval.values())

            cb = levanter.eval.cb_tagged_lm_evaluate(
                EvalBatch,
                evals,
                tokenizer,
                trainer.device_mesh,
                compute_axis_mapping,
                max_eval_examples_per_ds,
                prefix="internal_eval",
                mp=config.trainer.mp,
            )
            trainer.add_hook(cb, every=config.trainer.steps_per_eval)

        flops_per_token = config.model.flops_per_token(vocab_size)
        flops_per_example = 3 * flops_per_token * Pos.size if flops_per_token is not None else None
        trainer.add_hook(
            callbacks.log_performance_stats(Pos.size, trainer.config.batch_schedule, flops_per_example), every=1
        )
        # trainer.add_hook(callbacks.GradWatchCallback(include_histogram=True), every=5)

        if config.hf_save_path is not None:
            # bit gross to reach this far into the config, but it's fine
            if config.trainer.checkpointer.append_run_id_to_base_path:
                full_save_path = os.path.join(config.hf_save_path, trainer.run_id)
            else:
                full_save_path = config.hf_save_path

            trainer.add_hook(
                save_hf_checkpoint_callback(full_save_path, converter, upload_to_hf=config.hf_upload or False),
                every=config.hf_save_steps,
            )

        if config.eval_harness is not None:
            eval_harness = config.eval_harness
            trainer.add_hook(
                levanter.eval_harness.lm_eval_harness(
                    eval_harness, tokenizer, EvalBatch, compute_axis_mapping, trainer.mp
                ),
                every=config.eval_harness_steps,
            )

        # visualize log probs
        @named_jit(
            in_axis_resources=parameter_axis_mapping,
            axis_resources=compute_axis_mapping,
            out_axis_resources=compute_axis_mapping,
        )
        def compute_log_probs(model, example):
            model = trainer.mp.cast_to_compute(model)
            logprobs = model.compute_loss(example, key=None, reduction=None)
            # roll forward to get the loss for each predicted token
            logprobs = hax.roll(logprobs, 1, Pos)
            return logprobs.rearrange((EvalBatch, Pos)).array

        train_loader = trainer.data_loader(train_dataset)
        if seek_dataloader:
            train_loader = train_loader.iter_from_step(state.step)
        else:
            train_loader = iter(train_loader)

        ## OK, actually run training!
        last_info = trainer.train(state, train_loader)

        # If running EpochDataset save latest checkpoint by default
        if trainer.config.checkpointer is not None and config.epoch > 0:
            trainer.run_hooks(last_info, force=True)
            checkpointer = trainer.config.checkpointer.create(trainer.run_id)
            checkpointer.wait_until_finished()

    # This isn't necessary except when Levanter is run in a subprocess (as happens w/ ray)
    trainer.tracker.finish()


if __name__ == "__main__":
    levanter.config.main(main)()<|MERGE_RESOLUTION|>--- conflicted
+++ resolved
@@ -133,16 +133,9 @@
         if vocab_size != Vocab.size:
             logger.info(f"Rounding vocab size from {vocab_size} to {Vocab.size} for partitioning")
 
-<<<<<<< HEAD
-        # TokenSeqDataset is config.data.train_set(Pos.size, key=data_key)
-=======
-        # TODO: fix this
-        tagged_eval_datasets: list = config.data.tagged_eval_sets(Pos.size)
-
         train_sets = config.data.train_set(
             Pos.size, key=data_key, epochs=config.epoch, batch_schedule=config.trainer.batch_schedule
         )
->>>>>>> 6c291356
 
         train_dataset = CausalLmDataset(
             train_sets,
