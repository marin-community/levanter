import dataclasses
import functools
import gc
import logging
import os
from dataclasses import dataclass, field
from typing import Optional, Union

import jax.random as jrandom

import haliax as hax
from haliax import Axis
from haliax.partitioning import named_jit, round_axis_for_partitioning

import levanter
from levanter import callbacks
from levanter.checkpoint import load_checkpoint
from levanter.compat.hf_checkpoints import HFCompatConfig, save_hf_checkpoint_callback
from levanter.data.text import CausalLmDataset, LMDatasetConfig, LMMixtureDatasetConfig, LMSupervisedDatasetConfig
from levanter.models.gpt2 import Gpt2Config
from levanter.models.lm_model import LmConfig, compute_next_token_loss
from levanter.optim import AdamConfig, OptimizerConfig
from levanter.trainer import Trainer, TrainerConfig
from levanter.utils.jax_utils import parameter_count


logger = logging.getLogger(__name__)


@dataclass
class TrainLmConfig:
    data: Union[LMDatasetConfig, LMMixtureDatasetConfig] = field(default_factory=LMDatasetConfig)
    supervised_data: Optional[LMSupervisedDatasetConfig] = None
    trainer: TrainerConfig = field(default_factory=TrainerConfig)
    model: LmConfig = field(default_factory=Gpt2Config)
    optimizer: OptimizerConfig = field(default_factory=AdamConfig)

    # config related to continued pretraining
    initialize_from_hf: Union[bool, str] = False
    """if provided, this will override the model config in the config. if true, use the default hf checkpoint for this model class"""
    use_hf_model_config: bool = False  # if true, replace the model config with the hf config from the checkpoint

    # TODO: atm we don't support loading from a checkpoint that has a different tokenizer. this is a bit annoying
    # TODO: atm you have to at least specify a levanter model config with the same type as the hf checkpoint

    fcm_prob: float = 0.0  # forgetful context masking prob. recommended 0.15
    z_loss_weight: float = 0.0

    hf_save_path: Optional[str] = None
    hf_upload: Optional[str] = None
    hf_save_steps: int = 10000

    update_hessian_steps: int = 10
    data_seed: Optional[int] = None  # if provided, will override the data seed from the trainer
    initialize_from_checkpoint_path: Optional[str] = None
    # if provided, will initialize from this checkpoint, used for llama style data mixture


def main(config: TrainLmConfig):
    tokenizer = config.data.the_tokenizer

    # this is some unpleasant code to allow us to initialize from a hf checkpoint. If this is your first read through,
    # I recommend skipping it for now
    if config.initialize_from_hf:
        if config.trainer.initialize_from is not None:
            raise ValueError("Cannot specify both initialize_from_hf and initialize_from")

        assert isinstance(config.model, HFCompatConfig)
        converter = config.model.hf_checkpoint_converter()
        if hasattr(tokenizer, "vocab") and tokenizer.vocab != converter.tokenizer.vocab:
            logger.warning("The tokenizers appear to be different. You may want to check this.")

        if isinstance(config.initialize_from_hf, str):
            converter = converter.replaced(reference_checkpoint=config.initialize_from_hf, tokenizer=tokenizer)
        else:
            converter = converter.replaced(tokenizer=tokenizer)

        if config.use_hf_model_config:
            # TODO: log diff of old and new config
            # NB: gross mutability
            config.model = converter.config_from_hf_config(converter.default_hf_config)
    elif isinstance(config.model, HFCompatConfig):
        converter = config.model.hf_checkpoint_converter()
        converter = converter.replaced(tokenizer=tokenizer)
    else:
        converter = None

    levanter.initialize(config)
    optimizer = config.optimizer.build(config.trainer.num_train_steps)

    loss_function = functools.partial(compute_next_token_loss, logsumexp_weight=config.z_loss_weight)

    # Using the trainer as a context manager does 3 things:
    # 1. Sets the device mesh
    # 2. Sets the axis mapping (for fsdp)
    # 3. Sets the global metrics tracker
    with Trainer(config.trainer, optimizer, loss_function) as trainer:
        # randomness in jax is tightly controlled by "keys" which are the states of the random number generators
        # this makes deterministic training pretty easy
        seed = config.trainer.seed
        data_key, loader_key, model_key, training_key = jrandom.split(jrandom.PRNGKey(seed), 4)

        if config.data_seed is not None:
            logger.info(f"Overriding data seed with {config.data_seed}")
            data_key = jrandom.PRNGKey(config.data_seed)

        # We have two axis_mappings: one for storing the model and optimizer states, and one for compute
        # This allows Zero-3-style parameter sharding, where we shard the parameters and optimizer state across the mesh
        compute_axis_mapping = trainer.compute_axis_mapping
        parameter_axis_mapping = trainer.parameter_axis_mapping

        # some axes we need
        Batch = config.trainer.TrainBatch
        EvalBatch = config.trainer.EvalBatch
        Pos = config.model.Pos
        KeyPos = config.model.KeyPos

        # TODO: fix this
        tagged_eval_datasets: list = config.data.tagged_eval_sets(Pos.size)
        train_dataset = CausalLmDataset(
            config.data.train_set(Pos.size, key=data_key), Pos, KeyPos, ignore_index=config.data.ignore_token_id
        )

        # to do partitioning, our dimensions have to be divisible by the size of the physical axes they're mapped to
        # For most things, we just insist you specify the config right, but tokenizers often have strange numbers of
        # tokens: gpt-2 has 50257, for example. So we round up.
        vocab_size = len(tokenizer)
        Vocab = round_axis_for_partitioning(Axis("vocab", vocab_size), parameter_axis_mapping)
        if vocab_size != Vocab.size:
            logger.info(f"Rounding vocab size from {vocab_size} to {Vocab.size} for partitioning")

        # Register hooks
        trainer.add_hook(callbacks.log_performance_stats(Pos.size, trainer.config.train_batch_size), every=1)
        if config.hf_save_path is not None:
            full_save_path = os.path.join(config.hf_save_path, trainer.run_id)

            trainer.add_hook(
                save_hf_checkpoint_callback(full_save_path, converter, upload_to_hf=config.hf_upload or False),
                every=config.hf_save_steps,
            )

        trainer.add_hook(callbacks.GradWatchCallback(), every=5)

        state = trainer.initial_state(training_key, model_init=lambda: config.model.build(Vocab, key=model_key))

        seek_dataloader = True
        if int(state.step) == 0 and config.initialize_from_checkpoint_path is not None:
            state = load_checkpoint(state, config.initialize_from_checkpoint_path)
            seek_dataloader = False

        if int(state.step) == 0:
            # TODO: I don't love that we init the model twice, but it's not a big deal i think?
            if config.initialize_from_hf:
                # initialize from an hf pretrained model
                logger.info(
                    "No training checkpoint found. Initializing model from HF checkpoint"
                    f" '{converter.reference_checkpoint}'"
                )
                # this is a bit gross, but we want to free up the memory from the model we just built
                state = dataclasses.replace(state, model=None)
                gc.collect()
                model = converter.load_pretrained(
                    config.model.model_type,
                    config=config.model if not config.use_hf_model_config else None,
                    axis_mapping=parameter_axis_mapping,
                    dtype=trainer.mp.compute_dtype,
                )
                model = named_jit(trainer.mp.cast_to_param, parameter_axis_mapping)(model)
                state = dataclasses.replace(state, model=model)
            else:
                logger.info("No checkpoint found. Starting from scratch.")

        levanter.tracker.log_summary({"parameter_count": parameter_count(state.model)})

        if len(tagged_eval_datasets) == 0:
            logger.warning("No evaluation datasets provided.")
        else:
            max_eval_examples_per_ds = config.trainer.max_eval_batches
            if max_eval_examples_per_ds is not None:
                max_eval_examples_per_ds *= config.trainer.eval_batch_size

            causal_datasets = [
                (CausalLmDataset(ds, Pos, KeyPos, ignore_index=config.data.ignore_token_id), tags)
                for ds, tags in tagged_eval_datasets
            ]
            cb = levanter.eval.cb_tagged_lm_evaluate(
                EvalBatch,
                causal_datasets,
                tokenizer,
                trainer.device_mesh,
                compute_axis_mapping,
                max_eval_examples_per_ds,
                mp=config.trainer.mp,
            )
            trainer.add_hook(cb, every=config.trainer.steps_per_eval)

        if config.supervised_data is not None:
            logger.info("Using supervised data")
            supervised_eval = [(levanter.data.text.mk_supervised_dataset(config.supervised_data, tokenizer), "")]
            # TODO Add tags
            cb = levanter.eval.cb_tagged_lm_evaluate(
                EvalBatch,
                supervised_eval,
                tokenizer,
                trainer.device_mesh,
                compute_axis_mapping,
                max_eval_examples_per_ds,
                prefix="internal_eval",
                mp=config.trainer.mp,
            )
            trainer.add_hook(cb, every=config.trainer.steps_per_eval)

<<<<<<< HEAD
        for name, eval_dataset in eval_datasets.items():
            eval_dataset = CausalLmDataset(eval_dataset, Pos, KeyPos, ignore_index=config.data.ignore_token_id)
            trainer.add_eval_hook(eval_dataset, name=name)

=======
        flops_per_token = config.model.flops_per_token(vocab_size)
        flops_per_example = 3 * flops_per_token * Pos.size if flops_per_token is not None else None
        trainer.add_hook(
            callbacks.log_performance_stats(Pos.size, trainer.config.train_batch_size, flops_per_example), every=1
        )
        if config.hf_save_path is not None:
            # bit gross to reach this far into the config, but it's fine
            if config.trainer.checkpointer.append_run_id_to_base_path:
                full_save_path = os.path.join(config.hf_save_path, trainer.run_id)
            else:
                full_save_path = config.hf_save_path

            trainer.add_hook(
                save_hf_checkpoint_callback(full_save_path, converter, upload_to_hf=config.hf_upload or False),
                every=config.hf_save_steps,
            )
>>>>>>> 0f2f3269

        # visualize log probs
        @named_jit(
            in_axis_resources=parameter_axis_mapping,
            axis_resources=compute_axis_mapping,
            out_axis_resources=compute_axis_mapping,
        )
        def compute_log_probs(model, example):
            model = trainer.mp.cast_to_compute(model)
            logprobs = model.compute_loss(example, key=None, reduction=None)
            # roll forward to get the loss for each predicted token
            logprobs = hax.roll(logprobs, 1, Pos)
            return logprobs.rearrange((EvalBatch, Pos)).array

        train_loader = trainer.data_loader(train_dataset, Batch)
        if seek_dataloader:
            train_loader = train_loader.iter_from_step(state.step)
        else:
            train_loader = iter(train_loader)

        ## OK, actually run training!
        trainer.train(state, train_loader)
        # checkpointer.on_step(last_step, force=True)


if __name__ == "__main__":
    levanter.config.main(main)()<|MERGE_RESOLUTION|>--- conflicted
+++ resolved
@@ -210,12 +210,6 @@
             )
             trainer.add_hook(cb, every=config.trainer.steps_per_eval)
 
-<<<<<<< HEAD
-        for name, eval_dataset in eval_datasets.items():
-            eval_dataset = CausalLmDataset(eval_dataset, Pos, KeyPos, ignore_index=config.data.ignore_token_id)
-            trainer.add_eval_hook(eval_dataset, name=name)
-
-=======
         flops_per_token = config.model.flops_per_token(vocab_size)
         flops_per_example = 3 * flops_per_token * Pos.size if flops_per_token is not None else None
         trainer.add_hook(
@@ -232,7 +226,6 @@
                 save_hf_checkpoint_callback(full_save_path, converter, upload_to_hf=config.hf_upload or False),
                 every=config.hf_save_steps,
             )
->>>>>>> 0f2f3269
 
         # visualize log probs
         @named_jit(
