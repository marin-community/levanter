--- conflicted
+++ resolved
@@ -162,14 +162,10 @@
                 )
                 # this is a bit gross, but we want to free up the memory from the model we just built
                 state = dataclasses.replace(state, model=None)
-<<<<<<< HEAD
-                model = converter.load_pretrained(config.model, axis_mapping=parameter_axis_mapping)
-=======
                 gc.collect()
                 model = converter.load_pretrained(
                     config.model, axis_mapping=parameter_axis_mapping, dtype=trainer.mp.compute_dtype
                 )
->>>>>>> 465591c4
                 model = named_jit(trainer.mp.cast_to_param, parameter_axis_mapping)(model)
                 state = dataclasses.replace(state, model=model)
             else:
