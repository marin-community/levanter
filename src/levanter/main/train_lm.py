--- conflicted
+++ resolved
@@ -5,12 +5,7 @@
 from typing import Optional, Union
 
 import jax.random as jrandom
-<<<<<<< HEAD
-import jmp
-import wandb
 from jax.random import PRNGKey
-=======
->>>>>>> 936cf829
 
 import haliax as hax
 from haliax import Axis
@@ -18,17 +13,9 @@
 
 import levanter
 from levanter import callbacks
-<<<<<<< HEAD
-from levanter.compat.hf_checkpoints import HFCompatConfig
-from levanter.data import ReplicatedBatchLoader, ShardedBatchLoader
-from levanter.data.text import CausalLmDataset, LMDatasetConfig, LmExample, TokenSeqDataset
+from levanter.compat.hf_checkpoints import HFCompatConfig, save_hf_checkpoint_callback
+from levanter.data.text import CausalLmDataset, LMDatasetConfig, LMMixtureDatasetConfig, ShardableDataset
 from levanter.data.ul2r import Ul2rConfig
-from levanter.grad_accum import accumulate_gradients_sharded
-from levanter.logging import capture_time, log_time_to_wandb
-=======
-from levanter.compat.hf_checkpoints import HFCompatConfig, save_hf_checkpoint_callback
-from levanter.data.text import CausalLmDataset, LMDatasetConfig, LMMixtureDatasetConfig
->>>>>>> 936cf829
 from levanter.models.gpt2 import Gpt2Config
 from levanter.models.lm_model import LmConfig, LmExample, LmHeadModel
 from levanter.optim import AdamConfig, OptimizerConfig
@@ -49,12 +36,20 @@
         if self.fcm_prob > 0 and self.ul2r is not None:
             raise ValueError("You can't use both fcm and ul2r")
 
-    def build(self, raw_dataset: TokenSeqDataset, Pos: hax.Axis, KPos: hax.Axis, tokenizer, key: PRNGKey):
+    def build(
+        self,
+        raw_dataset: ShardableDataset,
+        Pos: hax.Axis,
+        KPos: hax.Axis,
+        tokenizer,
+        key: PRNGKey,
+        ignore_index: int | None,
+    ):
         # NOTE: ul2r will mutate the tokenizer if it doesn't already have task/sentinel tokens
         if self.ul2r is not None:
             return self.ul2r.build(raw_dataset, Pos, KPos, tokenizer, key)
         else:
-            return CausalLmDataset(raw_dataset, Pos, KPos, self.fcm_prob, key)
+            return CausalLmDataset(raw_dataset, Pos, KPos, self.fcm_prob, key, ignore_index)
 
 
 @dataclass
@@ -62,12 +57,8 @@
     data: Union[LMDatasetConfig, LMMixtureDatasetConfig] = field(default_factory=LMDatasetConfig)
     trainer: TrainerConfig = field(default_factory=TrainerConfig)
     model: LmConfig = field(default_factory=Gpt2Config)
-<<<<<<< HEAD
-    optimizer: OptimizerConfig = field(default_factory=OptimizerConfig)
+    optimizer: OptimizerConfig = field(default_factory=AdamConfig)
     task: TaskConfig = TaskConfig()
-=======
-    optimizer: OptimizerConfig = field(default_factory=AdamConfig)
->>>>>>> 936cf829
 
     # config related to continued pretraining
     initialize_from_hf: Union[bool, str] = False
@@ -111,45 +102,6 @@
     else:
         converter = None
 
-<<<<<<< HEAD
-    # initialize training config *after* we've done the hf stuff b/c we might have changed the model config
-    config.trainer.initialize(config)
-
-    # randomness in jax is tightly controlled by "keys" which are the states of the random number generators
-    # this makes deterministic training pretty easy
-    seed = config.trainer.seed
-    data_key, loader_key, model_key, training_key = jrandom.split(jrandom.PRNGKey(seed), 4)
-
-    # some axes we need
-    Batch = Axis("batch", config.trainer.train_batch_size)
-    EvalBatch = Axis("batch", config.trainer.eval_batch_size)
-    Pos = config.model.Pos
-    KeyPos = config.model.KeyPos
-
-    # We have two axis_mappings: one for storing the model and optimizer states, and one for compute
-    # This allows Zero-3-style parameter sharding, where we shard the parameters and optimizer state across the mesh
-    compute_axis_mapping = config.trainer.compute_axis_mapping
-    parameter_axis_mapping = config.trainer.parameter_axis_mapping
-
-    eval_loader = ReplicatedBatchLoader(
-        CausalLmDataset(config.data.token_seq_dataset("validation", Pos.size), Pos, KeyPos),
-        config.trainer.device_mesh,
-        EvalBatch,
-        compute_axis_mapping,
-    )
-
-    train_loader = ShardedBatchLoader(
-        # TokenSeqDataset(config.data.build_or_load_cache("train"), Pos),
-        config.task.build(
-            TokenSeqDataset(config.data.build_or_load_cache("train"), Pos.size), Pos, KeyPos, tokenizer, data_key
-        ),
-        config.trainer.device_mesh,
-        Batch,
-        compute_axis_mapping,
-    )
-
-    with config.trainer.device_mesh as mesh:
-=======
     levanter.initialize(config)
 
     optimizer = config.optimizer.build(config.trainer.num_train_steps)
@@ -180,11 +132,15 @@
         KeyPos = config.model.KeyPos
 
         eval_datasets = config.data.validation_sets(Pos.size)
-        train_dataset = CausalLmDataset(
-            config.data.train_set(Pos.size), Pos, KeyPos, ignore_index=config.data.ignore_token_id
+        train_dataset = config.task.build(
+            config.data.train_set(Pos.size),
+            Pos,
+            KeyPos,
+            tokenizer,
+            data_key,
+            config.data.ignore_token_id,
         )
 
->>>>>>> 936cf829
         # to do partitioning, our dimensions have to be divisible by the size of the physical axes they're mapped to
         # For most things, we just insist you specify the config right, but tokenizers often have strange numbers of
         # tokens: gpt-2 has 50257, for example. So we round up.
