import dataclasses
import functools
import gc
import logging
import os
from dataclasses import dataclass, field
from typing import Optional, Union

import jax.random as jrandom

import haliax as hax
from haliax import Axis
from haliax.partitioning import named_jit, round_axis_for_partitioning

import levanter
from levanter import callbacks
from levanter.checkpoint import EpochCheckpointer, load_checkpoint
from levanter.compat.hf_checkpoints import HFCompatConfig, save_hf_checkpoint_callback
<<<<<<< HEAD
from levanter.data.text import CausalLmDataset, LMDatasetConfig, LMMixtureDatasetConfig
from levanter.eval_harness import LmEvalHarnessConfig
=======
from levanter.data.text import (
    CausalLmDataset,
    LMDatasetConfig,
    LMMixtureDatasetConfig,
    SupervisedSourceConfig,
    mk_supervised_datasets,
)
>>>>>>> f8ab21ab
from levanter.models.gpt2 import Gpt2Config
from levanter.models.lm_model import LmConfig, compute_next_token_loss
from levanter.optim import AdamConfig, OptimizerConfig
from levanter.trainer import Trainer, TrainerConfig
from levanter.utils.jax_utils import parameter_count


logger = logging.getLogger(__name__)


@dataclass
class TrainLmConfig:
    data: Union[LMDatasetConfig, LMMixtureDatasetConfig] = field(default_factory=LMDatasetConfig)
    supervised_data: Optional[SupervisedSourceConfig | dict[str, SupervisedSourceConfig]] = None
    trainer: TrainerConfig = field(default_factory=TrainerConfig)
    model: LmConfig = field(default_factory=Gpt2Config)
    optimizer: OptimizerConfig = field(default_factory=AdamConfig)

    # config related to continued pretraining
    initialize_from_hf: Union[bool, str] = False
    """if provided, this will override the model config in the config. if true, use the default hf checkpoint for this model class"""
    use_hf_model_config: bool = False  # if true, replace the model config with the hf config from the checkpoint

    # TODO: atm we don't support loading from a checkpoint that has a different tokenizer. this is a bit annoying
    # TODO: atm you have to at least specify a levanter model config with the same type as the hf checkpoint

    fcm_prob: float = 0.0  # forgetful context masking prob. recommended 0.15
    z_loss_weight: float = 0.0

    hf_save_path: Optional[str] = None
    hf_upload: Optional[str] = None
    hf_save_steps: int = 10000

    data_seed: Optional[int] = None  # if provided, will override the data seed from the trainer
<<<<<<< HEAD
    eval_harness: Optional[LmEvalHarnessConfig] = None
    eval_harness_steps: int = 10000
=======
    initialize_from_checkpoint_path: Optional[str] = None
    # if provided, will initialize from this checkpoint, used for llama style data mixture
    epoch: int = 0
>>>>>>> f8ab21ab


def main(config: TrainLmConfig):
    tokenizer = config.data.the_tokenizer

    # this is some unpleasant code to allow us to initialize from a hf checkpoint. If this is your first read through,
    # I recommend skipping it for now
    if config.initialize_from_hf:
        if config.trainer.initialize_from is not None:
            raise ValueError("Cannot specify both initialize_from_hf and initialize_from")

        assert isinstance(config.model, HFCompatConfig)
        converter = config.model.hf_checkpoint_converter()
        if hasattr(tokenizer, "vocab") and tokenizer.vocab != converter.tokenizer.vocab:
            logger.warning("The tokenizers appear to be different. You may want to check this.")

        if isinstance(config.initialize_from_hf, str):
            converter = converter.replaced(reference_checkpoint=config.initialize_from_hf, tokenizer=tokenizer)
        else:
            converter = converter.replaced(tokenizer=tokenizer)

        if config.use_hf_model_config:
            # TODO: log diff of old and new config
            # NB: gross mutability
            config.model = converter.config_from_hf_config(converter.default_hf_config)
    elif isinstance(config.model, HFCompatConfig):
        converter = config.model.hf_checkpoint_converter()
        converter = converter.replaced(tokenizer=tokenizer)
    else:
        converter = None

    levanter.initialize(config)
    optimizer = config.optimizer.build(config.trainer.num_train_steps)

    loss_function = functools.partial(compute_next_token_loss, logsumexp_weight=config.z_loss_weight)

    # Using the trainer as a context manager does 3 things:
    # 1. Sets the device mesh
    # 2. Sets the axis mapping (for fsdp)
    # 3. Sets the global metrics tracker
    with Trainer(config.trainer, optimizer, loss_function) as trainer:
        # randomness in jax is tightly controlled by "keys" which are the states of the random number generators
        # this makes deterministic training pretty easy
        seed = config.trainer.seed
        data_key, loader_key, model_key, training_key = jrandom.split(jrandom.PRNGKey(seed), 4)

        if config.data_seed is not None:
            logger.info(f"Overriding data seed with {config.data_seed}")
            data_key = jrandom.PRNGKey(config.data_seed)

        # We have two axis_mappings: one for storing the model and optimizer states, and one for compute
        # This allows Zero-3-style parameter sharding, where we shard the parameters and optimizer state across the mesh
        compute_axis_mapping = trainer.compute_axis_mapping
        parameter_axis_mapping = trainer.parameter_axis_mapping

        # some axes we need
        Batch = config.trainer.TrainBatch
        EvalBatch = config.trainer.EvalBatch
        Pos = config.model.Pos
        KeyPos = config.model.KeyPos

        # TODO: fix this
        tagged_eval_datasets: list = config.data.tagged_eval_sets(Pos.size)
        # TokenSeqDataset is config.data.train_set(Pos.size, key=data_key)

        train_dataset = CausalLmDataset(
            config.data.train_set(Pos.size, key=data_key, epochs=config.epoch),
            Pos,
            KeyPos,
            ignore_index=config.data.ignore_token_id,
        )

        # add epoch logging if epochs specified
        if config.epoch > 0:
            total_tokens_future = callbacks.get_total_dataset_tokens(train_dataset.dataset, config.model.seq_len)
            trainer.add_hook(
                callbacks.log_epoch_progress(
                    total_tokens_future, Pos.size, trainer.config.train_batch_size, max_epochs=config.epoch
                ),
                every=1,
            )

            # Add epoch checkpoint callback
            epoch_checkpointer = EpochCheckpointer(
                checkpointer=trainer.config.checkpointer.create(trainer.run_id),
                every_n_epochs=1,  # Or configure as needed
                total_dataset_size=total_tokens_future.result(),
                batch_size=trainer.config.train_batch_size,
            )
            trainer.add_hook(epoch_checkpointer, every=1)

        # to do partitioning, our dimensions have to be divisible by the size of the physical axes they're mapped to
        # For most things, we just insist you specify the config right, but tokenizers often have strange numbers of
        # tokens: gpt-2 has 50257, for example. So we round up.
        vocab_size = len(tokenizer)
        Vocab = round_axis_for_partitioning(Axis("vocab", vocab_size), parameter_axis_mapping)
        if vocab_size != Vocab.size:
            logger.info(f"Rounding vocab size from {vocab_size} to {Vocab.size} for partitioning")

        state = trainer.initial_state(training_key, model_init=lambda: config.model.build(Vocab, key=model_key))

        seek_dataloader = True
        if int(state.step) == 0 and config.initialize_from_checkpoint_path is not None:
            state = load_checkpoint(state, config.initialize_from_checkpoint_path)
            seek_dataloader = False

        if int(state.step) == 0:
            # TODO: I don't love that we init the model twice, but it's not a big deal i think?
            if config.initialize_from_hf:
                # initialize from an hf pretrained model
                logger.info(
                    "No training checkpoint found. Initializing model from HF checkpoint"
                    f" '{converter.reference_checkpoint}'"
                )
                # this is a bit gross, but we want to free up the memory from the model we just built
                state = dataclasses.replace(state, model=None)
                gc.collect()
                model = converter.load_pretrained(
                    config.model.model_type,
                    config=config.model if not config.use_hf_model_config else None,
                    axis_mapping=parameter_axis_mapping,
                    dtype=trainer.mp.compute_dtype,
                )
                model = named_jit(trainer.mp.cast_to_param, parameter_axis_mapping)(model)
                state = dataclasses.replace(state, model=model)
            else:
                logger.info("No checkpoint found. Starting from scratch.")

        levanter.tracker.log_summary({"parameter_count": parameter_count(state.model)})

        max_eval_examples_per_ds = config.trainer.max_eval_batches
        if max_eval_examples_per_ds is not None:
            max_eval_examples_per_ds *= config.trainer.eval_batch_size

        if len(tagged_eval_datasets) == 0:
            logger.warning("No evaluation datasets provided.")
        else:
            causal_datasets = [
                (CausalLmDataset(ds, Pos, KeyPos, ignore_index=config.data.ignore_token_id), tags)
                for ds, tags in tagged_eval_datasets
            ]
            cb = levanter.eval.cb_tagged_lm_evaluate(
                EvalBatch,
                causal_datasets,
                tokenizer,
                trainer.device_mesh,
                compute_axis_mapping,
                max_eval_examples_per_ds,
                mp=config.trainer.mp,
            )
            trainer.add_hook(cb, every=config.trainer.steps_per_eval)

        if config.supervised_data is not None:
            logger.info("Using supervised data for evals")
            supervised_eval = mk_supervised_datasets(config.supervised_data, "validation", tokenizer, Pos)

            evals = list(supervised_eval.values())

            cb = levanter.eval.cb_tagged_lm_evaluate(
                EvalBatch,
                evals,
                tokenizer,
                trainer.device_mesh,
                compute_axis_mapping,
                max_eval_examples_per_ds,
                prefix="internal_eval",
                mp=config.trainer.mp,
            )
            trainer.add_hook(cb, every=config.trainer.steps_per_eval)

        flops_per_token = config.model.flops_per_token(vocab_size)
        flops_per_example = 3 * flops_per_token * Pos.size if flops_per_token is not None else None
        trainer.add_hook(
            callbacks.log_performance_stats(Pos.size, trainer.config.train_batch_size, flops_per_example), every=1
        )
        if config.hf_save_path is not None:
            # bit gross to reach this far into the config, but it's fine
            if config.trainer.checkpointer.append_run_id_to_base_path:
                full_save_path = os.path.join(config.hf_save_path, trainer.run_id)
            else:
                full_save_path = config.hf_save_path

            trainer.add_hook(
                save_hf_checkpoint_callback(full_save_path, converter, upload_to_hf=config.hf_upload or False),
                every=config.hf_save_steps,
            )

        if config.eval_harness is not None:
            eval_harness = config.eval_harness
            trainer.add_hook(
                callbacks.lm_eval_harness(eval_harness, tokenizer, EvalBatch, compute_axis_mapping),
                every=config.eval_harness_steps,
            )

        # visualize log probs
        @named_jit(
            in_axis_resources=parameter_axis_mapping,
            axis_resources=compute_axis_mapping,
            out_axis_resources=compute_axis_mapping,
        )
        def compute_log_probs(model, example):
            model = trainer.mp.cast_to_compute(model)
            logprobs = model.compute_loss(example, key=None, reduction=None)
            # roll forward to get the loss for each predicted token
            logprobs = hax.roll(logprobs, 1, Pos)
            return logprobs.rearrange((EvalBatch, Pos)).array

        train_loader = trainer.data_loader(train_dataset, Batch)
        if seek_dataloader:
            train_loader = train_loader.iter_from_step(state.step)
        else:
            train_loader = iter(train_loader)

        ## OK, actually run training!
        last_info = trainer.train(state, train_loader)

        # If running EpochDataset save latest checkpoint by default
        if trainer.config.checkpointer is not None and config.epoch > 0:
            trainer.run_hooks(last_info, force=True)
            checkpointer = trainer.config.checkpointer.create(trainer.run_id)
            checkpointer.wait_until_finished()

    # This isn't necessary except when Levanter is run in a subprocess (as happens w/ ray)
    trainer.tracker.finish()


if __name__ == "__main__":
    levanter.config.main(main)()<|MERGE_RESOLUTION|>--- conflicted
+++ resolved
@@ -16,10 +16,6 @@
 from levanter import callbacks
 from levanter.checkpoint import EpochCheckpointer, load_checkpoint
 from levanter.compat.hf_checkpoints import HFCompatConfig, save_hf_checkpoint_callback
-<<<<<<< HEAD
-from levanter.data.text import CausalLmDataset, LMDatasetConfig, LMMixtureDatasetConfig
-from levanter.eval_harness import LmEvalHarnessConfig
-=======
 from levanter.data.text import (
     CausalLmDataset,
     LMDatasetConfig,
@@ -27,7 +23,7 @@
     SupervisedSourceConfig,
     mk_supervised_datasets,
 )
->>>>>>> f8ab21ab
+from levanter.eval_harness import LmEvalHarnessConfig
 from levanter.models.gpt2 import Gpt2Config
 from levanter.models.lm_model import LmConfig, compute_next_token_loss
 from levanter.optim import AdamConfig, OptimizerConfig
@@ -62,14 +58,11 @@
     hf_save_steps: int = 10000
 
     data_seed: Optional[int] = None  # if provided, will override the data seed from the trainer
-<<<<<<< HEAD
-    eval_harness: Optional[LmEvalHarnessConfig] = None
-    eval_harness_steps: int = 10000
-=======
     initialize_from_checkpoint_path: Optional[str] = None
     # if provided, will initialize from this checkpoint, used for llama style data mixture
     epoch: int = 0
->>>>>>> f8ab21ab
+    eval_harness: Optional[LmEvalHarnessConfig] = None
+    eval_harness_steps: int = 10000
 
 
 def main(config: TrainLmConfig):
