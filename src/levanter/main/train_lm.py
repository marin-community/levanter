import logging
import os
from dataclasses import dataclass, field
from typing import Optional, Union

import equinox as eqx
import jax.random as jrandom
import jmp
import wandb

import haliax as hax
import haliax.random
from haliax import Axis
from haliax.jax_utils import filter_eval_shape
from haliax.nn import cross_entropy_loss
from haliax.partitioning import named_jit, round_axis_for_partitioning

import levanter
from levanter import callbacks
from levanter.compat.hf_checkpoints import HFCompatConfig
from levanter.data import ReplicatedBatchLoader, ShardedBatchLoader
<<<<<<< HEAD
from levanter.data.dataset import ShardableDataset
from levanter.data.text import (
    CausalLmDataset,
    LMDatasetConfig,
    LmExample,
    LMMixtureDatasetConfig,
    MixtureDataset,
    TokenSeqDataset,
)
=======
from levanter.data.text import CausalLmDataset, LMDatasetConfig, LmExample
>>>>>>> 7358d9a1
from levanter.grad_accum import accumulate_gradients_sharded
from levanter.logging import capture_time, log_time_to_wandb
from levanter.models.gpt2 import Gpt2Config
from levanter.models.lm_model import LmConfig, LmHeadModel
from levanter.trainer import OptimizerConfig, StepInfo, TrainerConfig, TrainerHooks
from levanter.utils.jax_utils import parameter_count
from levanter.utils.py_utils import non_caching_cycle


logger = logging.getLogger(__name__)


@dataclass
class TrainLmConfig:
    data: Union[LMDatasetConfig, LMMixtureDatasetConfig] = field(default_factory=LMDatasetConfig)
    trainer: TrainerConfig = field(default_factory=TrainerConfig)
    model: LmConfig = field(default_factory=Gpt2Config)
    optimizer: OptimizerConfig = field(default_factory=OptimizerConfig)

    # config related to continued pretraining
    initialize_from_hf: Union[bool, str] = False
    """if provided, this will override the model config in the config. if true, use the default hf checkpoint for this model class"""
    use_hf_model_config: bool = False  # if true, replace the model config with the hf config from the checkpoint

    # TODO: atm we don't support loading from a checkpoint that has a different tokenizer. this is a bit annoying
    # TODO: atm you have to at least specify a levanter model config with the same type as the hf checkpoint

    fcm_prob: float = 0.0  # forgetful context masking prob. recommended 0.15

    hf_save_path: Optional[str] = None
    hf_upload: Optional[str] = None
    hf_save_steps: int = 10000


def main(config: TrainLmConfig):
    tokenizer = config.data.the_tokenizer

    # this is some unpleasant code to allow us to initialize from a hf checkpoint. If this is your first read through,
    # I recommend skipping it for now
    if config.initialize_from_hf:
        assert isinstance(config.model, HFCompatConfig)
        converter = config.model.default_hf_checkpoint_converter
        if tokenizer.vocab != converter.tokenizer.vocab:
            logger.warning("The tokenizers appear to be different. You may want to check this.")

        if isinstance(config.initialize_from_hf, str):
            converter = converter.replaced(reference_checkpoint=config.initialize_from_hf, tokenizer=tokenizer)
        else:
            converter = converter.replaced(tokenizer=tokenizer)

        if config.use_hf_model_config:
            # TODO: log diff of old and new config
            # NB: gross mutability
            config.model = converter.config_from_hf_config(converter.default_hf_config)
    elif isinstance(config.model, HFCompatConfig):
        converter = config.model.default_hf_checkpoint_converter
        converter = converter.replaced(tokenizer=tokenizer)
    else:
        converter = None

    # initialize training config *after* we've done the hf stuff b/c we might have changed the model config
    config.trainer.initialize(config)

    # randomness in jax is tightly controlled by "keys" which are the states of the random number generators
    # this makes deterministic training pretty easy
    seed = config.trainer.seed
    data_key, loader_key, model_key, training_key = jrandom.split(jrandom.PRNGKey(seed), 4)

    # some axes we need
    Batch = Axis("batch", config.trainer.train_batch_size)
    EvalBatch = Axis("batch", config.trainer.eval_batch_size)
    Pos = config.model.Pos
    KeyPos = config.model.KeyPos

    # We have two axis_mappings: one for storing the model and optimizer states, and one for compute
    # This allows Zero-3-style parameter sharding, where we shard the parameters and optimizer state across the mesh
    compute_axis_mapping = config.trainer.compute_axis_mapping
    parameter_axis_mapping = config.trainer.parameter_axis_mapping

    # TODO: simplify this;
    # TODO: add similar logic to the eval lm script
    train_doc_cache = config.data.build_or_load_cache("train")  # type: ignore
    eval_doc_cache = config.data.build_or_load_cache("validation")  # type: ignore

    train_dataset: ShardableDataset
    eval_dataset: Optional[ShardableDataset]
    if isinstance(config.data, LMMixtureDatasetConfig):
        train_dataset = MixtureDataset(
            doc_caches=train_doc_cache,  # type: ignore
            seq_len=Pos.size,
            weights=config.data.weights,
        )
        eval_dataset = MixtureDataset(
            doc_caches=eval_doc_cache,  # type: ignore
            seq_len=Pos.size,
            weights=config.data.weights,
        )
    else:
        train_dataset = TokenSeqDataset(train_doc_cache, Pos.size)
        eval_dataset = TokenSeqDataset(eval_doc_cache, Pos.size)

    eval_loader = ReplicatedBatchLoader(
<<<<<<< HEAD
        CausalLmDataset(eval_dataset, Pos, KeyPos),
=======
        CausalLmDataset(config.data.token_seq_dataset("validation", Pos.size), Pos, KeyPos),
>>>>>>> 7358d9a1
        config.trainer.device_mesh,
        EvalBatch,
        compute_axis_mapping,
    )

    train_loader = ShardedBatchLoader(
<<<<<<< HEAD
        CausalLmDataset(train_dataset, Pos, KeyPos),
=======
        CausalLmDataset(config.data.token_seq_dataset("train", Pos.size), Pos, KeyPos),
        # TokenSeqDataset(config.data.build_or_load_cache("train"), Pos),
>>>>>>> 7358d9a1
        config.trainer.device_mesh,
        Batch,
        compute_axis_mapping,
    )

    with config.trainer.device_mesh as mesh:
        # to do partitioning, our dimensions have to be divisible by the size of the physical axes they're mapped to
        # For most things, we just insist you specify the config right, but tokenizers often have strange numbers of
        # tokens: gpt-2 has 50257, for example. So we round up.
        vocab_size = len(tokenizer)
        Vocab = round_axis_for_partitioning(Axis("vocab", vocab_size), parameter_axis_mapping)
        if vocab_size != Vocab.size:
            logger.info(f"Rounding vocab size from {vocab_size} to {Vocab.size} for partitioning")

        # Mixed Precision: We use the "jmp" library to handle mixed precision training. It basically has three dtypes:
        # 1) compute (typically bfloat16)
        # 2) parameter (typically float32)
        # 3) output (sometimes float32)
        # I like to think of these as "semantic" dtypes: compute is the dtype we do most of our math in, parameter is
        # the dtype we store our parameters in, and output is the dtype we use for loss calculations.
        mp: jmp.Policy = config.trainer.mp

        # We use Optax for our optimizer. It's a pretty standard library for optimizers in JAX.
        optimizer = config.optimizer.build(config.trainer.num_train_steps)

        def compute_loss(model: LmHeadModel, example: LmExample, key, inference):
            with hax.axis_mapping(compute_axis_mapping):
                model = mp.cast_to_compute(model)

                pred_y = model(example.tokens, example.attn_mask, key=key, inference=inference)
                pred_y = mp.cast_to_output(pred_y)

                target_y = hax.nn.one_hot(example.targets, Vocab, dtype=pred_y.dtype)

                return cross_entropy_loss(pred_y, Vocab, target_y, where=example.loss_mask, reduction_axis=Pos)

        @named_jit(axis_resources=parameter_axis_mapping)
        def train_loss(model, example, key):
            return hax.mean(compute_loss(model, example, key, False)).scalar()

        @named_jit(axis_resources=parameter_axis_mapping, donate_args=True)
        def train_step(model, opt_state, examples: LmExample, key):
            grad_loss = eqx.filter_value_and_grad(train_loss)

            loss, grads = accumulate_gradients_sharded(
                grad_loss,
                Batch,
                model,
                examples,
                key=key,
                per_device_parallelism=config.trainer.per_device_parallelism,
                parameter_axis_mapping=parameter_axis_mapping,
            )

            # distribute gradients across the mesh and apply them
            updates, opt_state = optimizer.update(grads, opt_state, params=model)
            model = eqx.apply_updates(model, updates)

            return loss, model, opt_state

        @named_jit(axis_resources=parameter_axis_mapping)
        def eval_loss(model, example):
            return hax.mean(compute_loss(model, example, None, True)).scalar()

        # initialize the model
        # There are a few ways we might initialize the model
        # * from a checkpoint during training
        # * from scratch
        # * from an hf pretrained model
        def init_model_and_opt_state(model_key):
            # This function
            # 1) initializes model weights and opt_state
            # 2) ensures all model weights are the right dtype
            model = config.model.build(Vocab, key=model_key)
            model = mp.cast_to_param(model)
            opt_state = optimizer.init(model)
            return model, opt_state

        # first get the shape of the model and optimizer state
        model, opt_state = filter_eval_shape(init_model_and_opt_state, model_key)
        wandb.summary["parameter_count"] = parameter_count(model)

        # second, try to load the model and opt state from a checkpoint. This may throw if we required a
        # checkpoint but it wasn't found.
        model, (opt_state, training_key), resume_step = config.trainer.maybe_load_checkpoint(
            model,
            (opt_state, training_key),
            axis_mapping=parameter_axis_mapping,
            mesh=mesh,
        )

        if resume_step is None:
            # no checkpoint was found, so we need to initialize the model and opt state
            if config.initialize_from_hf:
                # initialize from an hf pretrained model
                logger.info(
                    "No training checkpoint found. Initializing model from HF checkpoint"
                    f" '{converter.reference_checkpoint}'"
                )
                model = converter.load_pretrained(config.model, axis_mapping=parameter_axis_mapping)
                opt_state = named_jit(optimizer.init, axis_resources=parameter_axis_mapping)(model)
            else:
                logger.info("No checkpoint found. Starting from scratch.")
                model, opt_state = named_jit(init_model_and_opt_state, axis_resources=parameter_axis_mapping)(
                    model_key
                )

        # boilerplate hooks and such
        engine = TrainerHooks()
        engine.add_hook(callbacks.pbar_logger(total=config.trainer.num_train_steps), every=1)
        engine.add_hook(callbacks.log_to_wandb, every=1)
        engine.add_hook(callbacks.log_performance_stats(Pos.size, config.trainer.train_batch_size), every=1)
        engine.add_hook(
            callbacks.compute_validation_loss(eval_loss, eval_loader, max_batches=config.trainer.max_eval_batches),
            every=config.trainer.steps_per_eval,
        )
        engine.add_hook(callbacks.wandb_xla_logger(config.trainer.wandb), every=config.trainer.steps_per_eval)
        # engine.add_hook(callbacks.log_memory_usage(), every=1)
        checkpointer = config.trainer.checkpointer.create(config.trainer.run_id)
        engine.add_hook(checkpointer.on_step, every=1)  # checkpointer manages its own frequency
        if config.hf_save_path is not None:
            full_save_path = os.path.join(config.hf_save_path, config.trainer.run_id)
            from levanter.compat.hf_checkpoints import save_hf_checkpoint_callback

            engine.add_hook(
                save_hf_checkpoint_callback(full_save_path, converter),
                every=config.hf_save_steps,
            )

        # visualize log probs
        @named_jit(axis_resources=parameter_axis_mapping)
        def compute_log_probs(model, example: LmExample):
            """This method differs from eval_loss in that it skips the mean call, so we get a loss for each token"""
            with hax.axis_mapping(compute_axis_mapping):
                model = mp.cast_to_compute(model)

                pred_y = model(example.tokens, example.attn_mask, inference=True, key=None)
                pred_y = mp.cast_to_output(pred_y)
                loss = cross_entropy_loss(pred_y, Vocab, example.targets, where=example.loss_mask, reduction=None)
                logprobs = -loss
                # roll forward to get the loss for each predicted token
                logprobs = haliax.roll(logprobs, 1, Pos)
                return logprobs.rearrange((EvalBatch, Pos)).array

        engine.add_hook(
            callbacks.compute_and_visualize_log_probs(
                eval_loader, tokenizer, compute_log_probs, os.path.join(config.trainer.run_dir, "log_probs")
            ),
            every=config.trainer.steps_per_eval,
        )

        # data loader. may need to seek to the right place if we're resuming
        iter_data = non_caching_cycle(train_loader)

        if resume_step is not None:
            # step is after the batch, so we need to seek to step
            # TODO: implement iter_data.seek(resume_step +1)
            import tqdm

            for _ in tqdm.tqdm(range(resume_step + 1), desc="seeking data for resume"):
                next(iter_data)
            initial_step = resume_step + 1
        else:
            initial_step = 0

        # assign these here in case num_train_steps == 0
        step_loss = 0.0
        step_time = lambda: 0.0  # noqa: E731

        # finally, run the training loop
        for step in range(initial_step, config.trainer.num_train_steps):
            with capture_time() as step_time:
                with log_time_to_wandb("throughput/loading_time", step=step):
                    example = next(iter_data)
                    my_key, training_key = jrandom.split(training_key, 2)

                jax_step_loss, model, opt_state = train_step(model, opt_state, example, my_key)
                step_loss = jax_step_loss.item()

            with log_time_to_wandb("throughput/hook_time", step=step):
                engine.run_hooks(StepInfo(step, model, opt_state, step_loss, training_key, step_duration=step_time()))

        last_step = StepInfo(
            config.trainer.num_train_steps,
            model,
            opt_state,
            step_loss,
            training_key,
            step_duration=step_time(),
        )

        engine.run_hooks(last_step, force=True)
        checkpointer.on_step(last_step, force=True)


if __name__ == "__main__":
    levanter.config.main(main)()<|MERGE_RESOLUTION|>--- conflicted
+++ resolved
@@ -7,19 +7,19 @@
 import jax.random as jrandom
 import jmp
 import wandb
+from jax.sharding import PartitionSpec
 
 import haliax as hax
 import haliax.random
 from haliax import Axis
 from haliax.jax_utils import filter_eval_shape
 from haliax.nn import cross_entropy_loss
-from haliax.partitioning import named_jit, round_axis_for_partitioning
+from haliax.partitioning import ResourceAxis, named_jit, round_axis_for_partitioning
 
 import levanter
 from levanter import callbacks
 from levanter.compat.hf_checkpoints import HFCompatConfig
 from levanter.data import ReplicatedBatchLoader, ShardedBatchLoader
-<<<<<<< HEAD
 from levanter.data.dataset import ShardableDataset
 from levanter.data.text import (
     CausalLmDataset,
@@ -29,15 +29,12 @@
     MixtureDataset,
     TokenSeqDataset,
 )
-=======
-from levanter.data.text import CausalLmDataset, LMDatasetConfig, LmExample
->>>>>>> 7358d9a1
 from levanter.grad_accum import accumulate_gradients_sharded
 from levanter.logging import capture_time, log_time_to_wandb
 from levanter.models.gpt2 import Gpt2Config
 from levanter.models.lm_model import LmConfig, LmHeadModel
 from levanter.trainer import OptimizerConfig, StepInfo, TrainerConfig, TrainerHooks
-from levanter.utils.jax_utils import parameter_count
+from levanter.utils.jax_utils import global_key_array, parameter_count
 from levanter.utils.py_utils import non_caching_cycle
 
 
@@ -66,6 +63,7 @@
     hf_save_steps: int = 10000
 
 
+@levanter.config.main()
 def main(config: TrainLmConfig):
     tokenizer = config.data.the_tokenizer
 
@@ -113,8 +111,8 @@
 
     # TODO: simplify this;
     # TODO: add similar logic to the eval lm script
-    train_doc_cache = config.data.build_or_load_cache("train")  # type: ignore
-    eval_doc_cache = config.data.build_or_load_cache("validation")  # type: ignore
+    train_doc_cache = config.data.token_seq_dataset("validation", Pos.size)  # type: ignore
+    eval_doc_cache = config.data.token_seq_dataset("validation", Pos.size)  # type: ignore
 
     train_dataset: ShardableDataset
     eval_dataset: Optional[ShardableDataset]
@@ -134,29 +132,25 @@
         eval_dataset = TokenSeqDataset(eval_doc_cache, Pos.size)
 
     eval_loader = ReplicatedBatchLoader(
-<<<<<<< HEAD
         CausalLmDataset(eval_dataset, Pos, KeyPos),
-=======
-        CausalLmDataset(config.data.token_seq_dataset("validation", Pos.size), Pos, KeyPos),
->>>>>>> 7358d9a1
         config.trainer.device_mesh,
         EvalBatch,
         compute_axis_mapping,
     )
 
     train_loader = ShardedBatchLoader(
-<<<<<<< HEAD
         CausalLmDataset(train_dataset, Pos, KeyPos),
-=======
-        CausalLmDataset(config.data.token_seq_dataset("train", Pos.size), Pos, KeyPos),
-        # TokenSeqDataset(config.data.build_or_load_cache("train"), Pos),
->>>>>>> 7358d9a1
         config.trainer.device_mesh,
         Batch,
         compute_axis_mapping,
     )
 
     with config.trainer.device_mesh as mesh:
+        # randomness in jax is tightly controlled by "keys" which are the states of the random number generators
+        # this makes deterministic training pretty easy
+        seed = config.trainer.seed
+        data_key, loader_key, model_key, training_key = jrandom.split(jrandom.PRNGKey(seed), 4)
+
         # to do partitioning, our dimensions have to be divisible by the size of the physical axes they're mapped to
         # For most things, we just insist you specify the config right, but tokenizers often have strange numbers of
         # tokens: gpt-2 has 50257, for example. So we round up.
@@ -176,6 +170,19 @@
         # We use Optax for our optimizer. It's a pretty standard library for optimizers in JAX.
         optimizer = config.optimizer.build(config.trainer.num_train_steps)
 
+        # masks for attention and loss
+        # We support forgetful causal masking (FCM) which is a technique that improves training speed by
+        # randomly masking out some of the context. This is a bit like dropout, but it's applied to the attention
+        # mask instead of the activations. It's described in https://arxiv.org/abs/2210.13432
+        def attention_mask(inference, fcm_key):
+            causal_mask = hax.nn.attention.causal_mask(Pos, KeyPos)
+
+            # forgetful causal masking
+            if not inference and config.fcm_prob > 0:
+                fcm_mask = hax.nn.attention.forgetful_causal_mask(KeyPos, config.fcm_prob, key=fcm_key)
+                causal_mask = causal_mask & fcm_mask
+            return causal_mask
+
         def compute_loss(model: LmHeadModel, example: LmExample, key, inference):
             with hax.axis_mapping(compute_axis_mapping):
                 model = mp.cast_to_compute(model)
@@ -187,20 +194,20 @@
 
                 return cross_entropy_loss(pred_y, Vocab, target_y, where=example.loss_mask, reduction_axis=Pos)
 
-        @named_jit(axis_resources=parameter_axis_mapping)
-        def train_loss(model, example, key):
-            return hax.mean(compute_loss(model, example, key, False)).scalar()
+        def train_batch_loss(model, examples: LmExample, key):
+            per_ex_loss = hax.vmap(compute_loss, "batch")(model, examples, key, inference=False)
+            return hax.mean(per_ex_loss, "batch").scalar()
 
         @named_jit(axis_resources=parameter_axis_mapping, donate_args=True)
-        def train_step(model, opt_state, examples: LmExample, key):
-            grad_loss = eqx.filter_value_and_grad(train_loss)
+        def train_step(model, opt_state, examples: LmExample, keys):
+            grad_loss = eqx.filter_value_and_grad(train_batch_loss)
 
             loss, grads = accumulate_gradients_sharded(
                 grad_loss,
                 Batch,
                 model,
                 examples,
-                key=key,
+                keys,
                 per_device_parallelism=config.trainer.per_device_parallelism,
                 parameter_axis_mapping=parameter_axis_mapping,
             )
@@ -326,8 +333,11 @@
                 with log_time_to_wandb("throughput/loading_time", step=step):
                     example = next(iter_data)
                     my_key, training_key = jrandom.split(training_key, 2)
-
-                jax_step_loss, model, opt_state = train_step(model, opt_state, example, my_key)
+                    example_keys = global_key_array(
+                        my_key, config.trainer.train_batch_size, mesh, PartitionSpec(ResourceAxis.DATA)
+                    )
+
+                jax_step_loss, model, opt_state = train_step(model, opt_state, example, example_keys)
                 step_loss = jax_step_loss.item()
 
             with log_time_to_wandb("throughput/hook_time", step=step):
@@ -347,4 +357,4 @@
 
 
 if __name__ == "__main__":
-    levanter.config.main(main)()+    main()