--- conflicted
+++ resolved
@@ -445,11 +445,7 @@
         return x
 
     def unembed(self, x: NamedArray):
-<<<<<<< HEAD
-        return hax.dot("embed", x, self.token_embeddings.weight)
-=======
-        return hax.dot(x, self.token_embeddings.weight, axis="embed_dim")
->>>>>>> f8177fe4
+        return hax.dot(x, self.token_embeddings.weight, axis="embed")
 
     def resize_embeddings(self, new_size: int, key: Optional[PRNGKeyArray] = None):
         new_token_embeddings = self.token_embeddings.resize_embeddings(new_size, key=key)
