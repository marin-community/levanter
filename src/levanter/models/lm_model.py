--- conflicted
+++ resolved
@@ -8,12 +8,7 @@
 from jax.random import PRNGKey
 
 import haliax as hax
-<<<<<<< HEAD
 from haliax import Axis, NamedArray, NamedOrNumeric
-from haliax.nn import cross_entropy_loss
-=======
-from haliax import Axis, NamedArray
->>>>>>> f8ab21ab
 
 from levanter.models.attention import AttentionMask
 from levanter.models.loss import next_token_loss
