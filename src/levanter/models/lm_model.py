# Copyright 2025 The Levanter Authors
# SPDX-License-Identifier: Apache-2.0

import abc
from dataclasses import dataclass
from typing import Generic, Optional, Type, TypeVar

import draccus
import equinox as eqx
import jax.numpy as jnp
from jaxtyping import PRNGKeyArray

import haliax as hax
from haliax import Axis, NamedArray, NamedOrNumeric

from levanter.layers.attention import AttentionMask
from levanter.models.loss import maybe_fused_next_token_loss


LmConfigT = TypeVar("LmConfigT", bound="LmConfig")
LmT = TypeVar("LmT", bound="LmHeadModel")


class LmExample(eqx.Module):
    tokens: hax.NamedArray
    loss_mask: hax.NamedArray
    attn_mask: AttentionMask | NamedArray = AttentionMask.causal()
    index: Optional[jnp.ndarray] = None
    # Optional dataset identity (e.g., in mixture datasets). Scalar per-example, batched later by the DataLoader.
    dataset_id: Optional[jnp.ndarray] = None

    @staticmethod
    def causal(
        tokens: hax.NamedArray,
        *,
        loss_mask: Optional[hax.NamedArray] = None,
        ignore_id: Optional[int] = None,
        eos_id: Optional[int] = None,
        segment_ids: Optional[hax.NamedArray] = None,
<<<<<<< HEAD
        index: Optional[jnp.ndarray] = None,
        dataset_id: Optional[jnp.ndarray] = None,
=======
        sliding_window: int | None = None,
>>>>>>> 27207e5d
    ) -> "LmExample":
        if tokens.ndim != 1:
            raise ValueError("tokens must be a 1D array")

        if not jnp.issubdtype(tokens.dtype, jnp.integer):
            raise ValueError("tokens must be an integer array")

        Pos = tokens.axes[0]

        causal_loss_mask = LmExample.causal_loss_mask(Pos)

        if loss_mask is not None:
            loss_mask = loss_mask & causal_loss_mask.astype(loss_mask.dtype)
        else:
            loss_mask = causal_loss_mask

        if ignore_id is not None:
            # we don't compute loss for any tokens matching the ignore index
            ignore_mask = hax.roll(tokens, -1, Pos) != ignore_id
            loss_mask = loss_mask * ignore_mask

        loss_mask = loss_mask.astype(jnp.int32)

        attn_mask = AttentionMask.causal(sliding_window=sliding_window)

        '''
        if eos_id is not None and segment_ids is None:
            # the next token after an eos token is in a new segment
            eos_mask = hax.roll(tokens, 1, Pos) == eos_id
            # first token is always in segment 0
            eos_mask = eos_mask.at[Pos, 0].set(False).astype(jnp.int32)
            segment_ids = hax.cumsum(eos_mask, axis=Pos)
            attn_mask = attn_mask.with_segment_ids(segment_ids)
        elif segment_ids is not None:
            attn_mask = attn_mask.with_segment_ids(segment_ids)
        '''

        return LmExample(tokens=tokens, loss_mask=loss_mask, attn_mask=attn_mask, index=index, dataset_id=dataset_id)

    @staticmethod
    def from_prompt_and_completion(
        Pos,
        tokens: hax.NamedArray,
        prompt_length: NamedOrNumeric,
        *,
        ignore_id: Optional[int] = None,
        all_causal: bool = True,
        sliding_window: int | None = None,
    ) -> "LmExample":
        if all_causal:
            attn_mask = AttentionMask.causal(sliding_window=sliding_window)
        else:
            # causal just for the completion part. We don't have a special structured mask for this, so we just
            raise NotImplementedError("Not implemented yet")

        # mask out the prompt tokens
        loss_mask = LmExample.causal_loss_mask(Pos, prompt_length=prompt_length)

        if ignore_id is not None:
            # we don't compute loss for any tokens matching the ignore index
            ignore_mask = hax.roll(tokens, -1, Pos) != ignore_id
            loss_mask = loss_mask * ignore_mask

        return LmExample(tokens=tokens, loss_mask=loss_mask, attn_mask=attn_mask)

    @staticmethod
    def causal_loss_mask(Pos: Axis, prompt_length: Optional[int] = None) -> NamedArray:
        loss_mask = 1 - hax.nn.one_hot(-1, Pos, dtype=jnp.float32)

        if prompt_length is not None:
            # don't predict the prompt tokens
            prompt_mask = hax.arange(Pos) >= prompt_length - 1
            loss_mask = loss_mask * prompt_mask

        return loss_mask


# TODO: for some reason, mypy doesn't like the discover_packages_path argument?
@dataclass(frozen=True)
class LmConfig(draccus.PluginRegistry, abc.ABC, Generic[LmT], discover_packages_path="levanter.models"):  # type: ignore
    @property
    @abc.abstractmethod
    def model_type(cls) -> Type[LmT]:
        pass

    @property
    @abc.abstractmethod
    def KeyPos(self) -> Axis:
        pass

    @property
    @abc.abstractmethod
    def Pos(self) -> Axis:
        pass

    @property
    @abc.abstractmethod
    def Embed(self) -> Axis:
        pass

    cross_entropy_block_size: Optional[int] = None
    """
    The block size for computing cross-entropy loss. This is the number of tokens that are processed together
    in a single block. This can be adjusted to fit within memory constraints. It's deliberately set to a large
    value because it usually faster to compute the loss in larger blocks.
    """

    def flops_per_token(self, vocab_size: int) -> Optional[float]:
        return None

    def total_trainable_params(self) -> Optional[float]:
        return None

    def build(self, Vocab: Axis, *, key: PRNGKeyArray) -> "LmT":
        return self.model_type.init(Vocab, self, key=key)  # type: ignore


class LmHeadModel(eqx.Module, Generic[LmConfigT]):
    """
    Superclass for models with a language modeling head.
    """

    @property
    @abc.abstractmethod
    def config(self) -> LmConfigT:
        pass

    @property
    @abc.abstractmethod
    def Vocab(self) -> Axis:
        pass

    @property
    def Pos(self) -> Axis:
        return self.config.Pos

    @property
    def KeyPos(self) -> Axis:
        return self.config.KeyPos

    @property
    def Embed(self) -> Axis:
        return self.config.Embed

    @classmethod
    @abc.abstractmethod
    def init(cls, Vocab: Axis, config: LmConfigT, *, key: PRNGKeyArray) -> "LmHeadModel[LmConfigT]":
        pass

    def __call__(
        self,
        input_ids: NamedArray,
        attn_mask: Optional[AttentionMask | NamedArray] = None,
        *,
        key=None,
        pos_ids: NamedArray | None = None,
    ) -> NamedArray:
        """
        Compute the logits for the next token in a sequence.
        Args:
            input_ids: token IDs with shape [..., Pos]
            attn_mask: attention mask with shape [..., Pos, KeyPos]
            key: PRNGKeyArray for random number generation

        Returns:
            NamedArray: logits with shape [..., Pos, Vocab]

        """
        try:
            x = self.activations(input_ids, attn_mask, key=key, pos_ids=pos_ids)
        except TypeError:
            # For backward compatibility with models that don't yet support pos_ids
            x = self.activations(input_ids, attn_mask, key=key)

        lm_logits = hax.dot(x, self.get_lm_head(), axis=self.Embed)

        return lm_logits

    @abc.abstractmethod
    def activations(
        self,
        input_ids: NamedArray,
        attn_mask: Optional[AttentionMask | NamedArray] = None,
        *,
        key=None,
        pos_ids: NamedArray | None = None,
    ) -> NamedArray:
        """
        Compute the activations for the next token in a sequence.
        Args:
            input_ids: token IDs with shape {Pos}
            attn_mask: attention mask with shape {Pos, KeyPos}
            key: PRNGKeyArray for random number generation

        Returns:
            NamedArray: activations with shape {Pos, Embed}

        """
        pass

    @abc.abstractmethod
    def get_lm_head(self) -> hax.NamedArray:
        """
        The language modeling head of the model. Should have shape {Embed, Vocab}.
        """
        raise NotImplementedError("get_lm_head not implemented")

    @abc.abstractmethod
    def resize_vocab(self, new_size: int, key: Optional[PRNGKeyArray] = None) -> "LmHeadModel[LmConfigT]":
        """
        Resizes the vocabulary of the model. Key may be provided to use random initialization, otherwise, there
        should be some deterministic initialization of any new parameters.
        """
        pass

    @property
    def vocab_size(self) -> int:
        return self.Vocab.size


def compute_next_token_loss(
    model: LmHeadModel,
    example: LmExample,
    *,
    key=None,
    reduction: Optional[hax.ReductionFunction] = hax.mean,
    reduction_axis: Optional[hax.AxisSelection] = None,
    logsumexp_weight: Optional[float] = None,
    loss_dtype: Optional[jnp.dtype] = jnp.float32,
    logit_soft_cap: Optional[float] = None,
) -> jnp.ndarray | NamedArray:
    """
    Computes the cross-entropy loss for a language modeling example. If reduction is not None, the loss is reduced
    across the reduction axis (with reduction_axis=None meaning all axes). If reduction is None, the loss is not
    reduced, and the result is a named array with axes (*batch axes, sequence_length).
    """
    activations = model.activations(example.tokens, example.attn_mask, key=key)

    aux_loss = 0
    if isinstance(activations, tuple):
        activations, aux_loss = activations

    loss = maybe_fused_next_token_loss(
        model.Pos,
        model.Embed,
        model.Vocab,
        activations,
        model.get_lm_head(),
        example.tokens,
        loss_mask=example.loss_mask,
        reduction=reduction,
        reduction_axis=reduction_axis,
        logsumexp_weight=logsumexp_weight,
        dtype=loss_dtype,
        block_size=model.config.cross_entropy_block_size,
        logit_soft_cap=logit_soft_cap,
    )

    return loss + aux_loss
<|MERGE_RESOLUTION|>--- conflicted
+++ resolved
@@ -37,12 +37,9 @@
         ignore_id: Optional[int] = None,
         eos_id: Optional[int] = None,
         segment_ids: Optional[hax.NamedArray] = None,
-<<<<<<< HEAD
         index: Optional[jnp.ndarray] = None,
         dataset_id: Optional[jnp.ndarray] = None,
-=======
         sliding_window: int | None = None,
->>>>>>> 27207e5d
     ) -> "LmExample":
         if tokens.ndim != 1:
             raise ValueError("tokens must be a 1D array")
