import dataclasses
from dataclasses import dataclass
from typing import Callable, Dict, Optional, Type, Union

import equinox as eqx
import jax.random as jrandom
from jaxtyping import PRNGKeyArray

import haliax as hax
import haliax.nn as hnn
from haliax import Axis, AxisSpec, NamedArray
from haliax.jax_utils import maybe_rng_split, named_call, shaped_rng_split
from haliax.nn.scan import ScanCheckpointPolicy, Stacked
from haliax.state_dict import ModuleWithStateDictSerialization

from levanter.compat.hf_checkpoints import HFCheckpointConverter, HFCompatConfig
from levanter.layers import LayerNormConfigBase, RmsNormConfig
from levanter.layers.attention import Attention, AttentionBackend, AttentionConfig, AttentionMask
from levanter.layers.rotary import DefaultRotaryEmbeddingsConfig, RotaryEmbeddingsConfig
from levanter.models.lm_model import LmConfig, LmHeadModel
from levanter.utils.activation import ActivationFunctionEnum
from levanter.utils.flop_utils import lm_flops_per_token
from levanter.utils.logging import silence_transformer_nag
from levanter.utils.types import BlockFoldable


silence_transformer_nag()
from transformers import LlamaConfig as HfLlamaConfig  # noqa: E402
from transformers import PretrainedConfig as HfConfig  # noqa: E402


@LmConfig.register_subclass("llama")
@dataclass(frozen=True)
class LlamaConfig(HFCompatConfig):
    """Config for LlamaModel

    Args:
        seq_len (int, optional): maximum length of the input sequence. Defaults to 2048.
        hidden_dim (int, optional): dimension of the hidden state. Defaults to 4096.
        intermediate_dim (int, optional): dimension of the intermediate state. Defaults to 11008.
        num_layers (int, optional): number of hidden layers in the Transformer encoder. Defaults to 32.
        num_heads (int, optional): number of attention heads for each attention layer. Defaults to 32.
        num_kv_heads (int, optional): number of attention heads for keys and values in each attention layer.
            Setting to 1 means MQA. Setting to num_heads means MHA. Otherwise GQA.
            Note that num_heads must be divisible by this number. Defaults to 32.
        activation_function (str, optional): activation function for the hidden layer. Defaults to "silu".
<<<<<<< HEAD
        rope_scaling (Dict, optional): dict containing the scaling configuration for the Rotary Positional Embedding.
=======
>>>>>>> a005e14a
        hybrid_norm (bool, optional): whether to use hybrid normalization with additional layer norms after attention and MLP. Defaults to False.
        input_embedding_norm (bool, optional): whether to use layer normalization after input embeddings. Defaults to False.
    """

    seq_len: int = 2048
    hidden_dim: int = 4096
    intermediate_dim: int = 11008
    num_layers: int = 32
    num_heads: int = 32
    head_dim: int | None = None  # if set, will use this as the head dimension instead of hidden_dim // num_heads
    num_kv_heads: int = 32
    activation_function: ActivationFunctionEnum = ActivationFunctionEnum.silu
    initializer_range: float = 0.02
    layer_norm_epsilon: float = 1e-5
    tie_word_embeddings: bool = False
    hybrid_norm: bool = False
    input_embedding_norm: bool = False

    # Attention-related config
    upcast_attn: bool = False
    attn_backend: Optional[AttentionBackend] = None
    flash_attention_block_size: Optional[int] = None

    gradient_checkpointing: bool | ScanCheckpointPolicy | str = True
    scan_layers: bool = True

    use_bias: bool = False
    use_layer_norm_weight: bool = True
    rope: RotaryEmbeddingsConfig = dataclasses.field(default_factory=DefaultRotaryEmbeddingsConfig)

    reference_checkpoint: str = "NousResearch/Llama-2-7b-hf"
    tokenizer: Optional[str] = None

    # Axis
    Pos = property(lambda self: Axis(name="position", size=self.seq_len))
    KeyPos = property(lambda self: self.Pos.alias("key_position"))
    Embed = property(lambda self: Axis(name="embed", size=self.hidden_dim))
    Layers = property(lambda self: Axis(name="layers", size=self.num_layers))
    Mlp = property(lambda self: Axis(name="mlp", size=self.intermediate_dim))

    def __post_init__(self):
        assert (
            self.num_heads % self.num_kv_heads == 0
        ), f"num_heads={self.num_heads} not divisible by num_kv_heads={self.num_kv_heads}."

    def hf_checkpoint_converter(
        self, ref_checkpoint: Optional[str] = None
    ) -> HFCheckpointConverter["LlamaConfig"]:  # type: ignore
        return HFCheckpointConverter(
            self.__class__,
            reference_checkpoint=self.reference_checkpoint if ref_checkpoint is None else ref_checkpoint,
            trust_remote_code=True,
            tokenizer=ref_checkpoint if self.tokenizer is None else self.tokenizer,
            HfConfigClass=HfLlamaConfig,
        )

    @classmethod
    def from_hf_config(cls, hf_config: HfConfig):
        rope_theta = hf_config.rope_theta
        rope_config = RotaryEmbeddingsConfig.from_hf_config(rope_theta, getattr(hf_config, "rope_scaling", None))
        return LlamaConfig(
            seq_len=hf_config.max_position_embeddings,
            hidden_dim=hf_config.hidden_size,
            intermediate_dim=hf_config.intermediate_size,
            num_layers=hf_config.num_hidden_layers,
            num_heads=hf_config.num_attention_heads,
            num_kv_heads=hf_config.num_key_value_heads,
            activation_function=ActivationFunctionEnum(hf_config.hidden_act),
            initializer_range=hf_config.initializer_range,
            layer_norm_epsilon=hf_config.rms_norm_eps,
            tie_word_embeddings=hf_config.tie_word_embeddings,
            rope=rope_config,
        )

    def to_hf_config(self, vocab_size: int, config_overrides: Optional[Dict] = None) -> HfLlamaConfig:
        """Convert to HuggingFace's LlamaConfig

        Args:
            vocab_size (int, optional): Vocabulary size of the tokenizer. Defaults to 32000.
            config_overrides (dict, optional): Overrides for the config. Defaults to None.

        Returns:
            HfLlamaConfig: HuggingFace's LlamaConfig

        Raises:
            ValueError: If hybrid_norm or input_embedding_norm are enabled, as these features
                are not supported in the HuggingFace config format.
        """
        if self.hybrid_norm or self.input_embedding_norm:
            raise ValueError(
                "Cannot export to HuggingFace format with hybrid_norm or input_embedding_norm enabled. "
                "These features are not supported in the HuggingFace config format. "
                "Please disable these features before exporting."
            )

        if config_overrides is None:
            config_overrides = {}

        rope_theta, rope_scaling = self.rope.to_hf_config()

<<<<<<< HEAD
        # Build the config kwargs, only including rope_scaling if it's not None
        config_kwargs = {
            "max_position_embeddings": self.seq_len,
            "hidden_size": self.hidden_dim,
            "intermediate_size": self.intermediate_dim,
            "num_hidden_layers": self.num_layers,
            "num_attention_heads": self.num_heads,
            "num_key_value_heads": self.num_kv_heads,
            "hidden_act": self.activation_function.name,
            "initializer_range": self.initializer_range,
            "rms_norm_eps": self.layer_norm_epsilon,
            "tie_word_embeddings": self.tie_word_embeddings,
            "vocab_size": vocab_size,
            "rope_theta": rope_theta,
=======
        return HfLlamaConfig(
            max_position_embeddings=self.seq_len,
            hidden_size=self.hidden_dim,
            intermediate_size=self.intermediate_dim,
            num_hidden_layers=self.num_layers,
            num_attention_heads=self.num_heads,
            num_key_value_heads=self.num_kv_heads,
            hidden_act=self.activation_function.name,
            initializer_range=self.initializer_range,
            rms_norm_eps=self.layer_norm_epsilon,
            tie_word_embeddings=self.tie_word_embeddings,
            vocab_size=vocab_size,
            rope_theta=rope_theta,
            rope_scaling=rope_scaling,
>>>>>>> a005e14a
            **config_overrides,
        }
        
        # Only add rope_scaling if it's not None
        if rope_scaling is not None:
            config_kwargs["rope_scaling"] = rope_scaling

        return HfLlamaConfig(**config_kwargs)

    @property
    def model_type(self) -> Type["LlamaLMHeadModel"]:
        return LlamaLMHeadModel

    @property
    def norm_config(self) -> LayerNormConfigBase:
        return RmsNormConfig(
            use_weight=self.use_layer_norm_weight,
            use_bias=self.use_bias,
            eps=self.layer_norm_epsilon,
        )

    def mk_LayerNorm(self, axis: AxisSpec):
        return self.norm_config.build(axis)

    def flops_per_token(self, vocab_size: int):
        return lm_flops_per_token(
            hidden_dim=self.hidden_dim,
            intermediate_dim=self.intermediate_dim,
            num_layers=self.num_layers,
            num_kv_heads=self.num_kv_heads,
            num_heads=self.num_heads,
            seq_len=self.seq_len,
            vocab_size=vocab_size,
            glu=True,
        )

    def total_trainable_params(self, vocab_size):
        token_embedding = vocab_size * self.hidden_dim

        head_size = self.hidden_dim // self.num_heads
        q_proj = self.hidden_dim * head_size * self.num_heads
        kv_proj = 2 * self.hidden_dim * head_size * self.num_kv_heads
        o_proj = head_size * self.num_heads * self.hidden_dim
        attn = q_proj + kv_proj + o_proj

        mlp = 3 * self.hidden_dim * self.intermediate_dim

        transformer_layer = attn + mlp + 2 * self.hidden_dim  # plus 2 rmsnorm
        if self.hybrid_norm:
            transformer_layer += 2 * self.hidden_dim

        transformer = self.num_layers * transformer_layer + self.hidden_dim  # plus final rmsnorm
        if self.input_embedding_norm:
            transformer += self.hidden_dim

        return transformer + token_embedding * 2  # plus embedding and lm head

    def attention_config(self) -> AttentionConfig:
        """Convert this LlamaConfig to an AttentionConfig for use with Attention."""
        return AttentionConfig(
            Embed=self.Embed,
            num_heads=self.num_heads,
            num_kv_heads=self.num_kv_heads,
            head_dim=self.head_dim,
            use_bias=self.use_bias,
            upcast_attn=self.upcast_attn,
            attn_backend=self.attn_backend,
            flash_attention_block_size=self.flash_attention_block_size,
            rope=self.rope,
        )


class LlamaMlp(eqx.Module):
    """Multi-layer Perceptron
    In comparison with GPT2, LlamaMlp adds an up-proj that multiplies with activated gate_proj,
    before down-proj.
    """

    gate_proj: hnn.Linear  # projection from Embed to Mlp
    up_proj: hnn.Linear  # projection from Embed to Mlp
    down_proj: hnn.Linear  # projection from Mlp to Embed
    act: Callable = eqx.field(static=True)

    @staticmethod
    def init(
        Embed: AxisSpec,
        Mlp: AxisSpec,
        activation_fn: Union[ActivationFunctionEnum, Callable],
        *,
        key,
        use_bias: bool = False,
    ) -> "LlamaMlp":
        k_fc, k_up_proj, k_down_proj = jrandom.split(key, 3)
        gate_proj = hnn.Linear.init(Out=Mlp, In=Embed, key=k_fc, use_bias=use_bias, out_first=True)
        up_proj = hnn.Linear.init(Out=Mlp, In=Embed, key=k_up_proj, use_bias=use_bias, out_first=True)
        down_proj = hnn.Linear.init(Out=Embed, In=Mlp, key=k_down_proj, use_bias=use_bias, out_first=True)
        if isinstance(activation_fn, ActivationFunctionEnum):
            activation_fn = activation_fn.to_fn()
        elif isinstance(activation_fn, str):
            activation_fn = ActivationFunctionEnum(activation_fn).to_fn()
        return LlamaMlp(gate_proj, up_proj, down_proj, activation_fn)

    @named_call
    def __call__(self, x: NamedArray, *, key=None) -> NamedArray:
        k_gate, k_up, k_down = maybe_rng_split(key, 3)
        hidden_states = self.gate_proj(x, key=k_gate)
        hidden_states = self.act(hidden_states)
        hidden_states = hidden_states * self.up_proj(x, key=k_up)
        outputs = self.down_proj(hidden_states, key=k_down)
        return outputs


class LlamaDecoderLayer(eqx.Module):
    config: LlamaConfig = eqx.field(static=True)
    self_attn: Attention
    mlp: LlamaMlp
    input_layernorm: hnn.RmsNorm
    post_attention_layernorm: hnn.RmsNorm
    post_attn_layernorm: Optional[hnn.RmsNorm] = None
    post_mlp_layernorm: Optional[hnn.RmsNorm] = None

    @staticmethod
    def init(config: LlamaConfig, *, key) -> "LlamaDecoderLayer":
        k_attn, k_mlp = jrandom.split(key, 2)

        attn_config = config.attention_config()
        attn = Attention.init(attn_config, key=k_attn)
        mlp = LlamaMlp.init(
            config.Embed,
            config.Mlp,
            config.activation_function,
            key=k_mlp,
            use_bias=config.use_bias,
        )
        ln_1 = config.mk_LayerNorm(config.Embed)
        ln_2 = config.mk_LayerNorm(config.Embed)
        post_attn_ln = None
        post_mlp_ln = None
        if config.hybrid_norm:
            post_attn_ln = config.mk_LayerNorm(config.Embed)
            post_mlp_ln = config.mk_LayerNorm(config.Embed)
        return LlamaDecoderLayer(config, attn, mlp, ln_1, ln_2, post_attn_ln, post_mlp_ln)

    @named_call
    def __call__(
        self, x: NamedArray, mask: Optional[NamedArray | AttentionMask], *, key=None, pos_ids: NamedArray | None = None
    ) -> NamedArray:
        k_attn, k_mlp = maybe_rng_split(key, 2)
        # self attention and skip connection
        residual = x
        x = self.input_layernorm(x)
<<<<<<< HEAD
        attn_output = self.self_attn(x=x, mask=mask, key=k_attn)
=======
        attn_output = self.self_attn(x=x, mask=mask, key=k_attn, pos_ids=pos_ids)
>>>>>>> a005e14a
        if self.post_attn_layernorm is not None:
            attn_output = self.post_attn_layernorm(attn_output)
        x = residual + attn_output

        # MLP and skip connection
        residual = x
        x = self.post_attention_layernorm(x)
        mlp_output = self.mlp(x, key=k_mlp)
        if self.post_mlp_layernorm is not None:
            mlp_output = self.post_mlp_layernorm(mlp_output)
        output = residual + mlp_output
        return output


class LlamaTransformer(eqx.Module):
    config: LlamaConfig = eqx.field(static=True)
    layers: BlockFoldable[LlamaDecoderLayer]
    norm: hnn.RmsNorm

    @staticmethod
    def init(config: LlamaConfig, *, key) -> "LlamaTransformer":
        S = Stacked
        if not config.scan_layers:
            from haliax.nn.scan import BlockSeq

            S = BlockSeq

        layers = S.init(config.Layers, LlamaDecoderLayer, gradient_checkpointing=config.gradient_checkpointing)(
            config,
            key=shaped_rng_split(key, config.num_layers),
        )
        ln_f = config.mk_LayerNorm(config.Embed)

        return LlamaTransformer(config, layers, ln_f)

    @named_call
    def __call__(
        self, x: NamedArray, attn_mask: Optional[NamedArray | AttentionMask], *, key, pos_ids: NamedArray | None = None
    ) -> NamedArray:
        keys = maybe_rng_split(key, self.config.num_layers) if key is not None else None
        x = self.layers.fold(x, mask=attn_mask, key=keys, pos_ids=pos_ids)
        x = self.norm(x)

        return x


class LlamaEmbedding(ModuleWithStateDictSerialization, eqx.Module):
    """Similar to GPT2 Embedding, except that:
    - Llama doesn't have position embedding in the Embedding layer.
    - Llama doesn't use dropout.
    """

    token_embeddings: hnn.Embedding
    norm: Optional[hnn.RmsNorm] = None

    @staticmethod
    def init(Vocab: Axis, config: LlamaConfig, *, key) -> "LlamaEmbedding":
        token_embeddings = hnn.Embedding.init(Vocab, config.Embed, key=key)
        norm = None
        if config.input_embedding_norm:
            norm = config.mk_LayerNorm(config.Embed)
        return LlamaEmbedding(token_embeddings, norm)

    @property
    def Vocab(self) -> Axis:
        return self.token_embeddings.Vocab

    @property
    def Embed(self) -> Axis:
        return self.token_embeddings.Embed

    @named_call
    def embed(self, input_ids, *args):
        input_embeds = self.token_embeddings(input_ids)
        if self.norm is not None:
            input_embeds = self.norm(input_embeds)
        return input_embeds

    def unembed(self, x: NamedArray):
        return self.token_embeddings.unembed(x)

    def _state_dict_key_map(self) -> Dict[str, Optional[str]]:
        return {"token_embeddings": "model.embed_tokens"}

    def resize_embeddings(self, new_size: int, key: Optional[PRNGKeyArray] = None):
        new_weights = self.token_embeddings.resize_embeddings(new_size, key=key)
        return dataclasses.replace(self, Vocab=self.Vocab.resize(new_size), token_embeddings=new_weights)


class LlamaLMHeadModel(ModuleWithStateDictSerialization, LmHeadModel[LlamaConfig]):
    transformer: LlamaTransformer
    embeddings: LlamaEmbedding
    lm_head: Optional[hnn.Linear]

    @property
    def config(self):
        return self.transformer.config

    @property
    def vocab_size(self) -> int:
        return self.Vocab.size

    @property
    def Vocab(self) -> Axis:
        return self.embeddings.Vocab

    @classmethod
    def init(cls, Vocab: Axis, config: LlamaConfig, *, key) -> "LlamaLMHeadModel":
        k_t, k_emb = jrandom.split(key, 2)
        transformer = LlamaTransformer.init(config, key=k_t)
        embeddings = LlamaEmbedding.init(Vocab, config, key=k_emb)
        if config.tie_word_embeddings:
            lm_head = None
        else:
            lm_head = hnn.Linear.init(In=config.Embed, Out=Vocab, key=k_emb, use_bias=False, out_first=True)

        return LlamaLMHeadModel(transformer, embeddings, lm_head)

    def __call__(
        self,
        input_ids: NamedArray,
        attn_mask: Optional[Union[NamedArray, AttentionMask]] = None,
        pos_ids: NamedArray | None = None,
        *,
        key=None,
    ) -> NamedArray:
        """
        Args:
            input_ids (NamedArray): [batch, position]
                Indices of input sequence tokens in the vocabulary.
            attn_mask (Union[NamedArray, AttentionMask], optional): [batch, position]
                Mask to avoid performing attention on the padding token indices of the encoder input.
                The attn_mask from training pipeline may be an AttentionMask object instead of NamedArray
            pos_ids: NamedArray | None = None,

        Returns:
            NamedArray: logits with shape {Batch, Pos, Vocab}
        """
        k_t, k_head = maybe_rng_split(key, 2)
        x = self.embeddings.embed(input_ids)
        x = self.transformer(x, attn_mask=attn_mask, key=k_t, pos_ids=pos_ids)
        if self.lm_head:
            lm_logits = self.lm_head(x, key=k_head)
        else:
            lm_logits = self.embeddings.unembed(x)
        return lm_logits

    def activations(
        self,
        input_ids: NamedArray,
        attn_mask: Optional[AttentionMask | NamedArray] = None,
        *,
        key=None,
        pos_ids: NamedArray | None = None,
    ) -> NamedArray:
        """
        Compute the activations for the next token in a sequence.
        Args:
            input_ids: token IDs with shape {Pos}
            attn_mask: attention mask with shape {Pos, KeyPos}
            key: PRNGKeyArray for random number generation
            pos_ids: position IDs with shape {Pos}

        Returns:
            NamedArray: activations with shape {Pos, Embed}

        """
        x = self.embeddings.embed(input_ids)
        x = self.transformer(x, attn_mask=attn_mask, key=key, pos_ids=pos_ids)

        return x

    def get_lm_head(self) -> hax.NamedArray:
        if self.lm_head is None:
            return self.embeddings.token_embeddings.weight
        else:
            return self.lm_head.weight

    def resize_vocab(self, new_size: int, key=None) -> "LmHeadModel[LlamaConfig]":
        new_Vocab = self.Vocab.resize(new_size)
        k1, k2 = maybe_rng_split(key, 2)
        new_embeddings = self.embeddings.resize_embeddings(new_size, key=k1)
        if self.lm_head is not None:
            new_lm_matrix = hax.tree_util.resize_axis(self.lm_head.weight, self.Vocab, new_size, key=k2)
            new_lm_head = dataclasses.replace(self.lm_head, Out=new_Vocab, weight=new_lm_matrix)
            return dataclasses.replace(self, embeddings=new_embeddings, lm_head=new_lm_head)
        else:
            return dataclasses.replace(self, embeddings=new_embeddings)

    def _state_dict_key_map(self) -> Dict[str, Optional[str]]:
        return {"transformer": "model", "embeddings": None}<|MERGE_RESOLUTION|>--- conflicted
+++ resolved
@@ -44,10 +44,6 @@
             Setting to 1 means MQA. Setting to num_heads means MHA. Otherwise GQA.
             Note that num_heads must be divisible by this number. Defaults to 32.
         activation_function (str, optional): activation function for the hidden layer. Defaults to "silu".
-<<<<<<< HEAD
-        rope_scaling (Dict, optional): dict containing the scaling configuration for the Rotary Positional Embedding.
-=======
->>>>>>> a005e14a
         hybrid_norm (bool, optional): whether to use hybrid normalization with additional layer norms after attention and MLP. Defaults to False.
         input_embedding_norm (bool, optional): whether to use layer normalization after input embeddings. Defaults to False.
     """
@@ -148,22 +144,6 @@
 
         rope_theta, rope_scaling = self.rope.to_hf_config()
 
-<<<<<<< HEAD
-        # Build the config kwargs, only including rope_scaling if it's not None
-        config_kwargs = {
-            "max_position_embeddings": self.seq_len,
-            "hidden_size": self.hidden_dim,
-            "intermediate_size": self.intermediate_dim,
-            "num_hidden_layers": self.num_layers,
-            "num_attention_heads": self.num_heads,
-            "num_key_value_heads": self.num_kv_heads,
-            "hidden_act": self.activation_function.name,
-            "initializer_range": self.initializer_range,
-            "rms_norm_eps": self.layer_norm_epsilon,
-            "tie_word_embeddings": self.tie_word_embeddings,
-            "vocab_size": vocab_size,
-            "rope_theta": rope_theta,
-=======
         return HfLlamaConfig(
             max_position_embeddings=self.seq_len,
             hidden_size=self.hidden_dim,
@@ -178,7 +158,6 @@
             vocab_size=vocab_size,
             rope_theta=rope_theta,
             rope_scaling=rope_scaling,
->>>>>>> a005e14a
             **config_overrides,
         }
         
@@ -330,11 +309,7 @@
         # self attention and skip connection
         residual = x
         x = self.input_layernorm(x)
-<<<<<<< HEAD
-        attn_output = self.self_attn(x=x, mask=mask, key=k_attn)
-=======
         attn_output = self.self_attn(x=x, mask=mask, key=k_attn, pos_ids=pos_ids)
->>>>>>> a005e14a
         if self.post_attn_layernorm is not None:
             attn_output = self.post_attn_layernorm(attn_output)
         x = residual + attn_output
