import dataclasses
from dataclasses import dataclass
from typing import Callable, Dict, Optional, Type, Union

import equinox as eqx
import jax.numpy as jnp
import jax.random as jrandom
from jaxtyping import PRNGKeyArray

import haliax as hax
import haliax.nn as hnn
from haliax import Axis, AxisSpec, NamedArray
from haliax.jax_utils import maybe_rng_split, named_call, shaped_rng_split
from haliax.nn.scan import ScanCheckpointPolicy, Stacked
from haliax.state_dict import ModuleWithStateDictSerialization

from levanter.compat.hf_checkpoints import HFCheckpointConverter, HFCompatConfig
from levanter.models.attention import AttentionBackend, AttentionMask, dot_product_attention
from levanter.models.lm_model import LmConfig, LmHeadModel
from levanter.models.rotary import DefaultRotaryEmbeddingsConfig, RotaryEmbeddingsConfig
from levanter.utils.activation import ActivationFunctionEnum
from levanter.utils.flop_utils import lm_flops_per_token
from levanter.utils.logging import silence_transformer_nag
from levanter.utils.types import BlockFoldable


silence_transformer_nag()
from transformers import LlamaConfig as HfLlamaConfig  # noqa: E402
from transformers import PretrainedConfig as HfConfig  # noqa: E402


@LmConfig.register_subclass("llama")
@dataclass(frozen=True)
class LlamaConfig(HFCompatConfig):
    """Config for LlamaModel

    Args:
        seq_len (int, optional): maximum length of the input sequence. Defaults to 2048.
        hidden_dim (int, optional): dimension of the hidden state. Defaults to 4096.
        intermediate_dim (int, optional): dimension of the intermediate state. Defaults to 11008.
        num_layers (int, optional): number of hidden layers in the Transformer encoder. Defaults to 32.
        num_heads (int, optional): number of attention heads for each attention layer. Defaults to 32.
        num_kv_heads (int, optional): number of attention heads for keys and values in each attention layer.
            Setting to 1 means MQA. Setting to num_heads means MHA. Otherwise GQA.
            Note that num_heads must be divisible by this number. Defaults to 32.
        activation_function (str, optional): activation function for the hidden layer. Defaults to "silu".
        rope_scaling (Dict, optional): dict containing the scaling configuration for the Rotary Positional Embedding.
    """

    seq_len: int = 2048
    hidden_dim: int = 4096
    intermediate_dim: int = 11008
    num_layers: int = 32
    num_heads: int = 32
    num_kv_heads: int = 32
    activation_function: ActivationFunctionEnum = ActivationFunctionEnum.silu
    initializer_range: float = 0.02
    layer_norm_epsilon: float = 1e-5
    tie_word_embeddings: bool = False

    # Attention-related config
    upcast_attn: bool = False
    use_flash_attention: Optional[bool] = True
    attn_backend: Optional[AttentionBackend] = None
    flash_attention_block_size: Optional[int] = None

    gradient_checkpointing: bool | ScanCheckpointPolicy | str = True
    scan_layers: bool = True

    use_bias: bool = False
    use_layer_norm_weight: bool = True
    rope: RotaryEmbeddingsConfig = dataclasses.field(default_factory=DefaultRotaryEmbeddingsConfig)

    reference_checkpoint: str = "meta-llama/Llama-2-7b-hf"
    tokenizer: Optional[str] = None

    # Axis
    Pos = property(lambda self: Axis(name="position", size=self.seq_len))
    KeyPos = property(lambda self: self.Pos.alias("key_position"))
    Embed = property(lambda self: Axis(name="embed", size=self.hidden_dim))
    Heads = property(lambda self: Axis(name="heads", size=self.num_heads))
    KVHeads = property(lambda self: Axis(name="kv_heads", size=self.num_kv_heads))
    Layers = property(lambda self: Axis(name="layers", size=self.num_layers))
    Mlp = property(lambda self: Axis(name="mlp", size=self.intermediate_dim))
    HeadSize = property(lambda self: Axis(name="head_size", size=self.hidden_dim // self.num_heads))

    def __post_init__(self):
        assert (
            self.num_heads % self.num_kv_heads == 0
        ), f"num_heads={self.num_heads} not divisible by num_kv_heads={self.num_kv_heads}."

    def hf_checkpoint_converter(self) -> HFCheckpointConverter["LlamaConfig"]:  # type: ignore
        return HFCheckpointConverter(
            self.__class__,
            reference_checkpoint=self.reference_checkpoint,
            trust_remote_code=True,
            tokenizer=self.tokenizer if self.tokenizer else self.reference_checkpoint,
            HfConfigClass=HfLlamaConfig,
        )

    @classmethod
    def from_hf_config(cls, hf_config: HfConfig):
        rope_theta = hf_config.rope_theta
        rope_config = RotaryEmbeddingsConfig.from_hf_config(rope_theta, hf_config.rope_scaling)
        return LlamaConfig(
            seq_len=hf_config.max_position_embeddings,
            hidden_dim=hf_config.hidden_size,
            intermediate_dim=hf_config.intermediate_size,
            num_layers=hf_config.num_hidden_layers,
            num_heads=hf_config.num_attention_heads,
            num_kv_heads=hf_config.num_key_value_heads,
<<<<<<< HEAD
            activation_function=ActivationFunctionEnum[hf_config.hidden_act],
=======
            activation_function=ActivationFunctionEnum(hf_config.hidden_act),
>>>>>>> 0fa750da
            initializer_range=hf_config.initializer_range,
            layer_norm_epsilon=hf_config.rms_norm_eps,
            tie_word_embeddings=hf_config.tie_word_embeddings,
            rope=rope_config,
        )

    def to_hf_config(self, vocab_size: int, config_overrides: Optional[Dict] = None) -> HfLlamaConfig:
        """Convert to HuggingFace's LlamaConfig

        Args:
            vocab_size (int, optional): Vocabulary size of the tokenizer. Defaults to 32000.
            config_overrides (dict, optional): Overrides for the config. Defaults to None.

        Returns:
            HfLlamaConfig: HuggingFace's LlamaConfig
        """
        if config_overrides is None:
            config_overrides = {}

        rope_theta, rope_scaling = self.rope.to_hf_config()

        return HfLlamaConfig(
            max_position_embeddings=self.seq_len,
            hidden_size=self.hidden_dim,
            intermediate_size=self.intermediate_dim,
            num_hidden_layers=self.num_layers,
            num_attention_heads=self.num_heads,
            num_key_value_heads=self.num_kv_heads,
            hidden_act=self.activation_function.name,
            initializer_range=self.initializer_range,
            rms_norm_eps=self.layer_norm_epsilon,
            tie_word_embeddings=self.tie_word_embeddings,
            # rope_scaling=self.rope_scaling,
            vocab_size=vocab_size,
            rope_theta=rope_theta,
            rope_scaling=rope_scaling,
            **config_overrides,
        )

    @property
    def model_type(self) -> Type["LlamaLMHeadModel"]:
        return LlamaLMHeadModel

    def mk_LayerNorm(self, axis: Axis) -> hnn.RmsNorm:
        return hnn.RmsNorm.init(
            axis, eps=self.layer_norm_epsilon, use_weight=self.use_layer_norm_weight, use_bias=self.use_bias
        )

    def flops_per_token(self, vocab_size: int):
        return lm_flops_per_token(
            hidden_dim=self.hidden_dim,
            intermediate_dim=self.intermediate_dim,
            num_layers=self.num_layers,
            num_kv_heads=self.num_kv_heads,
            num_heads=self.num_heads,
            seq_len=self.seq_len,
            vocab_size=vocab_size,
            glu=True,
        )


class LlamaMlp(eqx.Module):
    """Multi-layer Perceptron
    In comparison with GPT2, LlamaMlp adds an up-proj that multiplies with activated gate_proj,
    before down-proj.
    """

    gate_proj: hnn.Linear  # projection from Embed to Mlp
    up_proj: hnn.Linear  # projection from Embed to Mlp
    down_proj: hnn.Linear  # projection from Mlp to Embed
    act: Callable = eqx.field(static=True)

    @staticmethod
    def init(
        Embed: AxisSpec,
        Mlp: AxisSpec,
        activation_fn: Union[ActivationFunctionEnum, Callable],
        *,
        key,
        use_bias: bool = False,
    ) -> "LlamaMlp":
        k_fc, k_up_proj, k_down_proj = jrandom.split(key, 3)
        gate_proj = hnn.Linear.init(Out=Mlp, In=Embed, key=k_fc, use_bias=use_bias, out_first=True)
        up_proj = hnn.Linear.init(Out=Mlp, In=Embed, key=k_up_proj, use_bias=use_bias, out_first=True)
        down_proj = hnn.Linear.init(Out=Embed, In=Mlp, key=k_down_proj, use_bias=use_bias, out_first=True)
        if isinstance(activation_fn, ActivationFunctionEnum):
            activation_fn = activation_fn.to_fn()
        elif isinstance(activation_fn, str):
            activation_fn = ActivationFunctionEnum(activation_fn).to_fn()
        return LlamaMlp(gate_proj, up_proj, down_proj, activation_fn)

    @named_call
    def __call__(self, x: NamedArray, *, key=None) -> NamedArray:
        k_gate, k_up, k_down = maybe_rng_split(key, 3)
        hidden_states = self.gate_proj(x, key=k_gate)
        hidden_states = self.act(hidden_states)
        hidden_states = hidden_states * self.up_proj(x, key=k_up)
        outputs = self.down_proj(hidden_states, key=k_down)
        return outputs


class LlamaAttention(eqx.Module):
    config: LlamaConfig = eqx.field(static=True)
    q_proj: hnn.Linear  # projection from Embed to query
    k_proj: hnn.Linear  # projection from Embed to key
    v_proj: hnn.Linear  # projection from Embed to value
    o_proj: hnn.Linear  # projection from Heads to output

    @staticmethod
    def init(config: LlamaConfig, *, key) -> "LlamaAttention":
        use_bias = config.use_bias
        Embed = config.Embed
        QHeadsPerGroup = hax.Axis("q_heads_per_group", config.num_heads // config.num_kv_heads)

        k_q, k_k, k_v, k_o = jrandom.split(key, 4)
        q_proj = hnn.Linear.init(
            In=Embed, Out=(config.KVHeads, QHeadsPerGroup, config.HeadSize), key=k_q, use_bias=use_bias, out_first=True
        )
        k_proj = hnn.Linear.init(
            In=Embed, Out=(config.KVHeads, config.HeadSize), key=k_k, use_bias=use_bias, out_first=True
        )
        v_proj = hnn.Linear.init(
            In=Embed, Out=(config.KVHeads, config.HeadSize), key=k_v, use_bias=use_bias, out_first=True
        )
        o_proj = hnn.Linear.init(
            In=(config.Heads, config.HeadSize), Out=Embed, key=k_o, use_bias=use_bias, out_first=True
        )
        return LlamaAttention(config, q_proj, k_proj, v_proj, o_proj)

    @named_call
    def __call__(self, x: NamedArray, mask: Optional[NamedArray | AttentionMask], *, key=None) -> NamedArray:
        key_q, key_k, key_v, key_o = maybe_rng_split(key, 4)

        # reorder heads and position for better training throughput
        q = self.q_proj(x, key=key_q).rearrange((..., "kv_heads", "q_heads_per_group", "position", "head_size"))
        k = self.k_proj(x, key=key_k).rearrange((..., "kv_heads", "position", "head_size"))
        v = self.v_proj(x, key=key_v).rearrange((..., "kv_heads", "position", "head_size"))

        rot_embs = self.config.rope.build(self.config.HeadSize, q.resolve_axis("position"))
        q, k = rot_embs(self.config.HeadSize, q, k)

        # gradient checkpointing
        q = hax.tree_checkpoint_name(q, "q")
        k = hax.tree_checkpoint_name(k, "k")
        v = hax.tree_checkpoint_name(v, "v")

        k = k.rename({"position": "key_position"})
        v = v.rename({"position": "key_position"})

        c = self.config
        attn_output = dot_product_attention(
            "position",
            "key_position",
            "head_size",
            q,
            k,
            v,
            mask,
            attention_dtype=jnp.float32 if self.config.upcast_attn else x.dtype,
            use_flash=c.use_flash_attention,
            attn_backend=self.config.attn_backend,
            flash_block_size=c.flash_attention_block_size,
        )

        attn_output = attn_output.flatten_axes(("kv_heads", "q_heads_per_group"), "heads")
        attn_output = attn_output.astype(x.dtype)

        attn_output = self.o_proj(attn_output, key=key_o)

        # gradient checkpointing
        attn_output = hax.tree_checkpoint_name(attn_output, "attn_output")

        return attn_output


class LlamaDecoderLayer(eqx.Module):
    config: LlamaConfig = eqx.field(static=True)
    self_attn: LlamaAttention
    mlp: LlamaMlp
    input_layernorm: hnn.RmsNorm
    post_attention_layernorm: hnn.RmsNorm

    @staticmethod
    def init(config: LlamaConfig, *, key) -> "LlamaDecoderLayer":
        k_attn, k_mlp = jrandom.split(key, 2)

        attn = LlamaAttention.init(config, key=k_attn)
        mlp = LlamaMlp.init(
            config.Embed,
            config.Mlp,
            config.activation_function,
            key=k_mlp,
            use_bias=config.use_bias,
        )
        ln_1 = config.mk_LayerNorm(config.Embed)
        ln_2 = config.mk_LayerNorm(config.Embed)

        return LlamaDecoderLayer(config, attn, mlp, ln_1, ln_2)

    @named_call
    def __call__(self, x: NamedArray, mask: Optional[NamedArray | AttentionMask], *, key=None) -> NamedArray:
        k_attn, k_mlp = maybe_rng_split(key, 2)
        # self attention and skip connection
        residual = x
        x = self.input_layernorm(x)
        attn_output = self.self_attn(x=x, mask=mask, key=k_attn)
        x = residual + attn_output

        # MLP and skip connection
        residual = x
        x = self.post_attention_layernorm(x)
        mlp_output = self.mlp(x, key=k_mlp)
        output = residual + mlp_output
        return output


class LlamaTransformer(eqx.Module):
    config: LlamaConfig = eqx.field(static=True)
    layers: BlockFoldable[LlamaDecoderLayer]
    norm: hnn.RmsNorm

    @staticmethod
    def init(config: LlamaConfig, *, key) -> "LlamaTransformer":
        S = Stacked
        if not config.scan_layers:
            from haliax.nn.scan import BlockSeq

            S = BlockSeq

        layers = S.init(config.Layers, LlamaDecoderLayer, gradient_checkpointing=config.gradient_checkpointing)(
            config,
            key=shaped_rng_split(key, config.num_layers),
        )
        ln_f = config.mk_LayerNorm(config.Embed)

        return LlamaTransformer(config, layers, ln_f)

    @named_call
    def __call__(self, x: NamedArray, attn_mask: Optional[NamedArray | AttentionMask], *, key) -> NamedArray:
        keys = maybe_rng_split(key, self.config.num_layers) if key is not None else None
        x = self.layers.fold(x, mask=attn_mask, key=keys)
        x = self.norm(x)

        return x


class LlamaEmbedding(ModuleWithStateDictSerialization, eqx.Module):
    """Similar to GPT2 Embedding, except that:
    - Llama doesn't have position embedding in the Embedding layer.
    - Llama doesn't use dropout.
    """

    token_embeddings: hnn.Embedding

    @staticmethod
    def init(Vocab: Axis, config: LlamaConfig, *, key) -> "LlamaEmbedding":
        return LlamaEmbedding(hnn.Embedding.init(Vocab, config.Embed, key=key))

    @property
    def Vocab(self) -> Axis:
        return self.token_embeddings.Vocab

    @property
    def Embed(self) -> Axis:
        return self.token_embeddings.Embed

    @named_call
    def embed(self, input_ids, *args):
        input_embeds = self.token_embeddings(input_ids)
        x = input_embeds
        return x

    def unembed(self, x: NamedArray):
        return self.token_embeddings.unembed(x)

    def _state_dict_key_map(self) -> Dict[str, Optional[str]]:
        return {"token_embeddings": "model.embed_tokens"}

    def resize_embeddings(self, new_size: int, key: Optional[PRNGKeyArray] = None):
        new_weights = self.token_embeddings.resize_embeddings(new_size, key=key)
        return dataclasses.replace(self, token_embeddings=new_weights)


class LlamaLMHeadModel(ModuleWithStateDictSerialization, LmHeadModel[LlamaConfig]):
    transformer: LlamaTransformer
    embeddings: LlamaEmbedding
    lm_head: Optional[hnn.Linear]

    @property
    def config(self):
        return self.transformer.config

    @property
    def vocab_size(self) -> int:
        return self.Vocab.size

    @property
    def Vocab(self) -> Axis:
        return self.embeddings.Vocab

    @classmethod
    def init(cls, Vocab: Axis, config: LlamaConfig, *, key) -> "LlamaLMHeadModel":
        k_t, k_emb = jrandom.split(key, 2)
        transformer = LlamaTransformer.init(config, key=k_t)
        embeddings = LlamaEmbedding.init(Vocab, config, key=k_emb)
        if config.tie_word_embeddings:
            lm_head = None
        else:
            lm_head = hnn.Linear.init(In=config.Embed, Out=Vocab, key=k_emb, use_bias=False, out_first=True)

        return LlamaLMHeadModel(transformer, embeddings, lm_head)

    def __call__(
        self,
        input_ids: NamedArray,
        attn_mask: Optional[Union[NamedArray, AttentionMask]] = None,
        *,
        key=None,
    ) -> NamedArray:
        """
        Args:
            input_ids (NamedArray): [batch, position]
                Indices of input sequence tokens in the vocabulary.
            attn_mask (Union[NamedArray, AttentionMask], optional): [batch, position]
                Mask to avoid performing attention on the padding token indices of the encoder input.
                The attn_mask from training pipeline may be an AttentionMask object instead of NamedArray
        """
        k_t, k_head = maybe_rng_split(key, 2)
        x = self.embeddings.embed(input_ids)
        x = self.transformer(x, attn_mask=attn_mask, key=k_t)
        if self.lm_head:
            lm_logits = self.lm_head(x, key=k_head)
        else:
            lm_logits = self.embeddings.unembed(x)
        return lm_logits

    def activations(
        self, input_ids: NamedArray, attn_mask: Optional[AttentionMask | NamedArray] = None, *, key=None
    ) -> NamedArray:
        """
        Compute the activations for the next token in a sequence.
        Args:
            input_ids: token IDs with shape {Pos}
            attn_mask: attention mask with shape {Pos, KeyPos}
            key: PRNGKeyArray for random number generation

        Returns:
            NamedArray: activations with shape {Pos, Embed}

        """
        x = self.embeddings.embed(input_ids)
        x = self.transformer(x, attn_mask=attn_mask, key=key)

        return x

    def get_lm_head(self) -> hax.NamedArray:
        if self.lm_head is None:
            return self.embeddings.token_embeddings.weight
        else:
            return self.lm_head.weight

    def resize_vocab(self, new_size: int, key=None) -> "LmHeadModel[LlamaConfig]":
        new_Vocab = self.Vocab.resize(new_size)
        k1, k2 = maybe_rng_split(key, 2)
        new_embeddings = self.embeddings.resize_embeddings(new_size, key=k1)
        if self.lm_head is not None:
            new_lm_matrix = hax.tree_util.resize_axis(self.lm_head.weight, self.Vocab, new_size, key=k2)
            new_lm_head = dataclasses.replace(self.lm_head, Out=new_Vocab, weight=new_lm_matrix)
            return dataclasses.replace(self, embeddings=new_embeddings, lm_head=new_lm_head)
        else:
            return dataclasses.replace(self, embeddings=new_embeddings)

    def _state_dict_key_map(self) -> Dict[str, Optional[str]]:
        return {"transformer": "model", "embeddings": None}<|MERGE_RESOLUTION|>--- conflicted
+++ resolved
@@ -109,11 +109,7 @@
             num_layers=hf_config.num_hidden_layers,
             num_heads=hf_config.num_attention_heads,
             num_kv_heads=hf_config.num_key_value_heads,
-<<<<<<< HEAD
-            activation_function=ActivationFunctionEnum[hf_config.hidden_act],
-=======
             activation_function=ActivationFunctionEnum(hf_config.hidden_act),
->>>>>>> 0fa750da
             initializer_range=hf_config.initializer_range,
             layer_norm_epsilon=hf_config.rms_norm_eps,
             tie_word_embeddings=hf_config.tie_word_embeddings,
