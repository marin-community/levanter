import dataclasses
from dataclasses import dataclass
from typing import Callable, Dict, Optional, Type, Union

import equinox as eqx
import jax.random as jrandom
from jaxtyping import PRNGKeyArray

import haliax as hax
import haliax.nn as hnn
from haliax import Axis, AxisSpec, NamedArray
from haliax.jax_utils import maybe_rng_split, named_call, shaped_rng_split
from haliax.nn.scan import ScanCheckpointPolicy, Stacked
from haliax.state_dict import ModuleWithStateDictSerialization

from levanter.compat.hf_checkpoints import HFCheckpointConverter, HFCompatConfig
from levanter.layers import LayerNormConfigBase, RmsNormConfig
from levanter.layers.attention import Attention, AttentionBackend, AttentionConfig, AttentionMask
from levanter.layers.rotary import DefaultRotaryEmbeddingsConfig, RotaryEmbeddingsConfig
from levanter.models.lm_model import LmConfig, LmHeadModel
from levanter.utils.activation import ActivationFunctionEnum
from levanter.utils.flop_utils import lm_flops_per_token
from levanter.utils.logging import silence_transformer_nag
from levanter.utils.types import BlockFoldable

silence_transformer_nag()
from transformers import LlamaConfig as HfLlamaConfig  # noqa: E402
from transformers import PretrainedConfig as HfConfig  # noqa: E402


@LmConfig.register_subclass("llama")
@dataclass(frozen=True)
class LlamaConfig(HFCompatConfig):
    """Config for LlamaModel

    Args:
        seq_len (int, optional): maximum length of the input sequence. Defaults to 2048.
        hidden_dim (int, optional): dimension of the hidden state. Defaults to 4096.
        intermediate_dim (int, optional): dimension of the intermediate state. Defaults to 11008.
        num_layers (int, optional): number of hidden layers in the Transformer encoder. Defaults to 32.
        num_heads (int, optional): number of attention heads for each attention layer. Defaults to 32.
        num_kv_heads (int, optional): number of attention heads for keys and values in each attention layer.
            Setting to 1 means MQA. Setting to num_heads means MHA. Otherwise GQA.
            Note that num_heads must be divisible by this number. Defaults to 32.
        activation_function (str, optional): activation function for the hidden layer. Defaults to "silu".
        hybrid_norm (bool, optional): whether to use hybrid normalization with additional layer norms after attention and MLP. Defaults to False.
        input_embedding_norm (bool, optional): whether to use layer normalization after input embeddings. Defaults to False.
    """

    seq_len: int = 2048
    hidden_dim: int = 4096
    intermediate_dim: int = 11008
    num_layers: int = 32
    num_heads: int = 32
    head_dim: int | None = None  # if set, will use this as the head dimension instead of hidden_dim // num_heads
    num_kv_heads: int = 32
    activation_function: ActivationFunctionEnum = ActivationFunctionEnum.silu
    initializer_range: float = 0.02
<<<<<<< HEAD
    layer_norm_epsilon: float = 1e-6
=======
    layer_norm_epsilon: float = 1e-5
    tie_word_embeddings: bool = False
    hybrid_norm: bool = False
    input_embedding_norm: bool = False
>>>>>>> ec65438b

    # Attention-related config
    upcast_attn: bool = False
    attn_backend: Optional[AttentionBackend] = None
    flash_attention_block_size: Optional[int] = None

    gradient_checkpointing: bool | ScanCheckpointPolicy | str = True
    scan_layers: bool = True

    use_bias: bool = False
    use_layer_norm_weight: bool = True
    rope: RotaryEmbeddingsConfig = dataclasses.field(default_factory=DefaultRotaryEmbeddingsConfig)

    reference_checkpoint: str = "NousResearch/Llama-2-7b-hf"
    tokenizer: Optional[str] = None

    # Axis
    Pos = property(lambda self: Axis(name="position", size=self.seq_len))
    KeyPos = property(lambda self: self.Pos.alias("key_position"))
    Embed = property(lambda self: Axis(name="embed", size=self.hidden_dim))
    Layers = property(lambda self: Axis(name="layers", size=self.num_layers))
    Mlp = property(lambda self: Axis(name="mlp", size=self.intermediate_dim))

    def __post_init__(self):
        assert (
            self.num_heads % self.num_kv_heads == 0
        ), f"num_heads={self.num_heads} not divisible by num_kv_heads={self.num_kv_heads}."

    def hf_checkpoint_converter(
        self, ref_checkpoint: Optional[str] = None
    ) -> HFCheckpointConverter["LlamaConfig"]:  # type: ignore
        return HFCheckpointConverter(
            self.__class__,
            reference_checkpoint=self.reference_checkpoint if ref_checkpoint is None else ref_checkpoint,
            trust_remote_code=True,
            tokenizer=ref_checkpoint if self.tokenizer is None else self.tokenizer,
            HfConfigClass=HfLlamaConfig,
        )

    @classmethod
    def from_hf_config(cls, hf_config: HfConfig):
        rope_theta = hf_config.rope_theta
        rope_config = RotaryEmbeddingsConfig.from_hf_config(rope_theta, getattr(hf_config, "rope_scaling", None))
        return LlamaConfig(
            seq_len=hf_config.max_position_embeddings,
            hidden_dim=hf_config.hidden_size,
            intermediate_dim=hf_config.intermediate_size,
            num_layers=hf_config.num_hidden_layers,
            num_heads=hf_config.num_attention_heads,
            num_kv_heads=hf_config.num_key_value_heads,
            activation_function=ActivationFunctionEnum(hf_config.hidden_act),
            initializer_range=hf_config.initializer_range,
            layer_norm_epsilon=hf_config.rms_norm_eps,
            tie_word_embeddings=hf_config.tie_word_embeddings,
            rope=rope_config,
        )

    def to_hf_config(self, vocab_size: int, config_overrides: Optional[Dict] = None) -> HfLlamaConfig:
        """Convert to HuggingFace's LlamaConfig

        Args:
            vocab_size (int, optional): Vocabulary size of the tokenizer. Defaults to 32000.
            config_overrides (dict, optional): Overrides for the config. Defaults to None.

        Returns:
            HfLlamaConfig: HuggingFace's LlamaConfig

        Raises:
            ValueError: If hybrid_norm or input_embedding_norm are enabled, as these features
                are not supported in the HuggingFace config format.
        """
        if self.hybrid_norm or self.input_embedding_norm:
            raise ValueError(
                "Cannot export to HuggingFace format with hybrid_norm or input_embedding_norm enabled. "
                "These features are not supported in the HuggingFace config format. "
                "Please disable these features before exporting."
            )

        if config_overrides is None:
            config_overrides = {}

        if self.rope:
            rope_theta, rope_scaling = self.rope.to_hf_config()
        else:
            rope_theta = None
            rope_scaling = None

        return HfLlamaConfig(
            max_position_embeddings=self.seq_len,
            hidden_size=self.hidden_dim,
            intermediate_size=self.intermediate_dim,
            num_hidden_layers=self.num_layers,
            num_attention_heads=self.num_heads,
            num_key_value_heads=self.num_kv_heads,
            hidden_act=self.activation_function.name,
            initializer_range=self.initializer_range,
            rms_norm_eps=self.layer_norm_epsilon,
            tie_word_embeddings=self.tie_word_embeddings,
            vocab_size=vocab_size,
            rope_theta=rope_theta,
            rope_scaling=rope_scaling,
            attention_bias=self.use_bias,
            mlp_bias=self.use_bias,
            _attn_implementation="eager",
            **config_overrides,
        )

    @property
    def model_type(self) -> Type["LlamaLMHeadModel"]:
        return LlamaLMHeadModel

    @property
    def norm_config(self) -> LayerNormConfigBase:
        return RmsNormConfig(
            use_weight=self.use_layer_norm_weight,
            use_bias=self.use_bias,
            eps=self.layer_norm_epsilon,
        )

    def mk_LayerNorm(self, axis: AxisSpec):
        return self.norm_config.build(axis)

    def flops_per_token(self, vocab_size: int):
        return lm_flops_per_token(
            hidden_dim=self.hidden_dim,
            intermediate_dim=self.intermediate_dim,
            num_layers=self.num_layers,
            num_kv_heads=self.num_kv_heads,
            num_heads=self.num_heads,
            seq_len=self.seq_len,
            vocab_size=vocab_size,
            glu=True,
        )

    def total_trainable_params(self, vocab_size):
        token_embedding = vocab_size * self.hidden_dim

        head_size = self.hidden_dim // self.num_heads
        q_proj = self.hidden_dim * head_size * self.num_heads
        kv_proj = 2 * self.hidden_dim * head_size * self.num_kv_heads
        o_proj = head_size * self.num_heads * self.hidden_dim
        attn = q_proj + kv_proj + o_proj

        mlp = 3 * self.hidden_dim * self.intermediate_dim

        transformer_layer = attn + mlp + 2 * self.hidden_dim  # plus 2 rmsnorm
        if self.hybrid_norm:
            transformer_layer += 2 * self.hidden_dim

        transformer = self.num_layers * transformer_layer + self.hidden_dim  # plus final rmsnorm
        if self.input_embedding_norm:
            transformer += self.hidden_dim

        return transformer + token_embedding * 2  # plus embedding and lm head

    def attention_config(self) -> AttentionConfig:
        """Convert this LlamaConfig to an AttentionConfig for use with Attention."""
        return AttentionConfig(
            Embed=self.Embed,
            num_heads=self.num_heads,
            num_kv_heads=self.num_kv_heads,
            head_dim=self.head_dim,
            use_bias=self.use_bias,
            upcast_attn=self.upcast_attn,
            attn_backend=self.attn_backend,
            flash_attention_block_size=self.flash_attention_block_size,
            rope=self.rope,
        )


class LlamaMlp(eqx.Module):
    """Multi-layer Perceptron
    In comparison with GPT2, LlamaMlp adds an up-proj that multiplies with activated gate_proj,
    before down-proj.
    """

    gate_proj: hnn.Linear  # projection from Embed to Mlp
    up_proj: hnn.Linear  # projection from Embed to Mlp
    down_proj: hnn.Linear  # projection from Mlp to Embed
    act: Callable = eqx.field(static=True)

    @staticmethod
    def init(
        Embed: AxisSpec,
        Mlp: AxisSpec,
        activation_fn: Union[ActivationFunctionEnum, Callable],
        *,
        key,
        use_bias: bool = False,
    ) -> "LlamaMlp":
        k_fc, k_up_proj, k_down_proj = jrandom.split(key, 3)
        gate_proj = hnn.Linear.init(Out=Mlp, In=Embed, key=k_fc, use_bias=use_bias, out_first=True)
        up_proj = hnn.Linear.init(Out=Mlp, In=Embed, key=k_up_proj, use_bias=use_bias, out_first=True)
        down_proj = hnn.Linear.init(Out=Embed, In=Mlp, key=k_down_proj, use_bias=use_bias, out_first=True)
        if isinstance(activation_fn, ActivationFunctionEnum):
            activation_fn = activation_fn.to_fn()
        elif isinstance(activation_fn, str):
            activation_fn = ActivationFunctionEnum(activation_fn).to_fn()
        return LlamaMlp(gate_proj, up_proj, down_proj, activation_fn)

    @named_call
    def __call__(self, x: NamedArray, *, key=None) -> NamedArray:
        k_gate, k_up, k_down = maybe_rng_split(key, 3)
        hidden_states = self.gate_proj(x, key=k_gate)
        hidden_states = self.act(hidden_states)
        hidden_states = hidden_states * self.up_proj(x, key=k_up)
        outputs = self.down_proj(hidden_states, key=k_down)
        return outputs


class LlamaDecoderLayer(eqx.Module):
    config: LlamaConfig = eqx.field(static=True)
    self_attn: Attention
    mlp: LlamaMlp
    input_layernorm: hnn.RmsNorm
    post_attention_layernorm: hnn.RmsNorm
    post_attn_layernorm: Optional[hnn.RmsNorm] = None
    post_mlp_layernorm: Optional[hnn.RmsNorm] = None

    @staticmethod
    def init(config: LlamaConfig, *, key) -> "LlamaDecoderLayer":
        k_attn, k_mlp = jrandom.split(key, 2)

        attn_config = config.attention_config()
        attn = Attention.init(attn_config, key=k_attn)
        mlp = LlamaMlp.init(
            config.Embed,
            config.Mlp,
            config.activation_function,
            key=k_mlp,
            use_bias=config.use_bias,
        )
        ln_1 = config.mk_LayerNorm(config.Embed)
        ln_2 = config.mk_LayerNorm(config.Embed)
        post_attn_ln = None
        post_mlp_ln = None
        if config.hybrid_norm:
            post_attn_ln = config.mk_LayerNorm(config.Embed)
            post_mlp_ln = config.mk_LayerNorm(config.Embed)
        return LlamaDecoderLayer(config, attn, mlp, ln_1, ln_2, post_attn_ln, post_mlp_ln)

    @named_call
    def __call__(
        self, x: NamedArray, mask: Optional[NamedArray | AttentionMask], *, key=None, pos_ids: NamedArray | None = None
    ) -> NamedArray:
        k_attn, k_mlp = maybe_rng_split(key, 2)
        # self attention and skip connection
        residual = x
        x = self.input_layernorm(x)
        attn_output = self.self_attn(x=x, mask=mask, key=k_attn, pos_ids=pos_ids)
        if self.post_attn_layernorm is not None:
            attn_output = self.post_attn_layernorm(attn_output)
        x = residual + attn_output

        # MLP and skip connection
        residual = x
        x = self.post_attention_layernorm(x)
        mlp_output = self.mlp(x, key=k_mlp)
        if self.post_mlp_layernorm is not None:
            mlp_output = self.post_mlp_layernorm(mlp_output)
        output = residual + mlp_output
        return output


class LlamaTransformer(eqx.Module):
    config: LlamaConfig = eqx.field(static=True)
    layers: BlockFoldable[LlamaDecoderLayer]
    norm: hnn.RmsNorm

    @staticmethod
    def init(config: LlamaConfig, *, key) -> "LlamaTransformer":
        S = Stacked
        if not config.scan_layers:
            from haliax.nn.scan import BlockSeq

            S = BlockSeq

        layers = S.init(config.Layers, LlamaDecoderLayer, gradient_checkpointing=config.gradient_checkpointing)(
            config,
            key=shaped_rng_split(key, config.num_layers),
        )
        ln_f = config.mk_LayerNorm(config.Embed)

        return LlamaTransformer(config, layers, ln_f)

    @named_call
    def __call__(
        self, x: NamedArray, attn_mask: Optional[NamedArray | AttentionMask], *, key, pos_ids: NamedArray | None = None
    ) -> NamedArray:
        keys = maybe_rng_split(key, self.config.num_layers) if key is not None else None
        x = self.layers.fold(x, mask=attn_mask, key=keys, pos_ids=pos_ids)
        x = self.norm(x)

        return x


class LlamaEmbedding(ModuleWithStateDictSerialization, eqx.Module):
    """Similar to GPT2 Embedding, except that:
    - Llama doesn't have position embedding in the Embedding layer.
    - Llama doesn't use dropout.
    """

    token_embeddings: hnn.Embedding
    norm: Optional[hnn.RmsNorm] = None

    @staticmethod
    def init(Vocab: Axis, config: LlamaConfig, *, key) -> "LlamaEmbedding":
        token_embeddings = hnn.Embedding.init(Vocab, config.Embed, key=key)
        norm = None
        if config.input_embedding_norm:
            norm = config.mk_LayerNorm(config.Embed)
        return LlamaEmbedding(token_embeddings, norm)

    @property
    def Vocab(self) -> Axis:
        return self.token_embeddings.Vocab

    @property
    def Embed(self) -> Axis:
        return self.token_embeddings.Embed

    @named_call
    def embed(self, input_ids, *args):
        input_embeds = self.token_embeddings(input_ids)
        if self.norm is not None:
            input_embeds = self.norm(input_embeds)
        return input_embeds

    def unembed(self, x: NamedArray):
        return self.token_embeddings.unembed(x)

    def _state_dict_key_map(self) -> Dict[str, Optional[str]]:
        return {"token_embeddings": "model.embed_tokens"}

    def resize_embeddings(self, new_size: int, key: Optional[PRNGKeyArray] = None):
        new_weights = self.token_embeddings.resize_embeddings(new_size, key=key)
        return dataclasses.replace(self, token_embeddings=new_weights)


class LlamaLMHeadModel(ModuleWithStateDictSerialization, LmHeadModel[LlamaConfig]):
    transformer: LlamaTransformer
    embeddings: LlamaEmbedding
    lm_head: Optional[hnn.Linear]

    @property
    def config(self):
        return self.transformer.config

    @property
    def vocab_size(self) -> int:
        return self.Vocab.size

    @property
    def Vocab(self) -> Axis:
        return self.embeddings.Vocab

    @classmethod
    def init(cls, Vocab: Axis, config: LlamaConfig, *, key) -> "LlamaLMHeadModel":
        k_t, k_emb = jrandom.split(key, 2)
        transformer = LlamaTransformer.init(config, key=k_t)
        embeddings = LlamaEmbedding.init(Vocab, config, key=k_emb)
        if config.tie_word_embeddings:
            lm_head = None
        else:
            lm_head = hnn.Linear.init(In=config.Embed, Out=Vocab, key=k_emb, use_bias=False, out_first=True)

        return LlamaLMHeadModel(transformer, embeddings, lm_head)

    def __call__(
        self,
        input_ids: NamedArray,
        attn_mask: Optional[Union[NamedArray, AttentionMask]] = None,
        pos_ids: NamedArray | None = None,
        *,
        key=None,
    ) -> NamedArray:
        """
        Args:
            input_ids (NamedArray): [batch, position]
                Indices of input sequence tokens in the vocabulary.
            attn_mask (Union[NamedArray, AttentionMask], optional): [batch, position]
                Mask to avoid performing attention on the padding token indices of the encoder input.
                The attn_mask from training pipeline may be an AttentionMask object instead of NamedArray
            pos_ids: NamedArray | None = None,

        Returns:
            NamedArray: logits with shape {Batch, Pos, Vocab}
        """
        k_t, k_head = maybe_rng_split(key, 2)
        x = self.embeddings.embed(input_ids)
        x = self.transformer(x, attn_mask=attn_mask, key=k_t, pos_ids=pos_ids)
        if self.lm_head:
            lm_logits = self.lm_head(x, key=k_head)
        else:
            lm_logits = self.embeddings.unembed(x)
        return lm_logits

    def activations(
        self,
        input_ids: NamedArray,
        attn_mask: Optional[AttentionMask | NamedArray] = None,
        *,
        key=None,
        pos_ids: NamedArray | None = None,
    ) -> NamedArray:
        """
        Compute the activations for the next token in a sequence.
        Args:
            input_ids: token IDs with shape {Pos}
            attn_mask: attention mask with shape {Pos, KeyPos}
            key: PRNGKeyArray for random number generation
            pos_ids: position IDs with shape {Pos}

        Returns:
            NamedArray: activations with shape {Pos, Embed}

        """
        x = self.embeddings.embed(input_ids)
        x = self.transformer(x, attn_mask=attn_mask, key=key, pos_ids=pos_ids)

        return x

    def get_lm_head(self) -> hax.NamedArray:
        if self.lm_head is None:
            return self.embeddings.token_embeddings.weight
        else:
            return self.lm_head.weight

    def resize_vocab(self, new_size: int, key=None) -> "LmHeadModel[LlamaConfig]":
        new_Vocab = self.Vocab.resize(new_size)
        k1, k2 = maybe_rng_split(key, 2)
        new_embeddings = self.embeddings.resize_embeddings(new_size, key=k1)
        if self.lm_head is not None:
            new_lm_matrix = hax.tree_util.resize_axis(self.lm_head.weight, self.Vocab, new_size, key=k2)
            new_lm_head = dataclasses.replace(self.lm_head, Out=new_Vocab, weight=new_lm_matrix)
            return dataclasses.replace(self, embeddings=new_embeddings, lm_head=new_lm_head)
        else:
            return dataclasses.replace(self, embeddings=new_embeddings)

    def _state_dict_key_map(self) -> Dict[str, Optional[str]]:
        return {"transformer": "model", "embeddings": None}<|MERGE_RESOLUTION|>--- conflicted
+++ resolved
@@ -56,14 +56,10 @@
     num_kv_heads: int = 32
     activation_function: ActivationFunctionEnum = ActivationFunctionEnum.silu
     initializer_range: float = 0.02
-<<<<<<< HEAD
-    layer_norm_epsilon: float = 1e-6
-=======
     layer_norm_epsilon: float = 1e-5
     tie_word_embeddings: bool = False
     hybrid_norm: bool = False
     input_embedding_norm: bool = False
->>>>>>> ec65438b
 
     # Attention-related config
     upcast_attn: bool = False
