--- conflicted
+++ resolved
@@ -87,10 +87,7 @@
     num_kv_heads: int = 1
     attn_dropout = 0.0
 
-<<<<<<< HEAD
-=======
     use_bias: bool = False
->>>>>>> 060d560c
     input_embedding_norm: bool = False
 
     # Attention-related config
