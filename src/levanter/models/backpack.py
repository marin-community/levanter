--- conflicted
+++ resolved
@@ -60,20 +60,10 @@
 
     def from_state_dict(self, state_dict: StateDict, prefix: Optional[str] = None) -> "BackpackMlp":
         d = {}
-<<<<<<< HEAD
-        if isinstance(self.c_proj.Out, Axis):
-            proj_out_sizes = (self.c_proj.Out.size,)
-        else:
-            proj_out_sizes = tuple([axis.size for axis in self.c_proj.Out])
         d.update(
             reshape_mlp_linear_layer(
-                state_dict, apply_prefix(prefix, "c_proj"), (self.c_proj.In.size,), proj_out_sizes
-            )
-=======
-        out_dims = tuple(x.size for x in ensure_tuple(self.c_proj.Out))
-        d.update(
-            reshape_mlp_linear_layer(state_dict, apply_prefix(prefix, "c_proj"), (self.c_proj.In.size,), out_dims)
->>>>>>> bb76435b
+                state_dict, apply_prefix(prefix, "c_proj"), (self.c_proj.In.size,), (self.c_proj.Out.size,)
+            )
         )
         d.update(
             reshape_mlp_linear_layer(
@@ -86,21 +76,10 @@
         my_dict: StateDict = {}
         super().update_state_dict(my_dict, prefix)
 
-<<<<<<< HEAD
-        if isinstance(self.c_proj.Out, Axis):
-            proj_out_sizes = (self.c_proj.Out.size,)
-        else:
-            proj_out_sizes = tuple([axis.size for axis in self.c_proj.Out])
-        my_dict.update(
-            reshape_mlp_linear_layer(
-                my_dict, apply_prefix(prefix, "c_proj"), (self.c_proj.In.size,), proj_out_sizes
-=======
         out_dims = tuple(x.size for x in ensure_tuple(self.c_proj.Out))
-
         my_dict.update(
             reshape_mlp_linear_layer(
                 my_dict, apply_prefix(prefix, "c_proj"), (self.c_proj.In.size,), (math.prod(out_dims),)
->>>>>>> bb76435b
             )
         )
         my_dict.update(
