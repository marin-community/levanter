--- conflicted
+++ resolved
@@ -190,13 +190,6 @@
         """
         return self._data[0 : self.data_size]
 
-<<<<<<< HEAD
-    def row_length(self, row: int) -> int:
-        first, last, _ = self._bounds_for_rows(row, row + 1)
-        return last - first
-
-=======
->>>>>>> 7c87fef8
     async def append_async(self, data: np.ndarray):
         await self.extend_async([data])
 
