--- conflicted
+++ resolved
@@ -1222,11 +1222,7 @@
 
 
 @ray.remote(
-<<<<<<< HEAD
-    num_cpus=1,
-=======
     num_cpus=0.5,
->>>>>>> 6e2d938a
     memory=1 * 1024 * 1024 * 1024,
     runtime_env=RuntimeEnv(env_vars={"JAX_PLATFORMS": "cpu"}),
 )
