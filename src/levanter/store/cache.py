import asyncio
import concurrent
import copy
import dataclasses
import logging as pylogging
import operator
import os
import pprint
import random
import threading
import time
from asyncio import InvalidStateError
from concurrent.futures import Future as threading_Future
from contextlib import AbstractContextManager
from dataclasses import dataclass
from typing import Any, Callable, Dict, List, Optional, Sequence, TypeVar, Union

import deepdiff
import fsspec.core
import jax
import numpy as np
import pyarrow as pa
import ray
import tensorstore as ts
from dataclasses_json import dataclass_json
from fsspec import AbstractFileSystem
from jaxtyping import PyTree
from ray.actor import ActorHandle
from ray.runtime_env import RuntimeEnv
<<<<<<< HEAD
=======
from tqdm_loggable.auto import tqdm
>>>>>>> d081b5b5

from levanter.data import batched
from levanter.data.dataset import AsyncDataset

from ..data._preprocessor import BatchProcessor, BatchResult, dict_from_record_batch
from ..data.metrics_monitor import InProgressCacheMetrics, LoggerMetricsMonitor, MetricsMonitor
from ..data.sharded_datasource import ShardedDataSource
<<<<<<< HEAD
from ..utils.jax_utils import local_cpu_mesh
=======
from ..utils.fsspec_utils import exists as fsspec_exists
from ..utils.fsspec_utils import remove as fsspec_remove
>>>>>>> d081b5b5
from ..utils.ray_utils import (
    ExceptionInfo,
    RefBox,
    SnitchRecipient,
    current_actor_handle,
    log_failures_to,
    ser_exc_info,
)
from .jagged_array import JaggedArrayStore, PreparedBatch
from .tree_store import TreeStore


T = TypeVar("T")
U = TypeVar("U")
T_co = TypeVar("T_co", covariant=True)

logger = pylogging.getLogger(__name__)

LEDGER_FILE_NAME = "shard_ledger.json"

DEFAULT_LOG_LEVEL = pylogging.INFO
LOG_FORMAT = "%(asctime)s - %(levelname)s - %(message)s"


@dataclass_json
@dataclass(frozen=True)
class CacheOptions:
    """
    Configuration for a cache. This is used to configure a few parts of the cache creation process and to
    store metadata that can be checked to ensure that the cache being loaded was created with the expected
    configuration. It combined with the [[BatchProcessor]] metadata to form the [[CacheMetadata]].

    It is intended that caching it deterministic conditional on the input data, processor, and these options.
    """

    num_shard_groups: Optional[int] = 128

    # the below options don't actually impact the cache's result, but do impact construction
    target_size_per_flush: int | str = "512MB"
    """The number of bytes to buffer before flushing to disk. This is used to control the memory usage of the cache
    building process. Lower values will use less memory but could take somewhat longer to build the cache."""

    batch_size: int = 128

    @property
    def target_bytes_per_flush(self):
        if isinstance(self.target_size_per_flush, int):
            return self.target_size_per_flush
        import humanfriendly

        return humanfriendly.parse_size(self.target_size_per_flush)

    @staticmethod
    def default():
        return CacheOptions()

    @staticmethod
    def no_fanciness(batch_size: Optional[int] = None):
        """
        For testing, disables all the fancy features of the cache. This makes it easier to predict the behavior
        """
        if batch_size is None:
            batch_size = 128
        return CacheOptions(num_shard_groups=None, batch_size=batch_size)

    @staticmethod
    def one_group():
        """
        For testing, disables all the fancy features of the cache. This makes it easier to predict the behavior
        """
        return CacheOptions(num_shard_groups=1, batch_size=128)


def build_or_load_cache(
    cache_dir: str,
    input_shards: ShardedDataSource[T],
    processor: BatchProcessor[T, U],
    await_finished: bool = True,
    monitors: Optional[Sequence["MetricsMonitor"]] = None,
    options: CacheOptions = CacheOptions.default(),
    split: str = "test",
) -> "TreeCache[U]":
    """
    Produces a sharded cache of the dataset using Ray for distributed processing. The cache can be any path
    on any file system understood by fsspec.

    This system is designed with tokenization and similar processes in mind, but it can potentially be used for any kind
    of preprocessing that converts input batches to output batches. The main design goal is to make it easy to
    parallelize preprocessing across multiple machines while maintaining reproducibility and fault tolerance.
    Usually the machines in question are the ones doing the training, but they could be separate machines as well.

    See the [Dataloader Design Doc](https://github.com/stanford-crfm/levanter/blob/main/docs/design/Data-Loader-Design.md)
    for a somewhat out of date overview of the design.

    Args:
        cache_dir: The directory to write the cache to. This can be any path understood by fsspec.
        input_shards: A ShardedDataset that will be used to read the input data. Conceptually, it's just a mapping
                    from shard names to iterators over the data in that shard.
        processor: A BatchProcessor that will be used to process batches of data. This is the main place where
                    you can customize the preprocessing pipeline.
        await_finished: If True, this function will block until the cache is finished. If False, it will return
                    immediately.
        monitors: a list of MetricsMonitors to attach to the cache. These will be called periodically with
            metrics about the cache build process. If None, will add a LoggerMetricsMonitor.

        options: Configuration for the cache. This is used to configure a few parts of the cache creation process

    Returns:
       (TreeCache) A TreeCache object that can be used to read the cache.

    """
    # first see if we need to do anything
    cache = TreeCache.build_or_load(
        cache_dir=cache_dir,
        shard_source=input_shards,
        processor=processor,
        options=options,
        split=split,
    )

    if cache.is_finished:
        logger.info("Cache already finished. Skipping.")
        return cache

    if monitors is None:
        monitors = [LoggerMetricsMonitor()]

    for monitor in monitors:
        cache.attach_metrics_monitor(monitor)

    while await_finished:
        try:
            cache.await_finished(4.0)
            break
        except TimeoutError:
            pass

    return cache


class TreeCache(AsyncDataset[T_co]):
    ledger: Optional["CacheLedger"]
    _builder: Optional[ActorHandle]  # handle of _TreeStoreCacheBuilder
    # monitor_thread waits for new metrics and also periodically reloads the cache
    _monitor_thread: Optional[threading.Thread]
    _metrics_monitors: List[MetricsMonitor]

    def __init__(
        self,
        cache_dir: str,
        exemplar: T_co,
        ledger: Optional["CacheLedger"],
        _broker,  # handle of _TreeStoreCacheBuilder
    ):
        self.cache_dir = cache_dir
        self.ledger = ledger
        self._was_already_finished = ledger is not None and ledger.is_finished
        self._builder = _broker
        self._exemplar = exemplar

        self._metrics_monitors = []
        name = os.path.join(*cache_dir.split("/")[-2:])
        self.logger = pylogging.getLogger(f"TreeCache.{name}")
        self._store_future: threading_Future[TreeStore] = threading_Future()
        self._stop = False
        # assert _broker is None

        if self._builder is not None:
            self._monitor_thread = threading.Thread(target=self._monitor_metrics, daemon=True)
            self._monitor_thread.start()
        else:
            self._attempt_to_load_store()
            assert self._store_future.done()

    @property
    def store(self) -> TreeStore[T_co]:
        return self._store_future.result()

    async def store_async(self) -> TreeStore[T_co]:
        if self._builder is not None:
            return await asyncio.wrap_future(self._store_future)
        else:
            return self.store

    async def async_len(self) -> int:
        if self._builder is not None:
            self.await_finished()

        return len(await self.store_async())

    def __len__(self):
        self.await_finished()

        return len(self.store)

    async def final_length_is_known(self) -> bool:
        return self.ledger is not None and self.ledger.is_finished

    def is_finite(self) -> bool:
        return True

    async def current_len(self) -> int:
        if not self._store_future.done():
            return 0

        return len(await self.store_async())

    async def get_batch(self, indices: Sequence[int] | slice):
        # this is tricky: we want to wait until either the cache is finished or we have the max index
        if isinstance(indices, slice):
            start, step, stop = await self._get_start_stops_async(indices)
            await self._wait_for_len(max(stop, start))
            indices = range(start, stop, step)

        max_index = max(indices)
        await self._wait_for_len(max_index + 1)

        return await self.store.get_batch(indices)

    async def _wait_for_len(self, needed_len: int):
        if self._builder is not None:
            while needed_len > await self.current_len():
                new_ledger: CacheLedger = await self._builder.updated_ledger.remote()

                if needed_len <= new_ledger.total_num_rows:
                    break

                if new_ledger.is_finished:
                    if needed_len >= new_ledger.total_num_rows:
                        raise IndexError(
                            f"Index {needed_len} out of bounds for cache of size {new_ledger.total_num_rows}"
                        )
                    break
        else:
            if needed_len > len(self.store):
                raise IndexError(f"Index {needed_len} out of bounds for cache of size {len(self.store)}")

    def _wait_for_len_sync(self, needed_len, timeout: Optional[float] = None):
        time_in = time.time()
        t_max = time_in + (timeout or 1e6)
        if self._builder is not None:
            while needed_len > len(self.store):
                cur_time = time.time()
                if cur_time > t_max:
                    raise TimeoutError(f"Timed out waiting for cache to reach {needed_len}")
                try:
                    new_ledger: CacheLedger = ray.get(
                        self._builder.updated_ledger.remote(), timeout=max(t_max - cur_time, 10)
                    )
                except TimeoutError:
                    continue

                if needed_len <= new_ledger.total_num_rows:
                    break

                if new_ledger.is_finished:
                    if needed_len >= new_ledger.total_num_rows:
                        raise IndexError(
                            f"Index {needed_len} out of bounds for cache of size {new_ledger.total_num_rows}"
                        )
                    break
        else:
            if needed_len > len(self.store):
                raise IndexError(f"Index {needed_len} out of bounds for cache of size {len(self.store)}")

    @staticmethod
    def load(cache_dir: str, exemplar: T, options: Optional["CacheMetadata"] = None) -> "TreeCache":
        """Loads a cache from disk or an object store. Raises FileNotFoundError if the cache doesn't exist"""
        logger.info(f"Loading cache from {cache_dir}")
        ledger = CacheLedger.load(cache_dir, options)
        if not ledger.is_finished:
            raise FileNotFoundError(f"Cache at {cache_dir} is not finished. Use build_or_load to build it.")
        return TreeCache(cache_dir, exemplar, ledger, None)

    @staticmethod
    def build_or_load(
        cache_dir: str,
        shard_source: ShardedDataSource[T],
        processor: BatchProcessor[T, U],
        options: Optional["CacheOptions"] = None,
        split: str = "test",
    ) -> "TreeCache[U]":
        if options is None:
            options = CacheOptions.default()
        metadata = CacheMetadata(preprocessor_metadata=processor.metadata)
        try:
            return TreeCache.load(cache_dir, processor.output_exemplar, metadata)
        except FileNotFoundError:
            broker = _get_builder_actor(
                cache_dir=cache_dir,
                shard_source=shard_source,
                processor=processor,
                options=options,
            )
            return TreeCache(cache_dir=cache_dir, exemplar=processor.output_exemplar, ledger=None, _broker=broker)

    def finished_sentinel(self):
        """Returns a Ray-awaitable object that will be set when the cache is finished"""
        if self._builder is None:
            return ray.remote(num_cpus=0)(lambda: None).remote()
        else:
            return self._builder.finished_sentinel.remote()

    @property
    def is_finished(self):
        return self.ledger is not None and self.ledger.is_finished

    def __getitem__(self, item):
        if isinstance(item, slice):
            start, step, stop = self._get_start_stops(item)
            # TODO: wait for store to be set
            return self.store[start:stop:step]
        else:
            if item < 0:
                item += len(self)
            if item < 0 or item >= len(self):
                raise IndexError(f"Index {item} out of bounds for cache of size {len(self)}")
            return self.store[item]

    def get_batch_sync(self, indices_or_slice, *, timeout: Optional[float] = None):
        store = self.store
        if isinstance(indices_or_slice, slice):
            start, step, stop = self._get_start_stops(indices_or_slice)
            indices_or_slice = range(start, stop, step)

        max_index = max(indices_or_slice)

        self._wait_for_len_sync(max_index + 1, timeout=timeout)

        return store.get_batch_sync(indices_or_slice)

    def _get_start_stops(self, slice):
        start = slice.start or 0
        if slice.stop is None:
            stop = len(self)
        elif slice.stop < 0:
            stop = len(self) + slice.stop
        else:
            stop = slice.stop
        if start < 0:
            start = len(self) + slice.start
        step = slice.step or 1
        return start, step, stop

    async def _get_start_stops_async(self, slice):
        start = slice.start or 0
        if slice.stop is None:
            stop = await self.async_len()
        elif slice.stop < 0:
            stop = (await self.async_len()) + slice.stop
        else:
            stop = slice.stop
        if start < 0:
            start = (await self.async_len()) + slice.start

        step = slice.step or 1
        return start, step, stop

    def await_finished(self, timeout: Optional[float] = None):
        if self._builder is None:
            return
        x = ray.get(self.finished_sentinel(), timeout=timeout)
        self._attempt_to_load_store()
        return x

    async def finished(self):
        if self._builder is None:
            return
        x = await self.finished_sentinel()
        # TODO: make an async version of this
        self._attempt_to_load_store()
        return x

    def _attempt_to_load_store(self):
        if self._store_future.done():
            return

        try:
            store = TreeStore.open(self._exemplar, self.cache_dir, mode="r")
        except FileNotFoundError:
            assert self._builder is not None
            ledger = ray.get(self._builder.current_ledger.remote())
            metrics = _ledger_to_metrics(ledger)
            if metrics.rows_finished == 0 and metrics.is_finished:
                # this means we built an empty cache. go with it
                store = TreeStore.open(self._exemplar, f"memory://{self.cache_dir}", mode="a")
            else:
                raise
        try:
            self._store_future.set_result(store)
        except concurrent.futures.InvalidStateError:
            pass

    def attach_metrics_monitor(self, monitor: MetricsMonitor):
        if self._builder is None:
            logger.warning("Cannot attach metrics monitor to finished cache.")
            # TODO: decide what to do about attaching if the cache is already finished
            # maybe get the final metrics?
            return

        self._metrics_monitors.append(monitor)

    def _monitor_metrics(self):
        while not self._stop:
            try:
                try:
                    # it's better to let the Ray actor handle the timeout
                    ledger_or_timeout = ray.get(self._builder.updated_ledger.remote(timeout=4.0), timeout=10.0)
                    if isinstance(ledger_or_timeout, Exception):
                        raise ledger_or_timeout
                    self.ledger = ledger_or_timeout
                    metrics = _ledger_to_metrics(self.ledger)
                    for monitor in self._metrics_monitors:
                        monitor(metrics)
                    if metrics.is_finished:
                        break
                except TimeoutError:
                    pass
                except Exception as e:
                    if str(e).startswith("Failed to submit task to actor"):
                        logger.warning("Cache builder actor is gone. Stopping monitoring.")
                        break
                    else:
                        raise
                try:
                    self._attempt_to_load_store()
                except FileNotFoundError:
                    pass
            except Exception as e:
                if str(e).startswith("Failed to submit task to actor"):
                    logger.warning("Cache builder actor is gone. Stopping monitoring.")
                    break
                else:
                    self.logger.exception("Error while reading metrics from shard cache.")
                    raise e


@dataclass_json
@dataclass
class CacheLedger:
    # NB: unlike the old cache, the mere existence of a ledger doesn't mean the cache is finished
    total_num_rows: int
    shard_rows: Dict[str, int]
    is_finished: bool = False
    finished_shards: List[str] = dataclasses.field(default_factory=list)
    field_counts: Dict[str, int] = dataclasses.field(default_factory=dict)
    metadata: "CacheMetadata" = dataclasses.field(default_factory=lambda: CacheMetadata({}))

    @staticmethod
    def load_or_initialize(cache_dir: str, source: ShardedDataSource, processor: BatchProcessor):
        metadata = CacheMetadata(preprocessor_metadata=processor.metadata)
        try:
            return CacheLedger.load(cache_dir, metadata)
        except FileNotFoundError:
            return CacheLedger(
                total_num_rows=0,
                shard_rows={shard: 0 for shard in source.shard_names},
                is_finished=False,
                metadata=metadata,
            )

    @staticmethod
    def load(cache_dir: str, metadata: Optional["CacheMetadata"] = None) -> "CacheLedger":
        ledger_path = os.path.join(cache_dir, LEDGER_FILE_NAME)
        try:
            logger.debug(f"Attempting to load cache ledger from {ledger_path}")
            with fsspec.open(ledger_path) as file:
                cache_ledger = CacheLedger.from_json(file.read())  # type: ignore
            if metadata:
                diff = cache_ledger.metadata.compare_to(metadata)
                if not diff:
                    logger.debug("Metadata matches")
                else:
                    logger.warning(f"Metadata mismatch: {pprint.pformat(diff, indent=2)}")
            return cache_ledger
        except FileNotFoundError:
            raise FileNotFoundError(f"Cache ledger not found at {ledger_path}")

    def _serialize_and_commit(self, cache_dir):
        path = os.path.join(cache_dir, LEDGER_FILE_NAME)
        return _serialize_json_and_commit(path, self)  # type: ignore


@dataclass_json
@dataclass(frozen=True)
class CacheMetadata:
    preprocessor_metadata: Optional[dict[str, Any]] = None

    def compare_to(self, other: "CacheMetadata") -> deepdiff.DeepDiff:
        """
        Compare this metadata to another set of metadata. This is used to check if the cache being loaded
        was created with the expected configuration.

        if other.preprocessor_metadata is None, we ignore it for the purposes of comparison.
        """
        if other.preprocessor_metadata is None:
            sorta_self = dataclasses.replace(self, preprocessor_metadata=None)
        else:
            sorta_self = self
        return deepdiff.DeepDiff(sorta_self, other)

    @staticmethod
    def empty():
        return CacheMetadata()


class SerialCacheWriter(AbstractContextManager):
    """
    Writes TreeCache-compatible caches to disk. This is a serial version of TreeCacheWriter that doesn't use Ray.
    Mostly for scripts and debugging.

    Examples:
        >>> with SerialCacheWriter(cache_dir,exemplar) as writer:
        ...     for batch in process_batches():
        ...         writer.write_batch(batch)
    """

    def __init__(
        self,
        cache_dir: str,
        exemplar: T,
        metadata: Optional["CacheMetadata"] = None,
    ):
        self.cache_dir = cache_dir
        self.metadata = metadata
        self._exemplar = exemplar
        self._tree_store = TreeStore.open(exemplar, self.cache_dir, mode="w", cache_metadata=True)
        self._is_closed = False

    def __enter__(self) -> "SerialCacheWriter":
        return self

    def __exit__(self, exc_type, exc_val, exc_tb):
        # if successful, write the ledger
        # TODO: store field counts in the ledger
        ledger = CacheLedger(
            total_num_rows=len(self._tree_store),
            is_finished=True,
            shard_rows={"": len(self._tree_store)},
            finished_shards=[""],
            field_counts={},
            metadata=self.metadata or CacheMetadata.empty(),
        )

        if exc_type is None:
            ledger._serialize_and_commit(self.cache_dir)
            logger.info(f"Cache ledger written to {self.cache_dir}")
            self._is_closed = True

    def result(self) -> "TreeCache":
        if not self._is_closed:
            raise RuntimeError("Cannot get result until TreeCacheWriter is closed")
        return TreeCache.load(self.cache_dir, self._exemplar, self.metadata)

    def write_batch(self, batch: BatchResult):
        if isinstance(batch, pa.RecordBatch):
            raise NotImplementedError("Only non-RecordBatch batches are supported for now")

        cbatch = _canonicalize_batch(batch)  # type: ignore

        self._tree_store.extend(cbatch)


def _serialize_json_and_commit(path, obj):
    # just to be paranoid, we write to a temp file and then rename it
    # TODO: probably we could do better here
    fs: AbstractFileSystem = fsspec.core.url_to_fs(path)[0]
    fs.mkdirs(os.path.dirname(path), exist_ok=True)
    if fs.exists(path):
        # copy the old file to a backup
        fs.copy(path, f"{path}.bak")

    for i in range(10):

        try:
            with fsspec.open(path, "w") as file:
                file.write(obj.to_json())
            break
        except FileNotFoundError:
            # this happens for some reason sometimes. It makes no sense.
            # FileNotFoundError: b/levanter-data/o/scratch%2Fdlwh%2Fpile-YYY%2Fpubmed_abs%2Ftrain%2Fshard_ledger.json.tmp/rewriteTo/b/levanter-data/o/scratch%2Fdlwh%2Fpile-YYY%2Fpubmed_abs%2Ftrain%2Fshard_ledger.json
            logger.exception(f"Failed to rename {path}.tmp to {path}")
            pass


@ray.remote(
    num_cpus=0.1, runtime_env=RuntimeEnv(env_vars={"JAX_PLATFORMS": "cpu"})
)  # keep this small b/c it doesn't do a lot
class _TreeStoreCacheBuilder(SnitchRecipient):
    """
    Actor that coordinates the building of a cache. It spins up a bunch of workers to read from each shard
    and write to the cache.

    """

    def __init__(
        self,
        cache_dir: str,
        name: str,
        source: ShardedDataSource[T],
        processor: BatchProcessor[T, U],
        options: CacheOptions,
    ):
        pylogging.basicConfig(level=DEFAULT_LOG_LEVEL, format=LOG_FORMAT)
        self.logger = pylogging.getLogger(f"{__name__}.{name}")
        self._finished_promise: asyncio.Future[None] = asyncio.Future()
        try:
            self.source = source
            self._cache_dir = cache_dir
            self._options = options
            self._updated_ledger_condition = asyncio.Condition()  # used to subscribe to metrics updates

            self._ledger = CacheLedger.load_or_initialize(cache_dir, source, processor)

            if self._ledger.is_finished:
                self._finished_promise.set_result(None)

            path_for_name = os.path.join(*self._cache_dir.split("/")[-2:])
            name = f"broker::{path_for_name}"
            self.logger = pylogging.getLogger(f"{name}")

            if self._ledger.is_finished:
                self.logger.info("Cache already finished. Nothing to do.")
                return
            self._cache_writer = _core_writer_task.options(
                name=f"writer::{path_for_name}",
                scheduling_strategy="SPREAD",
                # memory needed for the writer is twice the options' target size per flush
                # (we get twice from we need to concatenate prepared batches into the accumulator)
                # TODO: measure.
                memory=2 * self._options.target_bytes_per_flush,
            ).remote(current_actor_handle(), cache_dir, source, options, processor)

            self._tokenize_pbar = tqdm(
                total=len(source.shard_names), desc=f"{path_for_name}: tokenizing", unit="shard"
            )
            self._copy_pbar = tqdm(total=len(source.shard_names), desc=f"{path_for_name}: copying", unit="shard")
            self._report_totals = _ProgressReport(0, 0, 0)
            self._copy_report_totals = _ProgressReport(0, 0, 0)
            self._last_update = time.time()

        except Exception:
            # Ray behaves poorly if the constructor of an actor fails, so we catch and log here
            # this also propagates to the finished promise, so we can handle it there
            self._writer_exception(None, ser_exc_info())

    def current_ledger(self):
        if self._finished_promise.done() and self._finished_promise.exception() is not None:
            raise self._finished_promise.exception()
        return self._ledger

    def is_finished(self):
        if self.failed():
            return False
        return self._ledger.is_finished

    def failed(self):
        return self._finished_promise.done() and self._finished_promise.exception() is not None

    async def finished_sentinel(self):
        await self._finished_promise

    async def updated_ledger(self, timeout: float | None = None) -> CacheLedger | TimeoutError:
        """
        NB: we **return** a timeout error, we don't raise it. This is because we want to find real failures
        in the ray dashboard, and it's a real pain to find exceptions in the logs.
        """
        if self._finished_promise.done():
            if self._finished_promise.exception() is not None:
                raise self._finished_promise.exception()  # type: ignore
            else:
                return self._ledger

        try:
            async with self._updated_ledger_condition:
                cond = self._updated_ledger_condition.wait()
                if timeout is not None:
                    await asyncio.wait_for(cond, timeout=timeout)
                else:
                    await cond
            return self._ledger
        except asyncio.TimeoutError:
            return TimeoutError("Timed out waiting for cache to update")

    def _writer_exception(self, shard_name, exc_info: ExceptionInfo):
        info = exc_info.restore()

        logger.exception(f"Writer task {shard_name} failed with exception", exc_info=info)

        try:
            self._finished_promise.set_exception(info[1])
        except InvalidStateError:
            pass
        except concurrent.futures.InvalidStateError:
            pass
        self._do_notify()

    def _child_failed(self, child: ray.actor.ActorHandle | str | None, exception: ExceptionInfo):
        self._writer_exception(str(child), exception)

    def _notify_updated_ledger(self, ledger: CacheLedger):
        """
        Called by the cache writer when it has updated the ledger.
        """
        was_finished = self._ledger.is_finished
        # ensure the ledger is "monotonic" meaning that we only expect it to grow
        if ledger.total_num_rows < self._ledger.total_num_rows:
            raise RuntimeError(f"Ledger went backwards: {ledger.total_num_rows} < {self._ledger.total_num_rows}")

        for shard, rows in ledger.shard_rows.items():
            if rows < self._ledger.shard_rows.get(shard, 0):
                raise RuntimeError(f"Shard {shard} went backwards: {rows} < {self._ledger.shard_rows.get(shard, 0)}")

        if was_finished:
            raise RuntimeError("Ledger was already finished")

        self._ledger = ledger
        if self._ledger.is_finished:
            logger.info(f"Finalizing cache {self._cache_dir}...")
            # guard against invalid state errors
            if not self._finished_promise.done():
                self._finished_promise.set_result(None)

            self._cache_writer = None

        self._do_notify()

    def _do_notify(self):
        async def _do_notify_async():
            async with self._updated_ledger_condition:
                self._updated_ledger_condition.notify_all()

        asyncio.create_task(_do_notify_async())

    def _report_progress(self, report: "_ProgressReport"):
        import humanfriendly

        if report.new_shards > 0:
            self._tokenize_pbar.update(report.new_shards)
        self._report_totals.new_shards += report.new_shards
        self._report_totals.new_rows += report.new_rows
        self._report_totals.new_bytes += report.new_bytes

        if time.time() - self._last_update > 10.0:
            self._last_update = time.time()

            mb_str = humanfriendly.format_size(self._report_totals.new_bytes)
            self._tokenize_pbar.set_postfix(
                {
                    "rows": self._report_totals.new_rows,
                    "shards": self._report_totals.new_shards,
                    "size": mb_str,
                }
            )

    def _report_copy_progress(self, report: "_ProgressReport"):
        self._copy_pbar.update(report.new_shards)
        self._copy_report_totals.new_shards += report.new_shards
        self._copy_report_totals.new_rows += report.new_rows
        self._copy_report_totals.new_bytes += report.new_bytes

        if time.time() - self._last_update > 10.0:
            self._last_update = time.time()
            self._copy_pbar.set_postfix(
                {
                    "shards": report.new_shards,
                    "rows": report.new_rows,
                    # "size": humanfriendly.format_size(report.new_bytes),
                }
            )


def _get_builder_actor(cache_dir, shard_source, processor, options=CacheOptions.default()):
    name = f"lev_cache_manager::{cache_dir}"
    path_for_name = os.path.join(*os.path.split(cache_dir)[-2:])
    name_for_display = f"builder::{path_for_name}"

    return _TreeStoreCacheBuilder.options(name=name, get_if_exists=True).remote(  # type: ignore
        name=name_for_display,
        cache_dir=cache_dir,
        source=shard_source,
        processor=processor,
        options=options,
    )


#####
# Core implementation starts below.
#####
# The main idea is to tokenize each shard group in parallel, and then write the results to the cache in order.


@dataclass
class _ShardFinished:
    """
    A message indicating that a shard has finished.
    """

    shard_name: str
    total_rows: int
    path_to_shard: str


@ray.remote(num_cpus=1, runtime_env=RuntimeEnv(env_vars={"JAX_PLATFORMS": "cpu"}))
def _core_writer_task(
    parent,
    cache_dir,
    source: ShardedDataSource,
    options: CacheOptions,
    processor,
):
    """
    This is the main task that processes the data and writes it to the cache.

    It receives "finished shards" messages from the reader tasks, and copies the data from temporary files
    to the cache directory.

    """
    pylogging.basicConfig(level=DEFAULT_LOG_LEVEL, format=LOG_FORMAT)
    logger.info("Starting writer task")

    name = str(os.path.join(*cache_dir.split("/")[-2:]))
    # append a small random number to the name to avoid collisions
    name += f"::{random.randint(0, 1000)}"

    # we want to do the following:
    # 1. write the 0th shard group to the output cache directly, updating metrics as we go
    # 2. in the background, start processing other shard groups to temporary caches
    # 3. once (1) is done, we start copying the temporary caches to the output cache (in order)

    # We notify the parent actor of progress and updates to the ledger.
    # We special-case the 0'th ledger because we commit it to the output cache directly.
    def report_fn(report: _ProgressReport, ledger: CacheLedger):
        parent._report_progress.remote(report)

    def report_fn_first_group(report: _ProgressReport, ledger: CacheLedger):
        parent._report_progress.remote(report)
        ray.get(parent._notify_updated_ledger.remote(ledger))

    with log_failures_to(parent):
        temporary_cache_path = os.path.join(cache_dir, "___temp")

        group_cache_paths: dict[str, str] = {}
        group_ledgers: dict[str, CacheLedger | None] = {}
        write_refs: dict[str, ray.ObjectRef] = {}

        if len(source.shard_names) == 0:
            logger.info("No shards to process. Writing empty ledger.")
            ledger = CacheLedger.load_or_initialize(cache_dir, source, processor)
            ledger.is_finished = True
            ledger._serialize_and_commit(cache_dir)
            ray.get(parent._notify_updated_ledger.remote(ledger))
            return

        shard_groups = _assign_shards_to_groups(source, options.num_shard_groups)

        for name, group in shard_groups.items():
            assert len(group) > 0

<<<<<<< HEAD
        with local_cpu_mesh():
            sharded_cache_writer = ShardedCacheWriter(
                cache_dir, initial_ledger, processor.output_exemplar, on_write=on_write
            )
=======
        logger.debug(
            f"Tokenizing {len(source.shard_names)} shards in {len(shard_groups)} groups to {temporary_cache_path}."
        )
>>>>>>> d081b5b5

        processor_ref = ray.put(processor)
        source_ref = ray.put(source)

        # We treat the first group specially: we tokenize it directly to the output cache (since it comes first)
        # This enables us to expose data quickly
        first_group = next(iter(shard_groups), None)

        for group_name, shards in shard_groups.items():
            if group_name == first_group:
                group_out_path = cache_dir
            else:
                group_out_path = os.path.join(temporary_cache_path, group_name)

            group_cache_paths[group_name] = group_out_path

            ledger = _try_load(group_out_path)
            group_ledgers[group_name] = ledger

            if ledger is not None:
                if group_name == first_group:
                    ray.get(parent._notify_updated_ledger.remote(ledger))
                continue

            report_fn_to_use = report_fn_first_group if group_name == first_group else report_fn

            ref = (
                ray.remote(_tokenize_one_shard_group)
                .options(  # type: ignore
                    num_cpus=processor.num_cpus,
                    num_gpus=processor.num_gpus,
                    resources=processor.resources,
                    memory=3 * 1024 * 1024 * 1024,  # made this up
                    name=f"tokenize::{temporary_cache_path}::{group_name}",
                    retry_exceptions=True,
                    max_retries=10,
                )
                .remote(group_out_path, source_ref, shards, processor_ref, options, report_fn_to_use, parent)
            )

            write_refs[group_name] = ref

        ledger = _start_copies(
            parent,
            cache_dir,
            shard_groups,
            first_group,
            write_refs,
            group_ledgers,
            group_cache_paths,
            processor,
            processor_ref,
        )

        ledger.is_finished = True
        ledger._serialize_and_commit(cache_dir)
        ray.get(parent._notify_updated_ledger.remote(ledger))

        temporary_cache_paths = set(group_cache_paths.values()) - {cache_dir}
        _clean_up_temp_caches(temporary_cache_paths)


def _start_copies(
    parent,
    cache_dir,
    shard_groups,
    first_group,
    write_refs,
    group_ledgers,
    group_cache_paths,
    processor,
    processor_ref,
):
    """
    Copy the temporary caches to the output cache, in order. (essentially concatenating them)

    Args:
        parent: the parent actor handle (_TreeStoreCacheBuilder)
        cache_dir: the output cache directory
        shard_groups: a dict mapping group names to lists of shard names
        first_group: the privileged group that is written directly to the output cache
        write_refs: a dict mapping group names to ray.ObjectRefs of the cache building tasks
        group_ledgers: a dict mapping group names to the ledgers for the groups. Mutated in place.
        group_cache_paths: a dict mapping group names to the paths of the temporary caches
        processor: the processor object
        processor_ref: a ray.ObjectRef of the processor object

    Returns:
        The final ledger
    """
    # This logic is a bit hairy thanks to resumes.
    # First, note that each TreeCache is a tree of JaggedArrayStores, and we need to copy each of these
    # separately. We also need to update the ledger as we go.
    # Second, note that JaggedArrayStores have two notions of length: the number of rows, and the data size.
    # We store the number of rows in offsets[0], and the data size in offsets[offsets[0]], which is just the final offset.
    # So we can keep a cache "locked" to a particular read size until we're ready by controlling the offsets.

    # * When we load the permanent cache, we have already written some number of groups to it. In
    #   particular, we have written the 0'th group to the permanent cache.
    # * We enforce that we only commit a whole group to the ledger at a time.
    # * We need to copy the remaining groups to the permanent cache, and update the ledger as we go.
    # * To copy a group, we need to know the total number of rows in that group, as well as the "data offsets"
    #   for the data in the cache. We can get the total number of rows from the ledger, and we also calculate
    #   the data offsets for where the group goes in the permanent cache. This is just a running sum of the
    #   data sizes of the previous groups. Because we have multiple JaggedArrayStores, this can be a pytree
    #   of integers, one for each array.
    # * Once we have finished the i'th cache and all caches < 1, we can "unlock" the data for the i'th cache
    #   by updating the offset[0] of the permanent cache to the total number of rows through the i'th cache.
    # * We also need to update the ledger with the total number of rows

    # reload the ledger for the first group, which will be the sink for the other groups
    assert first_group in write_refs

    group_ledgers[first_group] = ray.get(write_refs[first_group])
    overall_ledger = group_ledgers[first_group]

    # initialize the data offset tree
    permanent_cache = TreeStore.open(processor.output_exemplar, cache_dir, mode="a", cache_metadata=False)
    data_offset_tree = jax.tree_map(lambda x: x.data_size, permanent_cache.tree)
    total_rows_from_caches = overall_ledger.total_num_rows
    copy_refs: dict[str, ray.ObjectRef] = {}
    last_ref: ray.ObjectRef | None = None

    found_one_to_copy = False

    for group in shard_groups:
        # first make sure it's either done this run or already done
        if write_refs.get(group) is not None:
            this_ledger = ray.get(write_refs[group])
            group_ledgers[group] = this_ledger
        else:
            this_ledger = group_ledgers[group]

        if group == first_group:
            # this is the first group, so it's already in the cache and we don't need to
            # increment the data offset tree etc.
            parent._report_copy_progress.remote(
                _ProgressReport(new_shards=len(overall_ledger.finished_shards), new_rows=overall_ledger.total_num_rows)
            )
            continue

        assert this_ledger is not None
        # see if we already copied this group, meaning all the shards are in the permanent cache
        shards_copied = sum(1 if shard in overall_ledger.finished_shards else 0 for shard in shard_groups[group])

        if found_one_to_copy and shards_copied > 0:
            raise RuntimeError("A previous group was copied, but this group was not. This should never happen.")
        elif shards_copied == len(shard_groups[group]):
            assert (
                overall_ledger.total_num_rows >= total_rows_from_caches
            ), f"{overall_ledger.total_num_rows} < {total_rows_from_caches}. {group}"
            continue  # nothing to do
        elif shards_copied > 0:
            # In theory we can handle this, but it's a bit tricky, so we're going to punt for now
            raise RuntimeError("Some shards were copied but not all. This should never happen.")

        found_one_to_copy = True
        # we need to copy this group

        # we can't "commit" the group to the ledger (or the number of rows)
        # until we've updated the ledger for all previous groups, so we block on the last ref
        ref_to_send = None if last_ref is None else RefBox(last_ref)

        last_ref = _copy_cache.remote(
            cache_dir,
            group_cache_paths[group],
            processor_ref,
            data_offset_tree,
            ref_to_send,
            total_rows_from_caches,
            parent,
        )
        copy_refs[group] = last_ref

        # update the offset information: data offsets and total rows
        this_cache = TreeStore.open(processor.output_exemplar, group_cache_paths[group], mode="r", cache_metadata=True)
        data_offset_tree = jax.tree.map(
            operator.add, data_offset_tree, jax.tree.map(lambda x: x.data_size, this_cache.tree)
        )
        total_rows_from_caches += this_ledger.total_num_rows

    # refs form a linked list implicitly, so we can just wait on the last one
    if last_ref is not None:
        ledger = ray.get(last_ref)
    else:
        ledger = overall_ledger
    return ledger


def _clean_up_temp_caches(paths):
    for path in paths:
        if fsspec_exists(path):
            for i in range(10):
                # this is crashy for some reason
                try:
                    fsspec_remove(path, recursive=True)
                    break
                except Exception:
                    logger.exception(f"Failed to remove {path} on attempt {i}")
                    time.sleep(1)


def _assign_shards_to_groups(source: ShardedDataSource, num_groups: int | None) -> dict[str, Sequence[str]]:
    if num_groups is None or num_groups >= len(source.shard_names):
        return {shard_name: [shard_name] for shard_name in source.shard_names}

    shard_names = source.shard_names
    num_shards_per_group = (len(shard_names)) // num_groups
    num_groups_with_extra = len(shard_names) % num_groups

    # if we have a remainder, we want to distribute the extra shards evenly
    out_groups: dict[str, list[str]] = {}
    start = 0
    for i in range(num_groups):
        num_shards = num_shards_per_group + (1 if i < num_groups_with_extra else 0)
        out_groups[f"group_{i}"] = list(shard_names[start : start + num_shards])
        start += num_shards

    # make sure we got all the shards
    assert sum(len(shards) for shards in out_groups.values()) == len(shard_names)

    return out_groups  # type: ignore


def _merge_ledgers(dest, source):
    dest.total_num_rows += source.total_num_rows
    for shard, rows in source.shard_rows.items():
        current_value = dest.shard_rows.get(shard, 0)
        assert current_value == 0, f"Shard {shard} already has {current_value} rows"
        dest.shard_rows[shard] = rows

    dest.finished_shards.extend(source.finished_shards)
    for field, count in source.field_counts.items():
        dest.field_counts[field] = dest.field_counts.get(field, 0) + count

    return dest


@ray.remote(num_cpus=4, memory=4 * 1024 * 1024 * 1024)
def _copy_cache(dest_path, source_path, processor, data_offset_tree, last_ref: RefBox, rows_so_far, parent):
    """
    Copies the data from one cache to another, appending it to the end of the destination cache.

    Once the copy is done and the last_ref is set, the data is "unlocked" in the destination cache by updating the
    offsets[0] of the destination cache to the total number of rows in the cache.
    Args:
        dest_path:  The path to the destination cache.
        source_path: The path to the source cache.
        processor: The processor used to create the cache.
        data_offset_tree: The data offset tree for the destination cache.
        last_ref: The ref to wait on before updating the ledger.
        rows_so_far: The total number of rows in the destination cache before this copy.

    Returns:

    """
    with log_failures_to(parent):
        asyncio.run(_extend_cache_with_other_cache(dest_path, source_path, processor, data_offset_tree, rows_so_far))
        if last_ref is not None:
            ray.wait([last_ref.ref], fetch_local=False)
        permanent_cache = TreeStore.open(processor.output_exemplar, dest_path, mode="a", cache_metadata=False)
        source_ledger = CacheLedger.load(source_path)

        new_num_rows = source_ledger.total_num_rows + rows_so_far

        futures = jax.tree.leaves(jax.tree.map(lambda x: x.offsets[0].write(new_num_rows), permanent_cache.tree))
        for future in futures:
            future.result()

        dest_ledger = CacheLedger.load(dest_path)
        _merge_ledgers(dest_ledger, source_ledger)
        dest_ledger._serialize_and_commit(dest_path)
        assert not dest_ledger.is_finished

        ray.get(parent._notify_updated_ledger.remote(dest_ledger))
        parent._report_copy_progress.remote(
            _ProgressReport(new_shards=len(source_ledger.shard_rows), new_rows=source_ledger.total_num_rows)
        )

        return dest_ledger


async def _extend_cache_with_other_cache(
    dest_path: str, source_path: str, processor: BatchProcessor, data_offset_tree: PyTree[int], row_offset
) -> int:
    """
    Copies the data from one cache to another, appending it to the end of the destination cache.

    Returns:
        The number of rows in the source cache.
    """
    logger.info(f"Copying data from {source_path} to {dest_path}.")
    dest = TreeStore.open(processor.output_exemplar, dest_path, mode="a", cache_metadata=False)
    source = TreeStore.open(processor.output_exemplar, source_path, mode="r", cache_metadata=True)

    source_num_rows = await source.async_len()

    async def _copy_one_array(dest_array: JaggedArrayStore, source_array: JaggedArrayStore, data_offset: int):
        """Copies **just the data array** from one shard to the permanent cache at a given offset."""
        # TODO: it'd be good if we just didn't expose the full data array (but only the used part)
        data_size = source_array.data_size
        data = source_array.data[0:data_size]
        futures: list[ts.Future] = []

        # write_future = dest_array.data[data_offset : data_offset + source_array.data_size].write(data)
        async with ts.Transaction() as txn:
            dest = dest_array.data
            out_end = data_offset + data_size
            write_future = dest.with_transaction(txn)[data_offset:out_end].write(data)
            futures.append(write_future)

        if source_array.shapes is not None:
            source_shapes = source_array.shapes[0:source_num_rows]
            async with ts.Transaction() as txn:
                dest = dest_array.shapes
                out_end = row_offset + source_num_rows
                shape_future = dest.with_transaction(txn)[row_offset:out_end].write(source_shapes)
                futures.append(shape_future)

        source_offsets = source_array.offsets[1 : source_num_rows + 1][ts.d[:].translate_to[0]]
        source_offsets = _virtual_offset(source_offsets, data_offset)

        async with ts.Transaction() as txn:
            dest = dest_array.offsets
            out_end = row_offset + 1 + source_num_rows
            offset_future = dest.with_transaction(txn)[row_offset + 1 : out_end].write(source_offsets)

        futures.append(offset_future)

        out = await asyncio.gather(*futures)
        return out

    futures = jax.tree.map(_copy_one_array, dest.tree, source.tree, data_offset_tree)

    await asyncio.gather(*jax.tree.leaves(futures))
    logger.info(f"Finished copying data from {source_path} to {dest_path}.")

    return source_num_rows


def _virtual_offset(base: ts.TensorStore, offset_amount):
    """
    This function creates a new tensorstore that is a virtual offset of another tensorstore.
    That is, it's y[i] = x[i] + offset_amount.
    """

    async def do_read(domain: ts.IndexDomain, array: np.ndarray, read_params: ts.VirtualChunkedReadParameters):
        array[...] = (await base[domain].read()) + offset_amount

    return ts.virtual_chunked(do_read, dtype=base.dtype, domain=base.domain, shape=base.shape)


async def _copy_data_from_one_shard_to_permanent_memory(
    dest_path: str,
    source_path: str,
    processor: BatchProcessor,
    data_offset_tree: PyTree[int],
):
    """Copies from one tree store to the permanent cache at a given offset (for each leaf)"""
    logger.info(f"Copying data from {source_path} to {dest_path}.")
    dest = TreeStore.open(processor.output_exemplar, dest_path, mode="a", cache_metadata=False)
    source = TreeStore.open(processor.output_exemplar, source_path, mode="r", cache_metadata=True)

    def _copy_one_array(dest_array: JaggedArrayStore, source_array: JaggedArrayStore, data_offset: int):
        # TODO: it'd be good if we just didn't expose the full data array (but only the used part)
        data = source_array.data[0 : source_array.data_size]
        # write_future = dest_array.data[data_offset : data_offset + source_array.data_size].write(data)
        with ts.Transaction() as txn:
            dest = dest_array.data
            out_end = data_offset + source_array.data_size
            write_future = dest.with_transaction(txn)[data_offset:out_end].write(data)

        return write_future

    futures = jax.tree.map(_copy_one_array, dest.tree, source.tree, data_offset_tree)

    await asyncio.gather(*jax.tree.leaves(futures))
    logger.info(f"Finished copying data from {source_path} to {dest_path}.")
    return


@dataclass
class _ProgressReport:
    new_rows: int = 0
    new_bytes: float = 0
    new_shards: int = 0
    # TODO: other counts


def _tokenize_one_shard_group(
    temporary_cache_path: str,
    source: ShardedDataSource,
    shards: list[str],
    processor: BatchProcessor,
    options: CacheOptions,
    report_fn: Callable[[_ProgressReport, CacheLedger], None],
    force_unfinalized: bool,
) -> CacheLedger:
    # ray breaks if this is top level
    import humanfriendly

    logger = pylogging.getLogger("tokenize")
    pylogging.basicConfig(level=pylogging.INFO, format="%(asctime)s - %(levelname)s - %(message)s")

    # restrict shards to the ones we're supposed to process
    # this is a bit hacky but when there are a lot of shards (e.g. SlimPajama 122K),
    # we encounter significant overhead just parsing the shard names from the json
    source = _RestrictedShardedDataSource(source, shards)

    ledger = CacheLedger.load_or_initialize(temporary_cache_path, source, processor)

    if ledger.is_finished:
        logger.info("Shard group already processed.")
        return ledger

    writer = ShardGroupCacheWriter(temporary_cache_path, ledger, shards, processor.output_exemplar)

    total_rows = ledger.total_num_rows
    found_shard_with_rows = False

    if total_rows > 0:
        report_fn(_ProgressReport(new_rows=total_rows), ledger)

    for shard_name in shards:
        if shard_name in ledger.finished_shards:
            logger.info(f"Shard {shard_name} already processed.")
            report_fn(_ProgressReport(new_shards=1), ledger)
            continue

        logger.debug(f"Processing {shard_name}.")

        rows_this_shard = ledger.shard_rows.get(shard_name, 0)

        if found_shard_with_rows and rows_this_shard != 0:
            raise ValueError("Found more than one shard with rows to process.")

        if rows_this_shard != 0:
            found_shard_with_rows = True

        shard_iterator = source.open_shard_at_row(shard_name, rows_this_shard)

        prepared_batch: PyTree[PreparedBatch] | None = None
        this_batch_size = 0

        for batch in batched(shard_iterator, options.batch_size):
            tokenized = processor(batch)
            tokenized = _canonicalize_batch(tokenized)  # type: ignore
            this_prepared = writer._tree_store.batch_preparer(tokenized)

            this_batch_size += len(batch)
            rows_this_shard += len(batch)
            total_rows += len(batch)

            if prepared_batch is None:
                prepared_batch = this_prepared
            else:
                prepared_batch = jax.tree.map(
                    lambda *trees: PreparedBatch.concat(trees), prepared_batch, this_prepared
                )

            batch_byte_size = sum(prepared_batch.byte_size for prepared_batch in jax.tree.leaves(prepared_batch))

            if batch_byte_size > options.target_bytes_per_flush:
                writer.write_prepared_batch(shard_name, this_batch_size, prepared_batch)
                report_fn(_ProgressReport(new_rows=this_batch_size, new_bytes=batch_byte_size), writer.ledger)

                nice_bytes = humanfriendly.format_size(batch_byte_size)
                logger.debug(
                    f"Processed {rows_this_shard} rows. Wrote {this_batch_size} rows to {shard_name}. ({nice_bytes})"
                )
                # print(f"Processed {rows_this_shard} rows. Wrote {this_batch_size} rows to {shard_name}. ({nice_bytes})", flush=True)
                this_batch_size = 0
                prepared_batch = None

        if prepared_batch is not None:
            batch_byte_size = sum(prepared_batch.byte_size for prepared_batch in jax.tree.leaves(prepared_batch))
            nice_bytes = humanfriendly.format_size(batch_byte_size)

            report_fn(_ProgressReport(new_rows=this_batch_size, new_bytes=batch_byte_size), writer.ledger)

            writer.write_prepared_batch(shard_name, this_batch_size, prepared_batch)
            logger.debug(
                f"Processed {rows_this_shard} rows. Wrote {this_batch_size} rows to {shard_name}. ({nice_bytes})"
            )
            this_batch_size = 0
            prepared_batch = None

        writer.finish_shard(shard_name, rows_this_shard)

        report_fn(_ProgressReport(new_shards=1), writer.ledger)

    if not force_unfinalized:
        writer.finish()

    logger.debug(f"Finished processing {len(shards)} shards. Wrote {total_rows} rows.")

    return writer.ledger


class ShardGroupCacheWriter:
    """
    Similar to SerialCacheWriter, but tracks shard metadata for one shard.
    """

    def __init__(self, cache_dir: str, initial_ledger: CacheLedger, shards: list[str], exemplar: T):
        self.cache_dir = cache_dir

        self._ledger = copy.deepcopy(initial_ledger)
        self.shards = shards

        self._tree_store = TreeStore.open(exemplar, self.cache_dir, mode="a")  # type: ignore
        self._tree_store.trim_to_size(self._ledger.total_num_rows)

    @property
    def ledger(self):
        return self._ledger

    # we have both versions b/c we need this one for actors
    def get_ledger(self):
        return self._ledger

    @property
    def is_finished(self):
        return self._ledger.is_finished

    def finish_shard(self, shard_name: str, num_rows: int):
        if shard_name not in self.shards:
            raise ValueError(f"Shard {shard_name} not in tracked shards")

        current_rows = self._ledger.shard_rows.get(shard_name, 0)
        if current_rows != num_rows:
            raise ValueError(f"Expected {num_rows} rows in finished shard {shard_name}, but found {current_rows}")

        self._ledger.finished_shards.append(shard_name)
        self._ledger._serialize_and_commit(self.cache_dir)

    def write_prepared_batch(self, shard_name: str, row_count: int, batch: PyTree[PreparedBatch]):
        if self.is_finished:
            raise RuntimeError("Cannot write to a finished cache")
        self._tree_store.extend_with_batch(batch)

        if shard_name not in self.shards:
            raise ValueError(f"Shard {shard_name} not in tracked shards")
        self._ledger.shard_rows[shard_name] += row_count
        self._ledger.total_num_rows += row_count

        self._ledger._serialize_and_commit(self.cache_dir)

    def finish(self):
        if len(self._ledger.finished_shards) != len(self.shards):
            raise ValueError("Not all shards are finished")

        self._ledger.is_finished = True
        self._ledger._serialize_and_commit(self.cache_dir)
        # ensure all tracked shards are finished

        return self._tree_store


class _RestrictedShardedDataSource(ShardedDataSource):
    def __init__(self, source: ShardedDataSource, shards: list[str]):
        self._source = source
        self._shards = shards

    @property
    def shard_names(self):
        return self._shards

    def open_shard_at_row(self, shard_name, row):
        return self._source.open_shard_at_row(shard_name, row)


def _randomize_shards(shards: Sequence[T], seed: int) -> list[T]:
    prng = random.Random(seed)
    shuffled = list(shards)
    prng.shuffle(shuffled)
    return shuffled


def _canonicalize_batch(batch: Union[dict, List[dict]]) -> List[dict]:
    if isinstance(batch, pa.RecordBatch):
        batch = dict_from_record_batch(batch)

    if isinstance(batch, dict):
        return _to_list_of_dicts(batch)
    else:
        return batch


def _to_list_of_dicts(batch: dict) -> List[dict]:
    """
    Convert a batch of dictionaries to a list of dictionaries, suitable for writing to a cache.
    """
    keys = list(batch.keys())
    values = list(batch.values())
    num_rows = len(values[0])
    return [{key: values[i][j] for i, key in enumerate(keys)} for j in range(num_rows)]


def _ledger_to_metrics(ledger: CacheLedger) -> InProgressCacheMetrics:
    # TODO: remove this
    return InProgressCacheMetrics(
        rows_finished=ledger.total_num_rows,
        is_finished=ledger.is_finished,
        # shard_rows=ledger.shard_rows,
        shards_finished=len(ledger.finished_shards),
        field_counts=ledger.field_counts,
    )


def _try_load(path):
    try:
        ledger = CacheLedger.load(path)
        if ledger.is_finished:
            return ledger
        else:
            logger.debug(f"Cache exists but is not finished at {path}.")
            return None
    except FileNotFoundError:
        return None<|MERGE_RESOLUTION|>--- conflicted
+++ resolved
@@ -27,10 +27,7 @@
 from jaxtyping import PyTree
 from ray.actor import ActorHandle
 from ray.runtime_env import RuntimeEnv
-<<<<<<< HEAD
-=======
 from tqdm_loggable.auto import tqdm
->>>>>>> d081b5b5
 
 from levanter.data import batched
 from levanter.data.dataset import AsyncDataset
@@ -38,12 +35,8 @@
 from ..data._preprocessor import BatchProcessor, BatchResult, dict_from_record_batch
 from ..data.metrics_monitor import InProgressCacheMetrics, LoggerMetricsMonitor, MetricsMonitor
 from ..data.sharded_datasource import ShardedDataSource
-<<<<<<< HEAD
-from ..utils.jax_utils import local_cpu_mesh
-=======
 from ..utils.fsspec_utils import exists as fsspec_exists
 from ..utils.fsspec_utils import remove as fsspec_remove
->>>>>>> d081b5b5
 from ..utils.ray_utils import (
     ExceptionInfo,
     RefBox,
@@ -903,16 +896,9 @@
         for name, group in shard_groups.items():
             assert len(group) > 0
 
-<<<<<<< HEAD
-        with local_cpu_mesh():
-            sharded_cache_writer = ShardedCacheWriter(
-                cache_dir, initial_ledger, processor.output_exemplar, on_write=on_write
-            )
-=======
         logger.debug(
             f"Tokenizing {len(source.shard_names)} shards in {len(shard_groups)} groups to {temporary_cache_path}."
         )
->>>>>>> d081b5b5
 
         processor_ref = ray.put(processor)
         source_ref = ray.put(source)
