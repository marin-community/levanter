--- conflicted
+++ resolved
@@ -54,9 +54,6 @@
         if step is None and not commit:
             step = self.run.step
 
-<<<<<<< HEAD
-        self.run.log(_convert_values_to_loggable(metrics), step=step, commit=commit)
-=======
         if step < self.run.step:
             logger.warning(
                 f"Step {step} is less than the current step {self.run.step}. Cowardly refusing to log metrics."
@@ -65,8 +62,7 @@
 
         step = int(step)
 
-        self.run.log(metrics, step=step, commit=commit)
->>>>>>> ef236b61
+        self.run.log(_convert_values_to_loggable(metrics), step=step, commit=commit)
 
     def log_summary(self, metrics: typing.Mapping[str, Any]):
         self.run.summary.update(_convert_values_to_loggable(metrics))
