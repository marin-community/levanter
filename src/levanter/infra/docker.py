--- conflicted
+++ resolved
@@ -191,12 +191,7 @@
         "--platform=linux/amd64",
         "--progress=plain",
         # "--output=type=docker",  # Force consistent output format
-<<<<<<< HEAD
-        # "--no-cache",  # Force rebuild to ensure local haliax is installed
-=======
         #"--no-cache",  # Force rebuild to ensure local haliax is installed
->>>>>>> 5a960cd9
-        # "--pull",  # Always attempt to pull the latest base image
         "-t",
         f"{image_name}:{tag}",
     ]
