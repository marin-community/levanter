# References:
# * Orbax: https://github.com/google/orbax/blob/11d2934ecfff77e86b5e07d0fef02b67eff4511b/orbax/checkpoint/pytree_checkpoint_handler.py#L312
import asyncio
import functools
import logging
import os
from functools import partial
from typing import Callable, Optional

import equinox
import jax
import jax.experimental.array_serialization.serialization as array_ser
import jax.numpy as jnp
import jax.tree_util as jtu
import numpy as np
import tensorstore
from jax.sharding import Mesh
from tensorstore import TensorStore

import haliax as hax
import haliax.tree_util as htu
from haliax.partitioning import ResourceMapping
from haliax.util import is_named_array

from levanter.utils import jax_utils


logger = logging.getLogger(__name__)


def _is_named_or_none(x):
    return x is None or is_named_array(x)


<<<<<<< HEAD
def tree_serialize_leaves_tensorstore(checkpoint_dir, pytree):
    leaf_key_paths = jax_utils.leaf_key_paths(pytree, is_leaf=_is_named_or_none)
    specs = jtu.tree_map(partial(_tensorstore_spec_for, checkpoint_dir), leaf_key_paths, is_leaf=_is_named_or_none)

    # TODO: jax array_ser has a fancy async manager thing to checkpoint while training, would be good but not right now.
    async def _do_serialize():
        futures = jtu.tree_map(_serialize_one_leaf, pytree, specs, is_leaf=_is_named_or_none)
        return await asyncio.gather(*jtu.tree_leaves(futures))
=======
def tree_serialize_leaves_tensorstore(
    checkpoint_dir,
    pytree,
    manager: Optional[array_ser.GlobalAsyncCheckpointManager] = None,
    *,
    commit_callback: Optional[Callable] = None,
):
    if manager is None:
        manager = array_ser.GlobalAsyncCheckpointManager()
        manager_was_none = True
    else:
        manager_was_none = False

    leaf_key_paths = jax_utils.leaf_key_paths(pytree, is_leaf=_is_named_or_none)

    def path_from_key_path(key_path):
        return os.path.join(checkpoint_dir, *key_path.split("."))
>>>>>>> ef236b61

    paths = jtu.tree_map(path_from_key_path, leaf_key_paths, is_leaf=lambda x: x is None)
    paths = jtu.tree_leaves(paths, is_leaf=lambda x: x is None)
    leaves = jtu.tree_leaves(pytree, is_leaf=lambda x: x is None)
    assert len(leaves) == len(paths)

    # ok, not all of these are arrays, but we'll deal with that in the async function
    def _ensure_is_array(x):
        if isinstance(x, (int, float, bool, complex)):
            return jnp.array(x)
        else:
            return x

    arrays = [_ensure_is_array(x) for x in leaves]

    # filter out the None leaves and paths (must be zip)
    arrays, paths = zip(*[(a, p) for a, p in zip(arrays, paths) if equinox.is_array_like(a)])

    arrays = list(arrays)
    paths = list(paths)

    if commit_callback is None:
        commit_callback = lambda: logger.info("Committed checkpoint to Tensorstore")  # noqa

    manager.serialize_with_paths(arrays, paths, on_commit_callback=commit_callback)

    if manager_was_none:
        manager.wait_until_finished()


def _tensorstore_spec_for(checkpoint_dir, key_path: str):
    checkpoint_path = os.path.join(checkpoint_dir, *key_path.split("."))
    ts_spec = array_ser.get_tensorstore_spec(checkpoint_path)
    return ts_spec


async def _serialize_one_leaf(x, spec):
    if isinstance(x, hax.NamedArray):
        # we don't need to do anything special for named arrays to serialize, though we will for deserialization.
        return await _serialize_one_leaf(x.array, spec)
    elif isinstance(x, jax.Array):
        if not x.is_fully_addressable:
            return await array_ser.async_serialize(x, spec)
        else:
            return await save_array_to_tensorstore(x, spec)
    elif isinstance(x, (bool, float, complex, int)):
        return await save_array_to_tensorstore(np.array(x), spec)
    elif x is None:
        return
    elif isinstance(x, jnp.ndarray):
        return await save_array_to_tensorstore(x, spec)
    elif isinstance(x, np.ndarray):
        return await save_array_to_tensorstore(x, spec)
    else:
        raise TypeError(f"Can't serialize {type(x)}")


async def save_array_to_tensorstore(x, spec):
    if jax.process_index() == 0:
        if x.dtype == jnp.bfloat16:
            # Tensorstore uses 'bfloat16', not '<V2'.
            dtype = "bfloat16"
        else:
            dtype = np.dtype(x.dtype).str
        t = await tensorstore.open(
            tensorstore.Spec(spec), create=True, shape=x.shape, dtype=dtype, context=array_ser.TS_CONTEXT
        )

        await t.write(x)


async def load_array_from_tensorstore(spec):
    t: TensorStore = await tensorstore.open(tensorstore.Spec(spec), context=array_ser.TS_CONTEXT)
    return await t.read("C")


async def _deserialize_one_leaf(like, spec, axis_mapping, mesh):
    if is_named_array(like):
        return await _deserialize_named_array(like, spec, axis_mapping, mesh)
    elif isinstance(like, jax.Array):
        if not like.is_fully_addressable:
            return await array_ser.async_deserialize(like.sharding, spec, global_shape=like.shape, dtype=like.dtype)
        else:
            return await load_array_from_tensorstore(spec)
    elif isinstance(like, (bool, float, complex, int)):
        arr = await load_array_from_tensorstore(spec)
        return arr.item()
    elif like is None:
        return None
    elif isinstance(like, jnp.ndarray) or isinstance(like, np.ndarray) or isinstance(like, jax.ShapeDtypeStruct):
        return await load_array_from_tensorstore(spec)
    elif callable(like):
        return like
    else:
        raise TypeError(f"Can't deserialize {type(like)}")


async def _deserialize_named_array(like, spec, axis_mapping, mesh):
    # the main thing we're worried about is deserialized NamedArrays that are not yet arrays but are ShapedDtypeStructs.
    # These don't (currently) have sharding info, but we can infer it from the axes
    if isinstance(like.array, jax.ShapeDtypeStruct):
        sharding = hax.partitioning.sharding_for_axis(like.axes, axis_mapping, mesh)
        array = await array_ser.async_deserialize(sharding, spec, global_shape=like.array.shape, dtype=like.dtype)
        assert sharding.is_equivalent_to(array.sharding, len(like.array.shape))
        return hax.NamedArray(array, like.axes)
    else:
        array = await _deserialize_one_leaf(like.array, spec, axis_mapping, mesh)
        return hax.NamedArray(array, like.axes)


def tree_deserialize_leaves_tensorstore(
    checkpoint_dir, pytree, axis_mapping: Optional[ResourceMapping] = None, mesh: Optional[Mesh] = None
):
    """
    Deserializes a PyTree of Arrays and NamedArrays from a Tensorstore checkpoint, returning a pytree with the same shape
    as the one provided. This method is capable of deserializing NamedArrays that are the result of an eval_shape call
    (i.e. they are not yet arrays but are ShapedDtypeStructs), provided you pass in the axis_mapping and mesh (or
    they are available by context)

    :param checkpoint_dir: the directory containing the tensorstore checkpoint, can be a local path or a GCS path
    :param pytree: the exemplar pytree
    :param axis_mapping: optional, the axis mapping for the NamedArrays (if they are not yet arrays)
    :param mesh: optional, the mesh for the NamedArrays (if they are not yet arrays)

    :return: a pytree with the same shape as the exemplar pytree, but with the arrays deserialized from the checkpoint
    """
    # TODO: support ShapeDtypeStructs that are not NamedArrays
    leaf_key_paths = jax_utils.leaf_key_paths(pytree, is_leaf=is_named_array)
    specs = htu.tree_map(partial(_tensorstore_spec_for, checkpoint_dir), leaf_key_paths)

    deser_partial = functools.partial(_deserialize_one_leaf, axis_mapping=axis_mapping, mesh=mesh)

    futures = jtu.tree_map(deser_partial, pytree, specs, is_leaf=is_named_array)
    leaves, structure = jtu.tree_flatten(futures, is_leaf=is_named_array)

    async def _do_deserialize():
        values = await asyncio.gather(*leaves)
        return jtu.tree_unflatten(structure, values)

    return asyncio.run(_do_deserialize())<|MERGE_RESOLUTION|>--- conflicted
+++ resolved
@@ -32,16 +32,6 @@
     return x is None or is_named_array(x)
 
 
-<<<<<<< HEAD
-def tree_serialize_leaves_tensorstore(checkpoint_dir, pytree):
-    leaf_key_paths = jax_utils.leaf_key_paths(pytree, is_leaf=_is_named_or_none)
-    specs = jtu.tree_map(partial(_tensorstore_spec_for, checkpoint_dir), leaf_key_paths, is_leaf=_is_named_or_none)
-
-    # TODO: jax array_ser has a fancy async manager thing to checkpoint while training, would be good but not right now.
-    async def _do_serialize():
-        futures = jtu.tree_map(_serialize_one_leaf, pytree, specs, is_leaf=_is_named_or_none)
-        return await asyncio.gather(*jtu.tree_leaves(futures))
-=======
 def tree_serialize_leaves_tensorstore(
     checkpoint_dir,
     pytree,
@@ -59,7 +49,6 @@
 
     def path_from_key_path(key_path):
         return os.path.join(checkpoint_dir, *key_path.split("."))
->>>>>>> ef236b61
 
     paths = jtu.tree_map(path_from_key_path, leaf_key_paths, is_leaf=lambda x: x is None)
     paths = jtu.tree_leaves(paths, is_leaf=lambda x: x is None)
