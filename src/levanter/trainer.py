--- conflicted
+++ resolved
@@ -581,15 +581,6 @@
     def EvalBatch(self):
         return Axis("batch", self.eval_batch_size)
 
-<<<<<<< HEAD
-    def initialize(self, all_config):
-        """Initializes jax, wandb, logging, setting the run name/id in the process"""
-        # Can't do full logging setup until we've initialized jax b/c we use jax for rank id
-        pylogging.basicConfig(level=pylogging.INFO)
-        self.distributed.initialize()
-        self._maybe_set_id()
-        self.ray.initialize()
-=======
     def __post_init__(self):
         if self.wandb is not None:
             warnings.warn("wandb is deprecated. use tracker with type wandb instead", DeprecationWarning)
@@ -597,8 +588,9 @@
 
     def initialize(self):
         """Initializes jax, logging, setting the run name/id in the process"""
->>>>>>> 9d916bd9
         self._initialize_jax_config()
+        # Can't do full logging setup until we've initialized jax b/c we use jax for rank id
+        pylogging.basicConfig(level=pylogging.INFO)
         self.distributed.initialize()
         self._validate_and_set_defaults()
 
