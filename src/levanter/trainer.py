import abc
import atexit
import copy
import dataclasses
import functools
import logging as pylogging
import os
import sys
import typing
import warnings
from abc import ABC
from dataclasses import dataclass
from functools import cached_property
from pathlib import Path
from typing import (
    Any,
    Callable,
    Dict,
    Generic,
    Iterable,
    List,
    Mapping,
    Optional,
    Protocol,
    Sequence,
    Tuple,
    TypeVar,
    Union,
)

import equinox as eqx
import jax
import jax.numpy as jnp
import jmp
import numpy as np
from draccus import field
from jax.experimental import multihost_utils
from jax.sharding import Mesh
from jaxtyping import PRNGKeyArray, PyTree
from optax import GradientTransformation

import haliax as hax
from haliax import Axis
from haliax.partitioning import ResourceAxis, ResourceMapping, named_jit
<<<<<<< HEAD
from haliax.types import IntScalar, Scalar
=======
from haliax.types import Scalar
>>>>>>> 3625a69d

import levanter.checkpoint
import levanter.logging
import levanter.tracker
import levanter.tracker.wandb
from levanter import tracker
<<<<<<< HEAD
from levanter.checkpoint import CheckpointerConfig, load_from_checkpoint_or_initialize
=======
from levanter.checkpoint import CheckpointerConfig, load_checkpoint_or_initialize
>>>>>>> 3625a69d
from levanter.config import JsonAtom
from levanter.data import Dataset, ReplicatedBatchLoader, ShardableDataset, ShardedBatchLoader
from levanter.distributed import DistributedConfig, RayConfig
from levanter.grad_accum import microbatched
from levanter.logging import capture_time
from levanter.tracker import TrackerConfig
from levanter.trainer_state import TrainerState, saveable_training_mask
from levanter.types import ComputeLossFunction, FilterSpec, ModuleComputeLoss
from levanter.utils import cloud_utils, fsspec_utils
from levanter.utils.tree_utils import inference_mode


logger = pylogging.getLogger(__name__)

M = TypeVar("M")  # Model
X = TypeVar("X")  # Input
<<<<<<< HEAD
M = TypeVar("M", bound=PyTree)
M_con = TypeVar("M_con", bound=PyTree, contravariant=True)
CBState = TypeVar("CBState")
=======
S = TypeVar("S", bound=TrainerState)
>>>>>>> 3625a69d

DEFAULT_JAX_CONFIG = {
    "jax_threefry_partitionable": True,
    "jax_softmax_custom_jvp": True,
}


<<<<<<< HEAD
class TrainerState(eqx.Module, Generic[M]):
    """
    This is the state of the trainer. It contains the model, optimizer state, and random key.
    It is an equinox Module becaues it is a PyTree that gets passed to the core `train_step` method
    of the Trainer. This unfortunately means that `step` is an Array and not an int, hence the IntScalar.

    It's designed to be extended by subclasses.
    """

    _step: IntScalar = eqx.field(converter=lambda x: jnp.asarray(x) if not isinstance(x, bool) else x)
    model: M
    opt_state: OptState
    training_key: PRNGKeyArray
    is_trainable: PyTree[FilterSpec]  # = eqx.field(static=True)
    cb_states: Tuple[Any, ...]

    @cached_property
    def step(self) -> int:
        return int(self._step)

    @property
    def trainable_model(self):
        return _partition_trainable_params(self.model, self.is_trainable)[0]


S = TypeVar("S", bound=TrainerState)


=======
>>>>>>> 3625a69d
# A note on the semantics of "step" vs "next_step":
# The "step" of a TrainerState is the state after `step` steps have been taken.
# A "StepInfo"'s step is the step that was just completed. If you want the next step, use `next_step`.
@dataclass
<<<<<<< HEAD
class StepInfo(Generic[M]):
    state: TrainerState[M]
=======
class StepInfo(Generic[S]):
    state: S
>>>>>>> 3625a69d
    loss: float
    step_duration: float

    model = property(lambda self: self.state.model)
    opt_state = property(lambda self: self.state.opt_state)

    step = property(lambda self: int(self.state.step) - 1)
    """
    The step that was just completed. If you want the next step, use `next_step`.
    """
    next_step = property(lambda self: int(self.state.step))


class Callback(ABC, Generic[M]):
    @abc.abstractmethod
    def on_step(self, info: StepInfo[M], force: bool = False):
        ...


class FullCallback(ABC, Generic[M_con, CBState]):
    @abc.abstractmethod
    def initial_state(self, state: TrainerState[M]) -> CBState:
        ...

    @abc.abstractmethod
    def inside_step(self, cb_state: CBState, state: TrainerState[M], examples, grad: M_con) -> CBState:
        ...

    # @abc.abstractmethod
    # def inside_step(self, state: TrainerState[M], examples, grad: M_con) -> CBState:
    #     ...

    @abc.abstractmethod
    def on_step(self, cb_state: CBState, step_info: StepInfo[M]) -> CBState:
        ...


class LambdaCallback(Callback[M]):
    def __init__(self, fn: Callable[[StepInfo[M]], Any]):
        self.fn = fn

    def on_step(self, info: StepInfo[M], force: bool = False):
        self.fn(info)


@dataclass
class _Hook(Generic[M]):
    fn: Callback[M]
    every: int


@dataclass
class _StatefulHook(Generic[M]):
    fn: FullCallback[M, Any]
    every: int


class TrainerHooks:
    hooks: List[_Hook]
    stateful_hooks: List[_StatefulHook]

    def __init__(self):
        self.hooks = []
        self.stateful_hooks = []

    def initial_state(self, state: TrainerState[M]) -> tuple[CBState, ...]:
        return tuple(hook.fn.initial_state(state) for hook in self.stateful_hooks)

    def run_hooks(self, info: StepInfo, force: bool = False):
        for hook in self.hooks:
            if force or info.step % hook.every == 0:
                hook.fn.on_step(info, force=force)

        new_states = []
        assert len(self.stateful_hooks) == len(info.state.cb_states)
        for s_hook, state in zip(self.stateful_hooks, info.state.cb_states):
            if force or info.step % s_hook.every == 0:
                new_state = s_hook.fn.on_step(state, info)
            else:
                new_state = state
            new_states.append(new_state)

        return tuple(new_states)

    def run_jit_hooks(self, state: TrainerState, examples, grad: M):
        hook: _StatefulHook
        new_states = []
        for hook, hook_state in zip(self.stateful_hooks, state.cb_states):
            new_s = jax.lax.cond(
                state._step % hook.every == 0,
                lambda s: hook.fn.inside_step(s, state, examples, grad),
                lambda s: hook_state,
                hook_state,
            )
            new_states.append(new_s)

        return tuple(new_states)

    def add_hook(self, fn: Optional[Callable[[StepInfo], Any] | FullCallback | Callback] = None, *, every: int = 1):
        def decorator(fn):
            is_something = False

            if isinstance(fn, Callback):
                self.hooks.append(_Hook(fn, every))
                is_something = True

            if isinstance(fn, FullCallback):
                self.stateful_hooks.append(_StatefulHook(fn, every))
                is_something = True

            if not is_something:
                if not callable(fn):
                    raise ValueError(f"fn must be callable, got {fn}")
                self.hooks.append(_Hook(LambdaCallback(fn), every))

        if fn is None:
            return decorator
        else:
            return decorator(fn)


<<<<<<< HEAD
# A note on extending Trainer:
# First, consider whether you can do what you want with hooks. Hooks can cover a lot of use cases.
# Sometimes, however, you need to do something more complicated. In that case, you can extend Trainer.
# In order to do that, you need to:
# * Extend TrainerState to add your additional state
# * Override `_train_step` to add your additional logic
# * Override `initial_state` or `_initialize_state_from_scratch` to initialize your additional state. (The latter is
# simpler and means you don't need to handle the checkpointing logic yourself.)
# * You might also need to override `training_steps` if you want to make the type checker happy.
=======
def _unify_model_and_model_init(model: Optional[M], model_init: Optional[Callable[[], M]]) -> Callable[[], M]:
    if model is not None:
        if model_init is not None:
            raise ValueError("only one of model and model_init should be specified")

        if model is not None:
            # we can't just use `lambda: model` because JAX jit can't see captures, but it can see jax partials
            model_init = jax.tree_util.Partial(lambda m: m, model)
    elif model_init is None:
        raise ValueError("one of model and model_init must be specified")

    return model_init
>>>>>>> 3625a69d


class Trainer:
    config: "TrainerConfig"
    optimizer: GradientTransformation
    hooks: TrainerHooks
    tracker: levanter.tracker.Tracker
<<<<<<< HEAD
=======
    is_trainable_param: PyTree[FilterSpec]
>>>>>>> 3625a69d
    _raw_loss_function: Callable
    _cmanagers: List[typing.ContextManager] = []

    def __init__(
        self,
        config: "TrainerConfig",
        optimizer: GradientTransformation,
        loss_fn: Optional[ComputeLossFunction] = None,
        *,
        add_default_hooks: bool = True,
    ):
        """

        Args:
            config:  the trainer config
            optimizer: the optimizer, e.g. `optax.adam(1e-3)` or produced by [levanter.optim.OptimizerConfig][]
            loss_fn (Callable): the loss function. This should be a function that takes a model and some inputs and returns a
                scalar loss. It should be jit-able and should not have any side effects.
        """
        self.hooks = TrainerHooks()
        self.config = config
        self.optimizer = optimizer
<<<<<<< HEAD
=======
        self._raw_loss_function = loss_fn or ModuleComputeLoss()
        if isinstance(config.tracker, Sequence):
            self.tracker = levanter.tracker.CompositeTracker([c.init(self.run_id) for c in config.tracker])
        else:
            self.tracker = config.tracker.init(self.run_id)

        self._raw_loss_function = loss_fn or ModuleComputeLoss()
        if isinstance(config.tracker, Sequence):
            self.tracker = levanter.tracker.CompositeTracker([c.init(self.run_id) for c in config.tracker])
        else:
            self.tracker = config.tracker.init(self.run_id)

        self._cmanagers = []

        if add_default_hooks:
            self._add_default_hooks()
>>>>>>> 3625a69d

        self._cmanagers = []

        if add_default_hooks:
            self._add_default_hooks()

    @cached_property
    def loss_fn(self):
        """
        Wrapped loss function that casts the model to compute precision and sets the context axis mapping to compute
        """

        @functools.wraps(self._raw_loss_function)
        def fn(model, *batch, **batch_kwargs):
            with hax.axis_mapping(self.compute_axis_mapping):
                model = self.mp.cast_to_compute(model)
                return _ensure_scalar(self._raw_loss_function(model, *batch, **batch_kwargs))

        return fn

    @property
    def run_id(self) -> str:
        """Returns the run id"""
        assert self.config.id is not None
        return self.config.id

    @property
    def mp(self) -> jmp.Policy:
        """Returns the mixed precision policy"""
        return self.config.mp

<<<<<<< HEAD
    def add_hook(self, fn: Optional[Callable[[StepInfo], Any] | Callback | FullCallback] = None, *, every: int = 1):
=======
    @property
    def num_train_steps(self) -> int:
        return self.config.num_train_steps

    @typing.overload
    def add_hook(self, fn: Callable[[StepInfo], Any], *, every: int = 1):
        ...

    @typing.overload
    def add_hook(self, *, every: int = 1):
        ...

    def add_hook(self, fn: Optional[Callable[[StepInfo], Any]] = None, *, every: int = 1):
>>>>>>> 3625a69d
        return self.hooks.add_hook(fn, every=every)

    def run_hooks(self, info: StepInfo, force: bool = False):
        self.hooks.run_hooks(info, force=force)

    @property
    def parameter_axis_mapping(self) -> ResourceMapping:
        return self.config.parameter_axis_mapping

    @property
    def compute_axis_mapping(self) -> ResourceMapping:
        return self.config.compute_axis_mapping

    @property
    def device_mesh(self) -> Mesh:
        return self.config.device_mesh

    @property
    def TrainBatch(self):
        return self.config.TrainBatch

    @property
    def EvalBatch(self):
        return self.config.EvalBatch

    def __enter__(self):
<<<<<<< HEAD
        this_managers = [
            # levanter.current_tracker(self.tracker),
=======
        if len(self._cmanagers) > 0:
            raise RuntimeError("Trainer is already entered")

        self._cmanagers = [
            levanter.current_tracker(self.tracker),
>>>>>>> 3625a69d
            self.device_mesh,
            hax.axis_mapping(self.parameter_axis_mapping),
        ]
        self._cmanagers.append(this_managers)

        for cmanager in this_managers:
            cmanager.__enter__()

        return self

    def __exit__(self, *args):
        assert len(self._cmanagers) > 0, "Trainer.__exit__ called without corresponding Trainer.__enter__"
        cur_managers = self._cmanagers.pop()
        problems = []
        for cmanager in reversed(cur_managers):
            try:
                cmanager.__exit__(*args)
            except Exception as e:
                problems.append(e)

        if len(problems) > 0:
            raise RuntimeError("Exception(s) occurred while exiting trainer", problems) from problems[0]

    def initial_state(
        self,
        training_key: PRNGKeyArray,
        model: Optional[M] = None,
        model_init: Optional[Callable[[], M]] = None,
        *,
        is_trainable: PyTree[FilterSpec] = True,
    ) -> TrainerState[M]:
        """
        Either loads a checkpoint or initializes a fresh trainer state. This is the recommended way to initialize
        a trainer state.

        This method is smart enough to handle subclasses of TrainerState. If you want to extend TrainerState, you
        can override _initialize_state_from_scratch

        Args
            is_trainable: optional filter spec for the trainable parameters. This is used to filter out non-trainable
                parameters for the optimizer state and for computing gradients. Non-trainable parameters are also
                not checkpointed. If you don't specify this, all parameters are assumed to be trainable.

        Args
            is_trainable: optional filter spec for the trainable parameters. This is used to filter out non-trainable
                parameters for the optimizer state and for computing gradients. Non-trainable parameters are also
                not checkpointed. If you don't specify this, all parameters are assumed to be trainable.

        Returns:
            TrainerState: the initial state,
        """
<<<<<<< HEAD
        if model is not None and model_init is not None:
            raise ValueError("only one of model and model_init should be specified")
        elif model is None and model_init is None:
            raise ValueError("one of model and model_init must be specified")

        if model is not None:
            # we can't just use `lambda: model` because JAX jit can't see captures, but it can see jax partials
            model_init = jax.tree_util.Partial(lambda m: m, model)
=======
        model_init = _unify_model_and_model_init(model, model_init)
>>>>>>> 3625a69d

        del model
        assert model_init is not None

<<<<<<< HEAD
        if self.config.initialize_from is not None:
            model_shape = eqx.filter_eval_shape(model_init)
            model_shape = _partition_trainable_params(model_shape, is_trainable)[0]
            # we always load the initial model b/c it might have different non-trainables
            logger.info(f"Initializing model from checkpoint {self.config.initialize_from}")
            ckpt_model = levanter.checkpoint.load_checkpoint(
                model_shape,
=======
        # first try to load a full trainer state checkpoint
        checkpoint_path = self.checkpoint_path

        load_checkpoint = self.config.load_checkpoint
        # we don't save the full trainer state, so we need to filter out the non-trainable parameters
        if load_checkpoint is True and not fsspec_utils.exists(checkpoint_path):
            raise FileNotFoundError(f"Checkpoint {checkpoint_path} does not exist")
        elif load_checkpoint is None:
            load_checkpoint = fsspec_utils.exists(checkpoint_path)

        if load_checkpoint is False and self.config.initialize_from is not None:
            # we're not going to load a checkpoint, so see if we can initialize from a model
            logger.info(f"Initializing from {self.config.initialize_from}")
            # todo: we are potentially holding two models in memory at once here, if we pass in a model
            # instead of a model_init and we use initialize_from. We could avoid this by deleting
            # any to-be-loaded parameters from the model before loading, but that's a bit more complicated
            # it also seems unlikely that we'd want to do this, so I'm not going to bother for now
            loaded_model = load_checkpoint_or_initialize(
                model_init,
>>>>>>> 3625a69d
                self.config.initialize_from,
                axis_mapping=self.parameter_axis_mapping,
                mesh=self.device_mesh,
                subpath="model",
<<<<<<< HEAD
            )

            if ckpt_model is not None:
                if model is not None:
                    # populate any missing parameters from the passed in model
                    model = eqx.combine(ckpt_model, model)
                    model_init = jax.tree_util.Partial(lambda m: m, model)
                else:
                    old_model_init = model_init
                    model_init = jax.tree_util.Partial(lambda m, f: eqx.combine(m, f()), ckpt_model, old_model_init)
            else:
                raise RuntimeError(f"Could not load model from checkpoint {self.config.initialize_from}")

        load_checkpoint_path = self.config.load_checkpoint_path

        if load_checkpoint_path is None:
            load_checkpoint_path = self.config.checkpointer.expanded_path(self.run_id)

        with self:
            assert model_init is not None
            state = load_from_checkpoint_or_initialize(
                self._initialize_state_from_scratch,
                load_checkpoint_path,
                axis_mapping=self.parameter_axis_mapping,
                mesh=self.device_mesh,
                force_load_checkpoint=self.config.load_checkpoint,
                # if we're loading a checkpoint, we need to know which parameters are trainable
                is_checkpointed=TrainerState(
                    True,
                    is_trainable,
                    True,
                    True,
                    False,
                    True,
                ),  # type: ignore
            )(
                model_init,
                training_key,
                is_trainable,
            )

        return state
=======
                do_load=True,
            )()
            model_init = jax.tree_util.Partial(lambda m: m, loaded_model)

        def init_state_and_model(model_init, training_key):
            model = model_init()
            # only force trainable params to param precision. Other params are cast to compute precision
            state = TrainerState.init(self.optimizer, model, key=training_key, is_trainable=is_trainable, mp=self.mp)
            return state

        trainer_state_shape = eqx.filter_eval_shape(init_state_and_model, model_init, training_key)
        saveable_train_state = saveable_training_mask(trainer_state_shape, is_trainable)

        state = load_checkpoint_or_initialize(
            init_state_and_model,
            checkpoint_path,
            axis_mapping=self.parameter_axis_mapping,
            mesh=self.device_mesh,
            is_checkpointed=saveable_train_state,
            do_load=load_checkpoint,
        )(model_init, training_key)

        return state

    @property
    def checkpoint_path(self) -> str:
        checkpoint_path = self.config.load_checkpoint_path
        if checkpoint_path is None:
            checkpoint_path = self.config.checkpointer.expanded_path(self.run_id)
        return checkpoint_path
>>>>>>> 3625a69d

    def train_step(self, state: S, *batch: X, **batch_kwargs) -> StepInfo[S]:
        """
        Performs a single training step.
        """
        with capture_time() as step_time:
<<<<<<< HEAD
            loss, new_state = self._train_step_fn(state, *batch, **batch_kwargs)
=======
            loss, new_state = self._jit_train_step_fn(state, *batch, **batch_kwargs)
>>>>>>> 3625a69d
            # force the loss so timing numbers are accurate. laziness isn't going to help here (i think?)
            loss = loss.item()  # type: ignore

        return StepInfo(new_state, loss, step_time())

<<<<<<< HEAD
    def training_steps(
        self, state: TrainerState[M], train_loader, run_hooks: bool = True
    ) -> typing.Iterator[StepInfo[M]]:
=======
    def training_steps(self, state: S, train_loader, run_hooks: bool = True) -> typing.Iterator[StepInfo[S]]:
>>>>>>> 3625a69d
        """
        Generator that yields training steps and runs hooks.
        """
        iter_data = iter(train_loader)

        while int(state.step) < self.num_train_steps:
            with capture_time() as loading_time:
                example = next(iter_data)

<<<<<<< HEAD
            levanter.tracker.log({"throughput/loading_time": loading_time()}, step=state.step)

=======
>>>>>>> 3625a69d
            info = self.train_step(state, example)

            if run_hooks:
                with capture_time() as hook_time:
                    self.run_hooks(info)

<<<<<<< HEAD
                levanter.tracker.log({"throughput/hook_time": hook_time()}, step=state.step)

            state = info.state
=======
                levanter.tracker.log_metrics({"throughput/hook_time": hook_time()}, step=info.step)

            levanter.tracker.log_metrics({"throughput/loading_time": loading_time()}, step=info.step)
>>>>>>> 3625a69d

            yield info

    def train(self, state: S, train_loader: Iterable[X], run_hooks: bool = True) -> StepInfo[S]:
        """
        Performs training until the number of steps is reached.
        """
        for info in self.training_steps(state, train_loader, run_hooks=run_hooks):
            pass

        if run_hooks:
            # force hooks to run at the end
            self.run_hooks(info, force=True)

        return info

    def _add_default_hooks(self):
        from levanter import callbacks

        self.add_hook(callbacks.pbar_logger(total=self.config.num_train_steps), every=1)
        self.add_hook(callbacks.log_step_info, every=1)
        # engine.add_hook(callbacks.log_memory_usage(), every=1)
        checkpointer = self.config.checkpointer.create(self.run_id)
        self.add_hook(checkpointer.on_step, every=1)  # checkpointer manages its own frequency

    def add_eval_hook(self, eval_dataset, name: Optional[str] = None):
        from levanter import callbacks

        eval_loader = self.replicated_loader(eval_dataset, self.EvalBatch)

        if eval_loader and (self.config.max_eval_batches is None or self.config.max_eval_batches > 0):

            @eqx.filter_jit
            def eval_loss(model, *batch, **batch_kwargs):
                model = inference_mode(model, True)
                return self.loss_fn(model, *batch, **batch_kwargs, key=None)

            self.add_hook(
                callbacks.compute_validation_loss(
                    eval_loss, eval_loader, max_batches=self.config.max_eval_batches, name=name
                ),
                every=self.config.steps_per_eval,
            )

    def replicated_loader(self, dataset: Dataset[X], batch_axis: Axis) -> ReplicatedBatchLoader[X]:
        """Creates a replicated batch loader for the given dataset. Generally you should use this
        if you either be able to make a single pass over the dataset.

        Args:
            dataset (Dataset): the dataset to load
            batch_axis (Axis): the batch axis

        Returns:
            ReplicatedBatchLoader: the batch loader
        """
        return ReplicatedBatchLoader(dataset, self.device_mesh, batch_axis, self.compute_axis_mapping)

    def sharded_loader(self, dataset: ShardableDataset[X], batch_axis: Axis) -> ShardedBatchLoader[X]:
        """Creates a sharded batch loader for the given dataset. Generally you should use this
        for training and you don't care about epoch boundaries.

        Args:
            dataset (Dataset): the dataset to load
            batch_axis (Axis): the batch axis

        Returns:
            ShardedBatchLoader: the batch loader
        """
        return ShardedBatchLoader(dataset, self.device_mesh, batch_axis, self.compute_axis_mapping)

    @cached_property
<<<<<<< HEAD
    def _train_step_fn(self):
        return named_jit(
            axis_resources=self.parameter_axis_mapping,
            out_axis_resources=self.parameter_axis_mapping,
            donate_args=(True,),
        )(self._train_step)

    def _train_step(self, state: TrainerState, *batch, **batch_kwargs) -> tuple[Scalar, TrainerState]:
        key, new_key = jax.random.split(state.training_key)
        opt_state = state.opt_state
        model = inference_mode(state.model, False)

        # we do this so that we only take the gradients of the trainable parameters
        trainable_model, rest_model = _partition_trainable_params(model, state.is_trainable)

        def split_loss_fn(trainable_model, rest_model, *batch, **batch_kwargs):
            model = eqx.combine(trainable_model, rest_model)
            return self.loss_fn(model, *batch, **batch_kwargs, key=key)

        loss, grads = accumulate_gradients_sharded(
            split_loss_fn, self.TrainBatch, self.config.per_device_parallelism, self.parameter_axis_mapping
        )(trainable_model, rest_model, *batch, **batch_kwargs)

        self.hooks.run_jit_hooks(state, batch, grads)

        updates, opt_state = self.optimizer.update(grads, opt_state, params=trainable_model)
        if isinstance(self.optimizer, SecondOrderTransformation):
            opt_state = self.optimizer.update_hessian(
                opt_state, split_loss_fn, trainable_model, *batch, **batch_kwargs
            )

        model = eqx.apply_updates(model, updates)

        new_state = dataclasses.replace(
            state, _step=state._step + 1, model=model, opt_state=opt_state, training_key=new_key
        )

        return loss, new_state

    def _initialize_state_from_scratch(self, model_init: Callable[[], M], training_key, is_trainable):
        model = model_init()

        # only force trainable params to param precision. Other params are cast to compute precision
        trainable, non_trainable = _partition_trainable_params(model, is_trainable)
        trainable = self.mp.cast_to_param(trainable)
        non_trainable = self.mp.cast_to_compute(non_trainable)
        model = eqx.combine(trainable, non_trainable)

        opt_state = self.optimizer.init(trainable)

        pre_hook_state: TrainerState = TrainerState(0, model, opt_state, training_key, is_trainable, ())
        hook_states: tuple[Any, ...] = self.hooks.initial_state(pre_hook_state)

        return dataclasses.replace(pre_hook_state, cb_states=hook_states)
=======
    def _jit_train_step_fn(self):
        return named_jit(self._train_step, axis_resources=self.parameter_axis_mapping, donate_args=(True,))

    def _train_step(self, state: S, *batch, **batch_kwargs) -> tuple[Scalar, S]:
        key, new_key = jax.random.split(state.training_key)
        model = inference_mode(state.model, False)

        loss, grads = self._compute_gradients_microbatched(self.loss_fn, model, *batch, **batch_kwargs, key=key)

        # Sophia needs to be able to access the loss function in the optimizer
        def obj_fun(model):
            with hax.axis_mapping(self.compute_axis_mapping):
                model = self.mp.cast_to_compute(model)
                return self._raw_loss_function(model, *batch, **batch_kwargs, key=key)

        new_state = state.take_step(grads, obj_fun=obj_fun)
        new_state = hax.shard(new_state, self.parameter_axis_mapping)
        return loss, new_state

    def _compute_gradients_microbatched(self, loss_fn, model: M, *batch, **batch_kwargs) -> tuple[Scalar, M]:
        grad_fn = eqx.filter_value_and_grad(loss_fn, has_aux=False)
        mbs = self.config.microbatch_size
        grad_fn = microbatched(grad_fn, self.TrainBatch, mbs, self.parameter_axis_mapping, self.compute_axis_mapping)
        return grad_fn(model, *batch, **batch_kwargs)
>>>>>>> 3625a69d


def _initialize_global_tracker(config, run_id):
    if isinstance(config, Sequence):
        tracker = levanter.tracker.CompositeTracker([c.init(run_id) for c in config])
    else:
        tracker = config.init(run_id)

    levanter.tracker.set_global_tracker(tracker)


@dataclass
class TrainerConfig:
    seed: int = 0  # random seed
    mp: jmp.Policy = jmp.get_policy("f32")  # mixed precision policy

    wandb: Optional[tracker.wandb.WandbConfig] = None
    log_dir: Path = Path("logs/")
    run_base_dir: Path = Path("runs/")
    id: Optional[str] = None  # run id. if None, will be set to a random string

    tracker: TrackerConfig | Tuple[TrackerConfig, ...] = field(default_factory=tracker.wandb.WandbConfig)

    # config related to partitioning

    batch_axis: Optional[str] = "batch"  # Batch axis for data parallel.
    fsdp_axis: Optional[Union[str, List[str]]] = "embed"  # Axis/Axes to use for FSDP
    tensor_parallel_axes: Optional[List[str]] = None  # Axes, if any, to use for tensor parallelism

    # TODO: in theory we can support tuples of physical axis names, but I don't think anyone actually uses that.
    axis_resources: Mapping[str, str] = field(default_factory=dict)
    """mapping from logical axis to physical axis. batch_axis, fsdp_axis, and tensor_parallel_axes are preferred"""
    parameter_axis_resources: Mapping[str, str] = field(default_factory=dict)  # overrides axis_mapping for parameter
    """logical->physical mapping for parameter/optimizer sharding. fsdp_axis and tensor_parallel_axes are preferred"""
    model_axis_size: int = 1  # how many devices to shard each model over. Data axis is the other axis

    # Config related to batch sizes
    train_batch_size: int = 512
    per_device_parallelism: int = -1
    """how many examples to process in parallel on each device. -1 (default) means train_batch_size/num_devices"""

    per_device_eval_parallelism: int = -1
    """how many examples to process in parallel on each device. -1 (default) means same as per_device_parallelism"""

    # Config related to duration
    num_train_steps: int = 400_000  # number of training steps
    steps_per_eval: int = 1_000  # how often to evaluate
    max_eval_batches: Optional[int] = None  # max number of batches to evaluate on. None means all batches

    checkpointer: CheckpointerConfig = field(default_factory=CheckpointerConfig)
    load_checkpoint: Optional[bool] = None
    """if None (default), we'll load a checkpoint if it exists. If true, we must load a checkpoint"""
    load_checkpoint_path: Optional[str] = None
    """can be a parent (to find latest) or a specific checkpoint. if None, will set to checkpointer.base_path."""
    initialize_from: Optional[str] = None  # Levanter trainer checkpoint to initialize from

    jax_config: Dict[str, JsonAtom] = field(
        default_factory=lambda: copy.deepcopy(DEFAULT_JAX_CONFIG)
    )  # config to pass to jax.config.update

    distributed: DistributedConfig = DistributedConfig()
    ray: RayConfig = field(default_factory=RayConfig)

    # whether or not to require an accelerator (e.g. TPU or GPU).
    # default depends on the platform: on macos False, else True
    require_accelerator: Optional[bool] = None

    # whether or not to shutdown the tpu at exit. If a float, shutdown after that many seconds. True = 5 minutes
    shutdown_at_exit: Union[bool, float] = False

    @property
    def TrainBatch(self):
        return Axis("batch", self.train_batch_size)

    @property
    def EvalBatch(self):
        return Axis("batch", self.eval_batch_size)

    @property
    def microbatch_size(self):
        return self.per_device_parallelism * self.data_axis_size

    def __post_init__(self):
        if self.wandb is not None:
            warnings.warn("wandb is deprecated. use tracker with type wandb instead", DeprecationWarning)
            self.tracker = self.wandb

    def initialize(self):
        """Initializes jax, logging, setting the run name/id in the process"""
        self._initialize_jax_config()
        # Can't do full logging setup until we've initialized jax b/c we use jax for rank id
        pylogging.basicConfig(level=pylogging.INFO)
        self.distributed.initialize()
        self._validate_and_set_defaults()

        id = self._maybe_set_id()
        levanter.logging.init_logging(self.log_dir, f"{id}.log")
        _initialize_global_tracker(self.tracker, id)

        self.ray.initialize()

        if self.require_accelerator is None:
            self.require_accelerator = not sys.platform.startswith("darwin")

        if self.require_accelerator:
            if jax.default_backend() == "cpu":
                raise RuntimeError("No accelerator found. Please run on a TPU or GPU.")

        if self.shutdown_at_exit is not False:
            if isinstance(self.shutdown_at_exit, bool):
                self.shutdown_at_exit = 5.0 * 60
            logger.info(f"At end of run, shutting down TPU VM in {self.shutdown_at_exit} seconds")
            atexit.register(cloud_utils.shutdown_tpu_vm, self.shutdown_at_exit)

    @cached_property
    def device_mesh(self) -> Mesh:
        devices = jax.devices()
        devices = np.array(devices).reshape(self.data_axis_size, self.model_axis_size)
        return Mesh(devices, (ResourceAxis.DATA, ResourceAxis.MODEL))

    @property
    def eval_batch_size(self):
        return self.per_device_eval_parallelism * self.data_axis_size

    @property
    def data_axis_size(self):
        """size of the data parallel/batch parallel axis."""
        assert jax.device_count() % self.model_axis_size == 0
        return jax.device_count() // self.model_axis_size

    @cached_property
    def compute_axis_mapping(self) -> ResourceMapping:
        """Mapping from logical axis to physical axis for compute."""
        axes_to_return = dict(self.axis_resources)

        tp_axes = self.tensor_parallel_axes or []
        if tp_axes and len(axes_to_return) > 0:
            logger.warning(f"tensor parallelism axes {tp_axes} will override axis_resources {axes_to_return}")
        for axis in tp_axes:
            axes_to_return[axis] = ResourceAxis.MODEL

        if self.batch_axis is not None:
            axes_to_return[self.batch_axis] = ResourceAxis.DATA

        return axes_to_return

    @cached_property
    def parameter_axis_mapping(self) -> ResourceMapping:
        mapping = dict(self.compute_axis_mapping)

        for axis, resource in self.parameter_axis_resources.items():
            mapping[axis] = resource

        if isinstance(self.fsdp_axis, str):
            mapping[self.fsdp_axis] = ResourceAxis.DATA
        elif isinstance(self.fsdp_axis, list):
            for axis in self.fsdp_axis:
                mapping[axis] = ResourceAxis.DATA

        return mapping

    def _initialize_jax_config(self):
        for key, value in self.jax_config.items():
            jax.config.update(key, value)

    def _maybe_set_id(self):
        # always do this so we don't get weird hangs if the id isn't set right
        # for random ids, we want to ensure that all hosts have the same id
        # NB: do NOT use the run seed here. we want the run id to be independent of the seed
        seed = np.random.randint(0, 2**31 - 1)
        seed = multihost_utils.broadcast_one_to_all(jax.numpy.array(seed, dtype=np.int32)).item()

        # RUN ID comes from a few places: the config, the environment, or wandb, or a random string
        if self.id is None:
            # TODO: this doesn't work with wandb sweeps. need to reconcile when we merge
            if "RUN_ID" in os.environ:
                self.id = os.environ["RUN_ID"]
            elif self.wandb is not None and self.wandb.id is not None:
                self.id = self.wandb.id
            else:
                # wandb run ids are 8 characters [a-z0-9], which we'll emulate here
                # we also want to ensure that all hosts have the same run id
                # we do this by syncing a random seed across all hosts and then using that to generate the run id
                gen = np.random.default_rng(seed)
                self.id = "".join(gen.choice(list("abcdefghijklmnopqrstuvwxyz0123456789"), 8))

            logger.info(f"Setting run id to {self.id}")

        return self.id

    # we can't do this in post_init because we don't want to call jax.device_count before calling distributed.initialize
    def _validate_and_set_defaults(self):
        if jax.device_count() % self.model_axis_size != 0:
            raise ValueError(
                f"num_devices ({jax.device_count()}) is not divisible by model_axis_size ({self.model_axis_size})"
            )

        if (
            jax.local_device_count() % self.model_axis_size != 0
            and self.model_axis_size % jax.local_device_count() != 0
        ):
            raise ValueError("either model_axis_size or local_device_count must be divisible by the other")

        assert self.train_batch_size != -1 or self.per_device_parallelism != -1

        if self.per_device_parallelism == -1:
            self.per_device_parallelism = self.train_batch_size // self.data_axis_size

        if self.train_batch_size == -1:
            self.train_batch_size = self.per_device_parallelism * self.data_axis_size

        # validate size of per_device_parallelism
        if self.train_batch_size % (self.per_device_parallelism * self.data_axis_size) != 0:
            raise ValueError(
                f"train_batch_size ({self.train_batch_size}) must be divisible by per_device_parallelism *"
                f" data_axis_size ({self.per_device_parallelism}, {self.data_axis_size})"
            )

        if self.per_device_eval_parallelism == -1:
            self.per_device_eval_parallelism = self.per_device_parallelism


class AllConfig(Protocol):
    trainer: TrainerConfig


def initialize(config: TrainerConfig | AllConfig):
    """Initializes jax, logging, setting the run name/id in the process. Also initializes tracking and saves config
    as hyperparameters and an artifact"""
    if isinstance(config, TrainerConfig):
        trainer_config = config
    else:
        trainer_config = config.trainer

    trainer_config.initialize()
    levanter.tracker.log_configuration(config)


<<<<<<< HEAD
def _params_only(t):
    return eqx.filter(t, is_inexact_arrayish)


def _trainable_params_only(model: M, filter: PyTree[FilterSpec]) -> M:
    return _partition_trainable_params(model, filter)[0]


def _partition_trainable_params(model, filter):
    """
    Partitions the model into trainable and non-trainable parameters. This is used internally
    for the gradient calculation and checkpointing, but you can also use it to filter out params for logging
    or something.

    Returns:
        trainable, non-trainable
    """

    def trainable_and_diffable(pred):
        if callable(pred):
            return lambda x: pred(x) and is_inexact_arrayish(x)
        elif pred is True:
            return is_inexact_arrayish
        else:
            return pred

    combined_mask = jax.tree_util.tree_map(trainable_and_diffable, filter)
    return eqx.partition(model, combined_mask)
=======
def _ensure_scalar(x: hax.types.Scalar | hax.NamedArray) -> hax.types.Scalar:
    if isinstance(x, hax.NamedArray):
        return x.scalar()
    else:
        return x
>>>>>>> 3625a69d
<|MERGE_RESOLUTION|>--- conflicted
+++ resolved
@@ -30,7 +30,6 @@
 
 import equinox as eqx
 import jax
-import jax.numpy as jnp
 import jmp
 import numpy as np
 from draccus import field
@@ -42,22 +41,14 @@
 import haliax as hax
 from haliax import Axis
 from haliax.partitioning import ResourceAxis, ResourceMapping, named_jit
-<<<<<<< HEAD
-from haliax.types import IntScalar, Scalar
-=======
 from haliax.types import Scalar
->>>>>>> 3625a69d
 
 import levanter.checkpoint
 import levanter.logging
 import levanter.tracker
 import levanter.tracker.wandb
 from levanter import tracker
-<<<<<<< HEAD
-from levanter.checkpoint import CheckpointerConfig, load_from_checkpoint_or_initialize
-=======
 from levanter.checkpoint import CheckpointerConfig, load_checkpoint_or_initialize
->>>>>>> 3625a69d
 from levanter.config import JsonAtom
 from levanter.data import Dataset, ReplicatedBatchLoader, ShardableDataset, ShardedBatchLoader
 from levanter.distributed import DistributedConfig, RayConfig
@@ -74,13 +65,9 @@
 
 M = TypeVar("M")  # Model
 X = TypeVar("X")  # Input
-<<<<<<< HEAD
-M = TypeVar("M", bound=PyTree)
+S = TypeVar("S", bound=TrainerState)
 M_con = TypeVar("M_con", bound=PyTree, contravariant=True)
 CBState = TypeVar("CBState")
-=======
-S = TypeVar("S", bound=TrainerState)
->>>>>>> 3625a69d
 
 DEFAULT_JAX_CONFIG = {
     "jax_threefry_partitionable": True,
@@ -88,48 +75,12 @@
 }
 
 
-<<<<<<< HEAD
-class TrainerState(eqx.Module, Generic[M]):
-    """
-    This is the state of the trainer. It contains the model, optimizer state, and random key.
-    It is an equinox Module becaues it is a PyTree that gets passed to the core `train_step` method
-    of the Trainer. This unfortunately means that `step` is an Array and not an int, hence the IntScalar.
-
-    It's designed to be extended by subclasses.
-    """
-
-    _step: IntScalar = eqx.field(converter=lambda x: jnp.asarray(x) if not isinstance(x, bool) else x)
-    model: M
-    opt_state: OptState
-    training_key: PRNGKeyArray
-    is_trainable: PyTree[FilterSpec]  # = eqx.field(static=True)
-    cb_states: Tuple[Any, ...]
-
-    @cached_property
-    def step(self) -> int:
-        return int(self._step)
-
-    @property
-    def trainable_model(self):
-        return _partition_trainable_params(self.model, self.is_trainable)[0]
-
-
-S = TypeVar("S", bound=TrainerState)
-
-
-=======
->>>>>>> 3625a69d
 # A note on the semantics of "step" vs "next_step":
 # The "step" of a TrainerState is the state after `step` steps have been taken.
 # A "StepInfo"'s step is the step that was just completed. If you want the next step, use `next_step`.
 @dataclass
-<<<<<<< HEAD
-class StepInfo(Generic[M]):
-    state: TrainerState[M]
-=======
 class StepInfo(Generic[S]):
     state: S
->>>>>>> 3625a69d
     loss: float
     step_duration: float
 
@@ -251,17 +202,6 @@
             return decorator(fn)
 
 
-<<<<<<< HEAD
-# A note on extending Trainer:
-# First, consider whether you can do what you want with hooks. Hooks can cover a lot of use cases.
-# Sometimes, however, you need to do something more complicated. In that case, you can extend Trainer.
-# In order to do that, you need to:
-# * Extend TrainerState to add your additional state
-# * Override `_train_step` to add your additional logic
-# * Override `initial_state` or `_initialize_state_from_scratch` to initialize your additional state. (The latter is
-# simpler and means you don't need to handle the checkpointing logic yourself.)
-# * You might also need to override `training_steps` if you want to make the type checker happy.
-=======
 def _unify_model_and_model_init(model: Optional[M], model_init: Optional[Callable[[], M]]) -> Callable[[], M]:
     if model is not None:
         if model_init is not None:
@@ -274,7 +214,6 @@
         raise ValueError("one of model and model_init must be specified")
 
     return model_init
->>>>>>> 3625a69d
 
 
 class Trainer:
@@ -282,10 +221,7 @@
     optimizer: GradientTransformation
     hooks: TrainerHooks
     tracker: levanter.tracker.Tracker
-<<<<<<< HEAD
-=======
     is_trainable_param: PyTree[FilterSpec]
->>>>>>> 3625a69d
     _raw_loss_function: Callable
     _cmanagers: List[typing.ContextManager] = []
 
@@ -308,8 +244,6 @@
         self.hooks = TrainerHooks()
         self.config = config
         self.optimizer = optimizer
-<<<<<<< HEAD
-=======
         self._raw_loss_function = loss_fn or ModuleComputeLoss()
         if isinstance(config.tracker, Sequence):
             self.tracker = levanter.tracker.CompositeTracker([c.init(self.run_id) for c in config.tracker])
@@ -326,12 +260,8 @@
 
         if add_default_hooks:
             self._add_default_hooks()
->>>>>>> 3625a69d
 
         self._cmanagers = []
-
-        if add_default_hooks:
-            self._add_default_hooks()
 
     @cached_property
     def loss_fn(self):
@@ -358,9 +288,6 @@
         """Returns the mixed precision policy"""
         return self.config.mp
 
-<<<<<<< HEAD
-    def add_hook(self, fn: Optional[Callable[[StepInfo], Any] | Callback | FullCallback] = None, *, every: int = 1):
-=======
     @property
     def num_train_steps(self) -> int:
         return self.config.num_train_steps
@@ -373,8 +300,7 @@
     def add_hook(self, *, every: int = 1):
         ...
 
-    def add_hook(self, fn: Optional[Callable[[StepInfo], Any]] = None, *, every: int = 1):
->>>>>>> 3625a69d
+    def add_hook(self, fn: Optional[Callable[[StepInfo], Any] | Callback | FullCallback] = None, *, every: int = 1):
         return self.hooks.add_hook(fn, every=every)
 
     def run_hooks(self, info: StepInfo, force: bool = False):
@@ -401,35 +327,29 @@
         return self.config.EvalBatch
 
     def __enter__(self):
-<<<<<<< HEAD
-        this_managers = [
-            # levanter.current_tracker(self.tracker),
-=======
         if len(self._cmanagers) > 0:
             raise RuntimeError("Trainer is already entered")
 
         self._cmanagers = [
             levanter.current_tracker(self.tracker),
->>>>>>> 3625a69d
             self.device_mesh,
             hax.axis_mapping(self.parameter_axis_mapping),
         ]
-        self._cmanagers.append(this_managers)
-
-        for cmanager in this_managers:
+
+        for cmanager in self._cmanagers:
             cmanager.__enter__()
 
         return self
 
     def __exit__(self, *args):
-        assert len(self._cmanagers) > 0, "Trainer.__exit__ called without corresponding Trainer.__enter__"
-        cur_managers = self._cmanagers.pop()
         problems = []
-        for cmanager in reversed(cur_managers):
+        for cmanager in reversed(self._cmanagers):
             try:
                 cmanager.__exit__(*args)
             except Exception as e:
                 problems.append(e)
+
+        self._cmanagers = []
 
         if len(problems) > 0:
             raise RuntimeError("Exception(s) occurred while exiting trainer", problems) from problems[0]
@@ -454,39 +374,14 @@
                 parameters for the optimizer state and for computing gradients. Non-trainable parameters are also
                 not checkpointed. If you don't specify this, all parameters are assumed to be trainable.
 
-        Args
-            is_trainable: optional filter spec for the trainable parameters. This is used to filter out non-trainable
-                parameters for the optimizer state and for computing gradients. Non-trainable parameters are also
-                not checkpointed. If you don't specify this, all parameters are assumed to be trainable.
-
         Returns:
             TrainerState: the initial state,
         """
-<<<<<<< HEAD
-        if model is not None and model_init is not None:
-            raise ValueError("only one of model and model_init should be specified")
-        elif model is None and model_init is None:
-            raise ValueError("one of model and model_init must be specified")
-
-        if model is not None:
-            # we can't just use `lambda: model` because JAX jit can't see captures, but it can see jax partials
-            model_init = jax.tree_util.Partial(lambda m: m, model)
-=======
         model_init = _unify_model_and_model_init(model, model_init)
->>>>>>> 3625a69d
 
         del model
         assert model_init is not None
 
-<<<<<<< HEAD
-        if self.config.initialize_from is not None:
-            model_shape = eqx.filter_eval_shape(model_init)
-            model_shape = _partition_trainable_params(model_shape, is_trainable)[0]
-            # we always load the initial model b/c it might have different non-trainables
-            logger.info(f"Initializing model from checkpoint {self.config.initialize_from}")
-            ckpt_model = levanter.checkpoint.load_checkpoint(
-                model_shape,
-=======
         # first try to load a full trainer state checkpoint
         checkpoint_path = self.checkpoint_path
 
@@ -506,55 +401,10 @@
             # it also seems unlikely that we'd want to do this, so I'm not going to bother for now
             loaded_model = load_checkpoint_or_initialize(
                 model_init,
->>>>>>> 3625a69d
                 self.config.initialize_from,
                 axis_mapping=self.parameter_axis_mapping,
                 mesh=self.device_mesh,
                 subpath="model",
-<<<<<<< HEAD
-            )
-
-            if ckpt_model is not None:
-                if model is not None:
-                    # populate any missing parameters from the passed in model
-                    model = eqx.combine(ckpt_model, model)
-                    model_init = jax.tree_util.Partial(lambda m: m, model)
-                else:
-                    old_model_init = model_init
-                    model_init = jax.tree_util.Partial(lambda m, f: eqx.combine(m, f()), ckpt_model, old_model_init)
-            else:
-                raise RuntimeError(f"Could not load model from checkpoint {self.config.initialize_from}")
-
-        load_checkpoint_path = self.config.load_checkpoint_path
-
-        if load_checkpoint_path is None:
-            load_checkpoint_path = self.config.checkpointer.expanded_path(self.run_id)
-
-        with self:
-            assert model_init is not None
-            state = load_from_checkpoint_or_initialize(
-                self._initialize_state_from_scratch,
-                load_checkpoint_path,
-                axis_mapping=self.parameter_axis_mapping,
-                mesh=self.device_mesh,
-                force_load_checkpoint=self.config.load_checkpoint,
-                # if we're loading a checkpoint, we need to know which parameters are trainable
-                is_checkpointed=TrainerState(
-                    True,
-                    is_trainable,
-                    True,
-                    True,
-                    False,
-                    True,
-                ),  # type: ignore
-            )(
-                model_init,
-                training_key,
-                is_trainable,
-            )
-
-        return state
-=======
                 do_load=True,
             )()
             model_init = jax.tree_util.Partial(lambda m: m, loaded_model)
@@ -562,6 +412,7 @@
         def init_state_and_model(model_init, training_key):
             model = model_init()
             # only force trainable params to param precision. Other params are cast to compute precision
+            bjafkjafn need to initialize cb_states, which currently requires a full state
             state = TrainerState.init(self.optimizer, model, key=training_key, is_trainable=is_trainable, mp=self.mp)
             return state
 
@@ -585,30 +436,19 @@
         if checkpoint_path is None:
             checkpoint_path = self.config.checkpointer.expanded_path(self.run_id)
         return checkpoint_path
->>>>>>> 3625a69d
 
     def train_step(self, state: S, *batch: X, **batch_kwargs) -> StepInfo[S]:
         """
         Performs a single training step.
         """
         with capture_time() as step_time:
-<<<<<<< HEAD
-            loss, new_state = self._train_step_fn(state, *batch, **batch_kwargs)
-=======
             loss, new_state = self._jit_train_step_fn(state, *batch, **batch_kwargs)
->>>>>>> 3625a69d
             # force the loss so timing numbers are accurate. laziness isn't going to help here (i think?)
             loss = loss.item()  # type: ignore
 
         return StepInfo(new_state, loss, step_time())
 
-<<<<<<< HEAD
-    def training_steps(
-        self, state: TrainerState[M], train_loader, run_hooks: bool = True
-    ) -> typing.Iterator[StepInfo[M]]:
-=======
     def training_steps(self, state: S, train_loader, run_hooks: bool = True) -> typing.Iterator[StepInfo[S]]:
->>>>>>> 3625a69d
         """
         Generator that yields training steps and runs hooks.
         """
@@ -618,26 +458,16 @@
             with capture_time() as loading_time:
                 example = next(iter_data)
 
-<<<<<<< HEAD
-            levanter.tracker.log({"throughput/loading_time": loading_time()}, step=state.step)
-
-=======
->>>>>>> 3625a69d
             info = self.train_step(state, example)
+            state = info.state
 
             if run_hooks:
                 with capture_time() as hook_time:
                     self.run_hooks(info)
 
-<<<<<<< HEAD
-                levanter.tracker.log({"throughput/hook_time": hook_time()}, step=state.step)
-
-            state = info.state
-=======
-                levanter.tracker.log_metrics({"throughput/hook_time": hook_time()}, step=info.step)
+                levanter.tracker.log({"throughput/hook_time": hook_time()}, step=info.step)
 
             levanter.tracker.log_metrics({"throughput/loading_time": loading_time()}, step=info.step)
->>>>>>> 3625a69d
 
             yield info
 
@@ -709,62 +539,6 @@
         return ShardedBatchLoader(dataset, self.device_mesh, batch_axis, self.compute_axis_mapping)
 
     @cached_property
-<<<<<<< HEAD
-    def _train_step_fn(self):
-        return named_jit(
-            axis_resources=self.parameter_axis_mapping,
-            out_axis_resources=self.parameter_axis_mapping,
-            donate_args=(True,),
-        )(self._train_step)
-
-    def _train_step(self, state: TrainerState, *batch, **batch_kwargs) -> tuple[Scalar, TrainerState]:
-        key, new_key = jax.random.split(state.training_key)
-        opt_state = state.opt_state
-        model = inference_mode(state.model, False)
-
-        # we do this so that we only take the gradients of the trainable parameters
-        trainable_model, rest_model = _partition_trainable_params(model, state.is_trainable)
-
-        def split_loss_fn(trainable_model, rest_model, *batch, **batch_kwargs):
-            model = eqx.combine(trainable_model, rest_model)
-            return self.loss_fn(model, *batch, **batch_kwargs, key=key)
-
-        loss, grads = accumulate_gradients_sharded(
-            split_loss_fn, self.TrainBatch, self.config.per_device_parallelism, self.parameter_axis_mapping
-        )(trainable_model, rest_model, *batch, **batch_kwargs)
-
-        self.hooks.run_jit_hooks(state, batch, grads)
-
-        updates, opt_state = self.optimizer.update(grads, opt_state, params=trainable_model)
-        if isinstance(self.optimizer, SecondOrderTransformation):
-            opt_state = self.optimizer.update_hessian(
-                opt_state, split_loss_fn, trainable_model, *batch, **batch_kwargs
-            )
-
-        model = eqx.apply_updates(model, updates)
-
-        new_state = dataclasses.replace(
-            state, _step=state._step + 1, model=model, opt_state=opt_state, training_key=new_key
-        )
-
-        return loss, new_state
-
-    def _initialize_state_from_scratch(self, model_init: Callable[[], M], training_key, is_trainable):
-        model = model_init()
-
-        # only force trainable params to param precision. Other params are cast to compute precision
-        trainable, non_trainable = _partition_trainable_params(model, is_trainable)
-        trainable = self.mp.cast_to_param(trainable)
-        non_trainable = self.mp.cast_to_compute(non_trainable)
-        model = eqx.combine(trainable, non_trainable)
-
-        opt_state = self.optimizer.init(trainable)
-
-        pre_hook_state: TrainerState = TrainerState(0, model, opt_state, training_key, is_trainable, ())
-        hook_states: tuple[Any, ...] = self.hooks.initial_state(pre_hook_state)
-
-        return dataclasses.replace(pre_hook_state, cb_states=hook_states)
-=======
     def _jit_train_step_fn(self):
         return named_jit(self._train_step, axis_resources=self.parameter_axis_mapping, donate_args=(True,))
 
@@ -780,7 +554,10 @@
                 model = self.mp.cast_to_compute(model)
                 return self._raw_loss_function(model, *batch, **batch_kwargs, key=key)
 
+        new_hook_states = self.hooks.run_jit_hooks(state, batch, grads)
+
         new_state = state.take_step(grads, obj_fun=obj_fun)
+        new_state = dataclasses.replace(cb_states=new_hook_states)
         new_state = hax.shard(new_state, self.parameter_axis_mapping)
         return loss, new_state
 
@@ -789,7 +566,6 @@
         mbs = self.config.microbatch_size
         grad_fn = microbatched(grad_fn, self.TrainBatch, mbs, self.parameter_axis_mapping, self.compute_axis_mapping)
         return grad_fn(model, *batch, **batch_kwargs)
->>>>>>> 3625a69d
 
 
 def _initialize_global_tracker(config, run_id):
@@ -1028,39 +804,8 @@
     levanter.tracker.log_configuration(config)
 
 
-<<<<<<< HEAD
-def _params_only(t):
-    return eqx.filter(t, is_inexact_arrayish)
-
-
-def _trainable_params_only(model: M, filter: PyTree[FilterSpec]) -> M:
-    return _partition_trainable_params(model, filter)[0]
-
-
-def _partition_trainable_params(model, filter):
-    """
-    Partitions the model into trainable and non-trainable parameters. This is used internally
-    for the gradient calculation and checkpointing, but you can also use it to filter out params for logging
-    or something.
-
-    Returns:
-        trainable, non-trainable
-    """
-
-    def trainable_and_diffable(pred):
-        if callable(pred):
-            return lambda x: pred(x) and is_inexact_arrayish(x)
-        elif pred is True:
-            return is_inexact_arrayish
-        else:
-            return pred
-
-    combined_mask = jax.tree_util.tree_map(trainable_and_diffable, filter)
-    return eqx.partition(model, combined_mask)
-=======
 def _ensure_scalar(x: hax.types.Scalar | hax.NamedArray) -> hax.types.Scalar:
     if isinstance(x, hax.NamedArray):
         return x.scalar()
     else:
-        return x
->>>>>>> 3625a69d
+        return x