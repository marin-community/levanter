import atexit
import copy
import logging as pylogging
import sys
from dataclasses import dataclass
from functools import cached_property
from pathlib import Path
from typing import Any, Callable, Dict, List, Mapping, Optional, Tuple, TypeVar, Union

import jax
import jmp
import numpy as np
import optax
from draccus import field
<<<<<<< HEAD
from jax.sharding import Mesh
from jaxtyping import PyTree
=======
from jax._src.interpreters.pxla import Mesh
from jaxtyping import PRNGKeyArray, PyTree
>>>>>>> 845b21f4

from haliax.partitioning import ResourceAxis, ResourceMapping

import levanter.logging
from levanter.checkpoint import CheckpointerConfig
from levanter.config import JsonAtom
from levanter.distributed import DistributedConfig, RayConfig
from levanter.logging import WandbConfig
from levanter.utils import cloud_utils


logger = pylogging.getLogger(__name__)

M = TypeVar("M")
S = TypeVar("S")
DEFAULT_JAX_CONFIG = {
    "jax_threefry_partitionable": True,
}


@dataclass
class StepInfo:
    step: int
    model: PyTree
    opt_state: Any
    loss: float
    next_key: PRNGKeyArray
    step_duration: float


@dataclass
class _Hook:
    fn: Callable[[StepInfo], None]
    every: int


class TrainerHooks:
    hooks: List[_Hook] = []

    def run_hooks(self, info: StepInfo, force: bool = False):
        for hook in self.hooks:
            if force or info.step % hook.every == 0:
                hook.fn(info)

    def add_hook(self, fn: Optional[Callable[[StepInfo], Any]] = None, *, every: int = 1):
        def decorator(fn: Callable[[StepInfo], None]):
            self.hooks.append(_Hook(fn, every))

        if fn is None:
            return decorator
        else:
            return decorator(fn)


@dataclass
class TrainerConfig:
    seed: int = 0
    mp: jmp.Policy = jmp.get_policy("f32")

    wandb: WandbConfig = field(default_factory=WandbConfig)
    log_dir: Path = Path("logs/")
    run_base_dir: Path = Path("runs/")

    # config related to partitioning

    batch_axis: Optional[str] = "batch"  # Batch axis for data parallel.
    fsdp_axis: Optional[Union[str, List[str]]] = "embed"  # Axis/Axes to use for FSDP
    tensor_parallel_axes: Optional[List[str]] = None  # Axes, if any, to use for tensor parallelism

    # TODO: in theory we can support tuples of physical axis names, but I don't think anyone actually uses that.
    axis_resources: Mapping[str, str] = field(default_factory=dict)
    """mapping from logical axis to physical axis. batch_axis, fsdp_axis, and tensor_parallel_axes are preferred"""
    parameter_axis_resources: Mapping[str, str] = field(default_factory=dict)  # overrides axis_mapping for parameter
    """logical->physical mapping for parameter/optimizer sharding. fsdp_axis and tensor_parallel_axes are preferred"""
    model_axis_size: int = 1  # how many devices to shard each model over. Data axis is the other axis

    # Config related to batch sizes
    train_batch_size: int = 512
    per_device_parallelism: int = -1
    """how many examples to process in parallel on each device. -1 (default) means train_batch_size/num_devices"""

    per_device_eval_parallelism: int = -1
    """how many examples to process in parallel on each device. -1 (default) means same as per_device_parallelism"""

    # Config related to duration
    num_train_steps: int = 400_000
    steps_per_eval: int = 1_000  # how often to evaluate
    max_eval_batches: Optional[int] = None  # max number of batches to evaluate on. None means all batches

    checkpointer: CheckpointerConfig = field(default_factory=CheckpointerConfig)
    load_checkpoint: Optional[bool] = None
    """if None (default), we'll load a checkpoint if it exists. If true, we must load a checkpoint"""
    load_checkpoint_path: Optional[str] = None
    """can be a parent (to find latest) or a specific checkpoint. if None, will set to checkpointer.base_path."""

    jax_config: Dict[str, JsonAtom] = field(
        default_factory=lambda: copy.deepcopy(DEFAULT_JAX_CONFIG)
    )  # config to pass to jax.config.update

    distributed: DistributedConfig = DistributedConfig()
    ray: RayConfig = field(default_factory=RayConfig)

    # whether or not to require an accelerator (e.g. TPU or GPU).
    # default depends on the platform: on macos False, else True
    require_accelerator: Optional[bool] = None

    # whether or not to shutdown the tpu at exit. If a float, shutdown after that many seconds. True = 5 minutes
    shutdown_at_exit: Union[bool, float] = False

    @property
    def run_name(self) -> str:
        import wandb

        return wandb.run.name or wandb.run.id

    @property
    def run_id(self) -> str:
        import wandb

        return wandb.run.id

    @property
    def run_dir(self) -> Path:
        return self.run_base_dir / self.run_name

    def initialize(self, all_config):
        """Initializes jax, wandb, logging, setting the run name in the process"""
        self.distributed.initialize()
        self.ray.initialize()
        self._initialize_jax_config()
        self.wandb.init(all_config)
        self._initialize_logging()
        self._validate_and_set_defaults()

        if self.require_accelerator is None:
            self.require_accelerator = not sys.platform.startswith("darwin")

        if self.require_accelerator:
            assert jax.default_backend() != "cpu", "Accelerator required but not found"

        if self.shutdown_at_exit is not False:
            if isinstance(self.shutdown_at_exit, bool):
                self.shutdown_at_exit = 5.0 * 60
            logger.info(f"At end of run, shutting down TPU VM in {self.shutdown_at_exit} seconds")
            atexit.register(cloud_utils.shutdown_tpu_vm, self.shutdown_at_exit)

    @cached_property
    def device_mesh(self) -> Mesh:
        devices = jax.devices()
        devices = np.array(devices).reshape(self.data_axis_size, self.model_axis_size)
        return Mesh(devices, (ResourceAxis.DATA, ResourceAxis.MODEL))

    @property
    def eval_batch_size(self):
        return self.per_device_eval_parallelism * self.data_axis_size

    @property
    def data_axis_size(self):
        """size of the data parallel/batch parallel axis."""
        assert jax.device_count() % self.model_axis_size == 0
        return jax.device_count() // self.model_axis_size

    @cached_property
    def compute_axis_mapping(self) -> ResourceMapping:
        """Mapping from logical axis to physical axis for compute."""
        axes_to_return = dict(self.axis_resources)

        tp_axes = self.tensor_parallel_axes or []
        if tp_axes and len(axes_to_return) > 0:
            logger.warning(f"tensor parallelism axes {tp_axes} will override axis_resources {axes_to_return}")
        for axis in tp_axes:
            axes_to_return[axis] = ResourceAxis.MODEL

        if self.batch_axis is not None:
            axes_to_return[self.batch_axis] = ResourceAxis.DATA

        return axes_to_return

    @cached_property
    def parameter_axis_mapping(self) -> ResourceMapping:
        mapping = dict(self.compute_axis_mapping)

        for axis, resource in self.parameter_axis_resources.items():
            mapping[axis] = resource

        if isinstance(self.fsdp_axis, str):
            mapping[self.fsdp_axis] = ResourceAxis.DATA
        elif isinstance(self.fsdp_axis, list):
            for axis in self.fsdp_axis:
                mapping[axis] = ResourceAxis.DATA

        return mapping

    def _initialize_jax_config(self):
        for key, value in self.jax_config.items():
            jax.config.update(key, value)

    def _initialize_logging(self):
        self.log_dir.mkdir(parents=True, exist_ok=True)
        levanter.logging.init_logger(self.log_dir / f"{self.run_name}.log")

    def maybe_load_checkpoint(
        self, model: M, training_state: S, *, axis_mapping=None, mesh=None
    ) -> Tuple[M, S, Optional[int]]:
        """Loads a checkpoint if one exists and we're supposed to load it,
        otherwise returns the model and training state as is"""
        if self.load_checkpoint is not False:
            checkpointer = self.checkpointer.create(self.run_id)
            assert (
                self.load_checkpoint_path is not None
            ), "load_checkpoint_path should have been set during initialization"
            ckpt = checkpointer.load_checkpoint(
                model, training_state, self.load_checkpoint_path, axis_mapping=axis_mapping, mesh=mesh
            )

            if ckpt is None:
                if self.load_checkpoint is True:
                    raise ValueError(f"Could not load checkpoint from {self.load_checkpoint_path}")
                return (model, training_state, None)
            else:
                model, training_state, step = ckpt
                return (model, training_state, step)
        else:
            return (model, training_state, None)

    # we can't do this in post_init because we don't want to call jax.device_count before calling distributed.initialize
    def _validate_and_set_defaults(self):
        if jax.device_count() % self.model_axis_size != 0:
            raise ValueError(
                f"num_devices ({jax.device_count()}) is not divisible by model_axis_size ({self.model_axis_size})"
            )

        if (
            jax.local_device_count() % self.model_axis_size != 0
            and self.model_axis_size % jax.local_device_count() != 0
        ):
            raise ValueError("either model_axis_size or local_device_count must be divisible by the other")

        if self.per_device_parallelism == -1:
            self.per_device_parallelism = self.train_batch_size // jax.device_count()

        # validate size of per_device_parallelism
        if self.train_batch_size % (self.per_device_parallelism * self.data_axis_size) != 0:
            raise ValueError(
                f"train_batch_size ({self.train_batch_size}) must be divisible by per_device_parallelism *"
                f" data_axis_size ({self.per_device_parallelism}, {self.data_axis_size})"
            )

        if self.per_device_eval_parallelism == -1:
            self.per_device_eval_parallelism = self.per_device_parallelism

        if self.load_checkpoint_path is None:
            self.load_checkpoint_path = self.checkpointer.expanded_path(self.run_id)


@dataclass
class OptimizerConfig:
    # Config related to optimizer (always adam for now)
    learning_rate: float = 6e-4
    weight_decay: float = 0.0
    beta1: float = 0.9
    beta2: float = 0.999
    epsilon: float = 1e-8
    max_grad_norm: Optional[float] = 1.0

    min_lr_ratio: float = 0.0
    warmup_ratio: float = 0.01  # fraction of training steps to use as warmup
    lr_schedule: str = "cosine"  # constant, cosine, linear

    def build(self, num_train_steps):
        """Creates the optimizer"""
        # indirection makes it work with optax.inject_hyperparams so we can log the learning rate
        def _optimizer(learning_rate):
            components = []

            if self.max_grad_norm:
                components.append(optax.clip_by_global_norm(self.max_grad_norm))

            components.append(optax.scale_by_adam(self.beta1, self.beta2, self.epsilon))

            if self.weight_decay > 0:
                # TODO: add weight decay masking??
                components.append(optax.add_decayed_weights(self.weight_decay))

            # - learning rate for descent
            components.append(optax.scale(-learning_rate))

            optimizer = optax.chain(*components)

            return optimizer

        return optax.inject_hyperparams(_optimizer)(learning_rate=self.lr_scheduler(num_train_steps))

    def lr_scheduler(self, num_train_steps):
        warmup_steps = int(self.warmup_ratio * num_train_steps)
        lr_decay_steps = num_train_steps - warmup_steps
        min_lr = self.learning_rate * self.min_lr_ratio

        if self.lr_schedule == "constant":
            schedule = optax.constant_schedule(self.learning_rate)
        elif self.lr_schedule == "cosine":
            schedule = optax.cosine_decay_schedule(self.learning_rate, lr_decay_steps, self.min_lr_ratio)
        elif self.lr_schedule == "linear":
            schedule = optax.linear_schedule(self.learning_rate, min_lr, lr_decay_steps - warmup_steps)
        else:
            raise ValueError(f"Unknown lr_schedule: {self.lr_schedule}")

        if warmup_steps != 0:
            warmup = optax.linear_schedule(0.0, self.learning_rate, warmup_steps)
            schedule = optax.join_schedules([warmup, schedule], [warmup_steps])

        return schedule<|MERGE_RESOLUTION|>--- conflicted
+++ resolved
@@ -12,13 +12,8 @@
 import numpy as np
 import optax
 from draccus import field
-<<<<<<< HEAD
-from jax.sharding import Mesh
-from jaxtyping import PyTree
-=======
 from jax._src.interpreters.pxla import Mesh
 from jaxtyping import PRNGKeyArray, PyTree
->>>>>>> 845b21f4
 
 from haliax.partitioning import ResourceAxis, ResourceMapping
 
