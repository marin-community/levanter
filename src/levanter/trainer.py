--- conflicted
+++ resolved
@@ -92,11 +92,7 @@
     It's designed to be extended by subclasses.
     """
 
-<<<<<<< HEAD
-    step: IntScalar = eqx.field(converter=lambda x: as_arrayish(x))
-=======
-    _step: IntScalar = eqx.field(converter=_ensure_int_is_array)
->>>>>>> 26673b0f
+    step: IntScalar = eqx.field(converter=_ensure_int_is_array)
     model: M
     opt_state: OptState
     training_key: PRNGKeyArray
