import atexit
import copy
import functools
import logging as pylogging
import os
import sys
import typing
import warnings
from dataclasses import dataclass
from functools import cached_property
from pathlib import Path
from typing import (
    Any,
    Callable,
    Dict,
    Generic,
    Iterable,
    List,
    Mapping,
    Optional,
    Protocol,
    Sequence,
    Tuple,
    TypeVar,
    Union,
)

import equinox as eqx
import jax
import jmp
import numpy as np
from draccus import field
from jax.experimental import multihost_utils
from jax.sharding import Mesh
from jaxtyping import PRNGKeyArray, PyTree
from optax import GradientTransformation

import haliax as hax
from haliax import Axis
from haliax.partitioning import ResourceAxis, ResourceMapping, named_jit
from haliax.types import Scalar

import levanter.checkpoint
import levanter.logging
import levanter.tracker
import levanter.tracker.wandb
from levanter import tracker
from levanter.checkpoint import CheckpointerConfig, load_checkpoint_or_initialize
from levanter.config import JsonAtom
from levanter.data import Dataset, ReplicatedBatchLoader, ShardableDataset, ShardedBatchLoader
from levanter.distributed import DistributedConfig, RayConfig
from levanter.grad_accum import microbatched
from levanter.logging import capture_time
from levanter.tracker import TrackerConfig
from levanter.trainer_state import TrainerState, saveable_training_mask
from levanter.types import ComputeLossFunction, FilterSpec, ModuleComputeLoss
from levanter.utils import cloud_utils, fsspec_utils
from levanter.utils.tree_utils import inference_mode


logger = pylogging.getLogger(__name__)

M = TypeVar("M")  # Model
X = TypeVar("X")  # Input
S = TypeVar("S", bound=TrainerState)

DEFAULT_JAX_CONFIG = {
    "jax_threefry_partitionable": True,
    "jax_softmax_custom_jvp": True,
}


<<<<<<< HEAD
def _ensure_int_is_array(x):
    # who tf decided that bools are ints
    if isinstance(x, int) and not isinstance(x, bool):
        return jnp.array(x)
    else:
        return x


class TrainerState(eqx.Module, Generic[M]):
    """
    This is the state of the trainer. It contains the model, optimizer state, and random key.
    It is an equinox Module because it is a PyTree that gets passed to the core `train_step` method
    of the Trainer. This unfortunately means that `step` is an Array and not an int, hence the IntScalar.

    It's designed to be extended by subclasses.
    """

    step: IntScalar = eqx.field(converter=_ensure_int_is_array)
    model: M
    opt_state: OptState
    training_key: PRNGKeyArray
    is_trainable: PyTree[FilterSpec]  # = eqx.field(static=True)

    @property
    def int_step(self) -> int:
        """
        Returns the step as an int. On multinode, doing
        """
        return int(self.step)

    @property
    def trainable_model(self) -> M:
        return eqx.filter(self.model, self.is_trainable)


S = TypeVar("S", bound=TrainerState)


=======
>>>>>>> 2af75952
# A note on the semantics of "step" vs "next_step":
# The "step" of a TrainerState is the state after `step` steps have been taken.
# A "StepInfo"'s step is the step that was just completed. If you want the next step, use `next_step`.
@dataclass
class StepInfo(Generic[S]):
    state: S
    loss: float
    step_duration: float

    model = property(lambda self: self.state.model)
    opt_state = property(lambda self: self.state.opt_state)

    step = property(lambda self: int(self.state.step) - 1)
    """
    The step that was just completed. If you want the next step, use `next_step`.
    """
    next_step = property(lambda self: int(self.state.step))


@dataclass
class _Hook:
    fn: Callable[[StepInfo], None]
    every: int


class TrainerHooks:
    hooks: List[_Hook]

    def __init__(self):
        self.hooks = []

    def run_hooks(self, info: StepInfo, force: bool = False):
        for hook in self.hooks:
            if force or info.step % hook.every == 0:
                hook.fn(info)

    def add_hook(self, fn: Optional[Callable[[StepInfo], Any]] = None, *, every: int = 1):
        def decorator(fn: Callable[[StepInfo], None]):
            self.hooks.append(_Hook(fn, every))

        if fn is None:
            return decorator
        else:
            return decorator(fn)


<<<<<<< HEAD
# A note on extending Trainer:
# First, consider whether you can do what you want with hooks. Hooks can cover a lot of use cases.
# Sometimes, however, you need to do something more complicated. In that case, you can extend Trainer.
# In order to do that, you need to:
# * Extend TrainerState to add your additional state
# * Override `_train_step` to add your additional logic
# * Override `initial_state` or `_initialize_state_from_scratch` to initialize your additional state. (The latter is
# simpler and means you don't need to handle the checkpointing logic yourself.)
# * You might also need to override `training_steps` if you want to make the type checker happy.
=======
def _unify_model_and_model_init(model: Optional[M], model_init: Optional[Callable[[], M]]) -> Callable[[], M]:
    if model is not None:
        if model_init is not None:
            raise ValueError("only one of model and model_init should be specified")

        if model is not None:
            # we can't just use `lambda: model` because JAX jit can't see captures, but it can see jax partials
            model_init = jax.tree_util.Partial(lambda m: m, model)
    elif model_init is None:
        raise ValueError("one of model and model_init must be specified")

    return model_init
>>>>>>> 2af75952


class Trainer:
    config: "TrainerConfig"
    optimizer: GradientTransformation
    hooks: TrainerHooks
    tracker: levanter.tracker.Tracker
    is_trainable_param: PyTree[FilterSpec]
    _raw_loss_function: Callable
    _cmanagers: List[typing.ContextManager] = []

    def __init__(
        self,
        config: "TrainerConfig",
        optimizer: GradientTransformation,
        loss_fn: Optional[ComputeLossFunction] = None,
        *,
        add_default_hooks: bool = True,
    ):
        """

        Args:
            config:  the trainer config
            optimizer: the optimizer, e.g. `optax.adam(1e-3)` or produced by [levanter.optim.OptimizerConfig][]
            loss_fn (Callable): the loss function. This should be a function that takes a model and some inputs and returns a
                scalar loss. It should be jit-able and should not have any side effects.
        """
        self.hooks = TrainerHooks()
        self.config = config
        self.optimizer = optimizer
        self._raw_loss_function = loss_fn or ModuleComputeLoss()
        if isinstance(config.tracker, Sequence):
            self.tracker = levanter.tracker.CompositeTracker([c.init(self.run_id) for c in config.tracker])
        else:
            self.tracker = config.tracker.init(self.run_id)

        self._raw_loss_function = loss_fn or ModuleComputeLoss()
        if isinstance(config.tracker, Sequence):
            self.tracker = levanter.tracker.CompositeTracker([c.init(self.run_id) for c in config.tracker])
        else:
            self.tracker = config.tracker.init(self.run_id)

        self._cmanagers = []

        if add_default_hooks:
            self._add_default_hooks()

        self._cmanagers = []

    @cached_property
    def loss_fn(self):
        """
        Wrapped loss function that casts the model to compute precision and sets the context axis mapping to compute
        """

        @functools.wraps(self._raw_loss_function)
        def fn(model, *batch, **batch_kwargs):
            with hax.axis_mapping(self.compute_axis_mapping):
                model = self.mp.cast_to_compute(model)
                return _ensure_scalar(self._raw_loss_function(model, *batch, **batch_kwargs))

        return fn

    @property
    def run_id(self) -> str:
        """Returns the run id"""
        assert self.config.id is not None
        return self.config.id

    @property
    def mp(self) -> jmp.Policy:
        """Returns the mixed precision policy"""
        return self.config.mp

    @property
    def num_train_steps(self) -> int:
        return self.config.num_train_steps

    @typing.overload
    def add_hook(self, fn: Callable[[StepInfo], Any], *, every: int = 1):
        ...

    @typing.overload
    def add_hook(self, *, every: int = 1):
        ...

    def add_hook(self, fn: Optional[Callable[[StepInfo], Any]] = None, *, every: int = 1):
        return self.hooks.add_hook(fn, every=every)

    def run_hooks(self, info: StepInfo, force: bool = False):
        self.hooks.run_hooks(info, force=force)

    @property
    def parameter_axis_mapping(self) -> ResourceMapping:
        return self.config.parameter_axis_mapping

    @property
    def compute_axis_mapping(self) -> ResourceMapping:
        return self.config.compute_axis_mapping

    @property
    def device_mesh(self) -> Mesh:
        return self.config.device_mesh

    @property
    def TrainBatch(self):
        return self.config.TrainBatch

    @property
    def EvalBatch(self):
        return self.config.EvalBatch

    def __enter__(self):
        if len(self._cmanagers) > 0:
            raise RuntimeError("Trainer is already entered")

        self._cmanagers = [
            levanter.current_tracker(self.tracker),
            self.device_mesh,
            hax.axis_mapping(self.parameter_axis_mapping),
        ]

        for cmanager in self._cmanagers:
            cmanager.__enter__()

        return self

    def __exit__(self, *args):
        problems = []
        for cmanager in reversed(self._cmanagers):
            try:
                cmanager.__exit__(*args)
            except Exception as e:
                problems.append(e)

        self._cmanagers = []

        if len(problems) > 0:
            raise RuntimeError("Exception(s) occurred while exiting trainer", problems) from problems[0]

    def initial_state(
        self,
        training_key: PRNGKeyArray,
        model: Optional[M] = None,
        model_init: Optional[Callable[[], M]] = None,
        *,
        is_trainable: PyTree[FilterSpec] = True,
    ) -> TrainerState[M]:
        """
        Either loads a checkpoint or initializes a fresh trainer state. This is the recommended way to initialize
        a trainer state.

        This method is smart enough to handle subclasses of TrainerState. If you want to extend TrainerState, you
        can override _initialize_state_from_scratch

        Args
            is_trainable: optional filter spec for the trainable parameters. This is used to filter out non-trainable
                parameters for the optimizer state and for computing gradients. Non-trainable parameters are also
                not checkpointed. If you don't specify this, all parameters are assumed to be trainable.

        Returns:
            TrainerState: the initial state,
        """
        model_init = _unify_model_and_model_init(model, model_init)

        del model
        assert model_init is not None

        # first try to load a full trainer state checkpoint
        checkpoint_path = self.config.load_checkpoint_path
        if checkpoint_path is None:
            checkpoint_path = self.config.checkpointer.expanded_path(self.run_id)

        load_checkpoint = self.config.load_checkpoint
        # we don't save the full trainer state, so we need to filter out the non-trainable parameters
        if load_checkpoint is True and not fsspec_utils.exists(checkpoint_path):
            raise FileNotFoundError(f"Checkpoint {checkpoint_path} does not exist")
        elif load_checkpoint is None:
            load_checkpoint = fsspec_utils.exists(checkpoint_path)

        if load_checkpoint is False and self.config.initialize_from is not None:
            # we're not going to load a checkpoint, so see if we can initialize from a model
            logger.info(f"Initializing from {self.config.initialize_from}")
            # todo: we are potentially holding two models in memory at once here, if we pass in a model
            # instead of a model_init and we use initialize_from. We could avoid this by deleting
            # any to-be-loaded parameters from the model before loading, but that's a bit more complicated
            # it also seems unlikely that we'd want to do this, so I'm not going to bother for now
            loaded_model = load_checkpoint_or_initialize(
                model_init,
                self.config.initialize_from,
                axis_mapping=self.parameter_axis_mapping,
                mesh=self.device_mesh,
                subpath="model",
                do_load=True,
            )()
            model_init = jax.tree_util.Partial(lambda m: m, loaded_model)

        def init_state_and_model(model_init, training_key, is_trainable):
            model = model_init()
            # only force trainable params to param precision. Other params are cast to compute precision
            state = TrainerState.init(self.optimizer, model, self.mp, key=training_key, is_trainable=is_trainable)
            return state

<<<<<<< HEAD
        trainer_state_shape = eqx.filter_eval_shape(init_state_and_model, model_init, training_key, is_trainable)
        saveable_state_shape = _make_saveable_trainer_state(trainer_state_shape, is_trainable)

        if do_load_checkpoint is not False:
            try:
                state = load_checkpoint(saveable_state_shape, checkpoint_path, axis_mapping=axis_mapping, mesh=mesh)
            except FileNotFoundError:
                if do_load_checkpoint:
                    raise
                else:
                    state = None
        else:
            state = None

        # if that fails, try to load just a model from a checkpoint for initialization
        if state is None and initial_model_path is not None:
            logger.info(f"Initializing from {initial_model_path}")
            # todo: we are potentially holding two models in memory at once here, if we pass in a model
            # instead of a model_init and we use initialize_from. We could avoid this by deleting
            # any to-be-loaded parameters from the model before loading, but that's a bit more complicated
            loaded_model = load_checkpoint(
                saveable_state_shape.model,
                initial_model_path,
                axis_mapping=axis_mapping,
                mesh=mesh,
                subpath="model",
            )

            # we don't necessarily load the full model, so we need to combine it with the model init
            model_init = jax.tree_util.Partial(lambda m, f: eqx.combine(m, f()), loaded_model, model_init)

        # now we initialize a fresh trainer state, possibly just to finish any missing fields
        @named_jit(axis_resources=axis_mapping, donate_args=(True, True, True, False))
        def init_state(partial_state, model_init, training_key, is_trainable):
            model = model_init()
            fresh_state = self._initialize_state_from_scratch(model, training_key, is_trainable)
            return eqx.combine(partial_state, fresh_state)

        state = init_state(state, model_init, training_key, is_trainable)
=======
        trainer_state_shape = eqx.filter_eval_shape(
            init_state_and_model, model_init, training_key, self.is_trainable_param
        )
        saveable_train_state = saveable_training_mask(trainer_state_shape, self.is_trainable_param)

        state = load_checkpoint_or_initialize(
            init_state_and_model,
            checkpoint_path,
            axis_mapping=self.parameter_axis_mapping,
            mesh=self.device_mesh,
            is_checkpointed=saveable_train_state,
            do_load=load_checkpoint,
        )(model_init, training_key, self.is_trainable_param)
>>>>>>> 2af75952

        return state

    def train_step(self, state: S, *batch: X, **batch_kwargs) -> StepInfo[S]:
        """
        Performs a single training step.
        """
        with capture_time() as step_time:
            loss, new_state = self._jit_train_step_fn(state, *batch, **batch_kwargs)
            # force the loss so timing numbers are accurate. laziness isn't going to help here (i think?)
            loss = loss.item()  # type: ignore

        return StepInfo(new_state, loss, step_time())

    def training_steps(self, state: S, train_loader, run_hooks: bool = True) -> typing.Iterator[StepInfo[S]]:
        """
        Generator that yields training steps and runs hooks.
        """
        iter_data = iter(train_loader)

        while int(state.step) < self.num_train_steps:
            with capture_time() as loading_time:
                example = next(iter_data)

            info = self.train_step(state, example)
            state = info.state

            if run_hooks:
                with capture_time() as hook_time:
                    self.run_hooks(info)

                levanter.tracker.log_metrics({"throughput/hook_time": hook_time()}, step=info.step)

            levanter.tracker.log_metrics({"throughput/loading_time": loading_time()}, step=info.step)

            yield info

    def train(self, state: S, train_loader: Iterable[X], run_hooks: bool = True) -> StepInfo[S]:
        """
        Performs training until the number of steps is reached.
        """
        for info in self.training_steps(state, train_loader, run_hooks=run_hooks):
            pass

        if run_hooks:
            # force hooks to run at the end
            self.run_hooks(info, force=True)

        return info

    def _add_default_hooks(self):
        from levanter import callbacks

        self.add_hook(callbacks.pbar_logger(total=self.config.num_train_steps), every=1)
        self.add_hook(callbacks.log_step_info, every=1)
        # engine.add_hook(callbacks.log_memory_usage(), every=1)
        checkpointer = self.config.checkpointer.create(self.run_id)
        self.add_hook(checkpointer.on_step, every=1)  # checkpointer manages its own frequency

    def add_eval_hook(self, eval_dataset, name: Optional[str] = None):
        from levanter import callbacks

        eval_loader = self.replicated_loader(eval_dataset, self.EvalBatch)

        if eval_loader and (self.config.max_eval_batches is None or self.config.max_eval_batches > 0):

            @eqx.filter_jit
            def eval_loss(model, *batch, **batch_kwargs):
                model = inference_mode(model, True)
                return self.loss_fn(model, *batch, **batch_kwargs, key=None)

            self.add_hook(
                callbacks.compute_validation_loss(
                    eval_loss, eval_loader, max_batches=self.config.max_eval_batches, name=name
                ),
                every=self.config.steps_per_eval,
            )

    def replicated_loader(self, dataset: Dataset[X], batch_axis: Axis) -> ReplicatedBatchLoader[X]:
        """Creates a replicated batch loader for the given dataset. Generally you should use this
        if you either be able to make a single pass over the dataset.

        Args:
            dataset (Dataset): the dataset to load
            batch_axis (Axis): the batch axis

        Returns:
            ReplicatedBatchLoader: the batch loader
        """
        return ReplicatedBatchLoader(dataset, self.device_mesh, batch_axis, self.compute_axis_mapping)

    def sharded_loader(self, dataset: ShardableDataset[X], batch_axis: Axis) -> ShardedBatchLoader[X]:
        """Creates a sharded batch loader for the given dataset. Generally you should use this
        for training and you don't care about epoch boundaries.

        Args:
            dataset (Dataset): the dataset to load
            batch_axis (Axis): the batch axis

        Returns:
            ShardedBatchLoader: the batch loader
        """
        return ShardedBatchLoader(dataset, self.device_mesh, batch_axis, self.compute_axis_mapping)

    @cached_property
    def _jit_train_step_fn(self):
        return named_jit(self._train_step, axis_resources=self.parameter_axis_mapping, donate_args=(True,))

    def _train_step(self, state: S, *batch, **batch_kwargs) -> tuple[Scalar, S]:
        key, new_key = jax.random.split(state.training_key)
        model = inference_mode(state.model, False)

        loss, grads = self._compute_gradients_microbatched(self.loss_fn, model, *batch, **batch_kwargs, key=key)

        # Sophia needs to be able to access the loss function in the optimizer
        def obj_fun(model):
            with hax.axis_mapping(self.compute_axis_mapping):
                model = self.mp.cast_to_compute(model)
                return self._raw_loss_function(model, *batch, **batch_kwargs, key=key)

        new_state = state.take_step(grads, obj_fun=obj_fun)
        new_state = hax.shard(new_state, self.parameter_axis_mapping)
        return loss, new_state

    def _compute_gradients_microbatched(self, loss_fn, model: M, *batch, **batch_kwargs) -> tuple[Scalar, M]:
        grad_fn = eqx.filter_value_and_grad(loss_fn, has_aux=False)
        mbs = self.config.microbatch_size
        grad_fn = microbatched(grad_fn, self.TrainBatch, mbs, self.parameter_axis_mapping, self.compute_axis_mapping)
        return grad_fn(model, *batch, **batch_kwargs)


def _initialize_global_tracker(config, run_id):
    if isinstance(config, Sequence):
        tracker = levanter.tracker.CompositeTracker([c.init(run_id) for c in config])
    else:
        tracker = config.init(run_id)

    levanter.tracker.set_global_tracker(tracker)


@dataclass
class TrainerConfig:
    seed: int = 0  # random seed
    mp: jmp.Policy = jmp.get_policy("f32")  # mixed precision policy

    wandb: Optional[tracker.wandb.WandbConfig] = None
    log_dir: Path = Path("logs/")
    run_base_dir: Path = Path("runs/")
    id: Optional[str] = None  # run id. if None, will be set to a random string

    tracker: TrackerConfig | Tuple[TrackerConfig, ...] = field(default_factory=tracker.wandb.WandbConfig)

    # config related to partitioning

    batch_axis: Optional[str] = "batch"  # Batch axis for data parallel.
    fsdp_axis: Optional[Union[str, List[str]]] = "embed"  # Axis/Axes to use for FSDP
    tensor_parallel_axes: Optional[List[str]] = None  # Axes, if any, to use for tensor parallelism

    # TODO: in theory we can support tuples of physical axis names, but I don't think anyone actually uses that.
    axis_resources: Mapping[str, str] = field(default_factory=dict)
    """mapping from logical axis to physical axis. batch_axis, fsdp_axis, and tensor_parallel_axes are preferred"""
    parameter_axis_resources: Mapping[str, str] = field(default_factory=dict)  # overrides axis_mapping for parameter
    """logical->physical mapping for parameter/optimizer sharding. fsdp_axis and tensor_parallel_axes are preferred"""
    model_axis_size: int = 1  # how many devices to shard each model over. Data axis is the other axis

    # Config related to batch sizes
    train_batch_size: int = 512
    per_device_parallelism: int = -1
    """how many examples to process in parallel on each device. -1 (default) means train_batch_size/num_devices"""

    per_device_eval_parallelism: int = -1
    """how many examples to process in parallel on each device. -1 (default) means same as per_device_parallelism"""

    # Config related to duration
    num_train_steps: int = 400_000  # number of training steps
    steps_per_eval: int = 1_000  # how often to evaluate
    max_eval_batches: Optional[int] = None  # max number of batches to evaluate on. None means all batches

    checkpointer: CheckpointerConfig = field(default_factory=CheckpointerConfig)
    load_checkpoint: Optional[bool] = None
    """if None (default), we'll load a checkpoint if it exists. If true, we must load a checkpoint"""
    load_checkpoint_path: Optional[str] = None
    """can be a parent (to find latest) or a specific checkpoint. if None, will set to checkpointer.base_path."""
    initialize_from: Optional[str] = None  # Levanter trainer checkpoint to initialize from

    jax_config: Dict[str, JsonAtom] = field(
        default_factory=lambda: copy.deepcopy(DEFAULT_JAX_CONFIG)
    )  # config to pass to jax.config.update

    distributed: DistributedConfig = DistributedConfig()
    ray: RayConfig = field(default_factory=RayConfig)

    # whether or not to require an accelerator (e.g. TPU or GPU).
    # default depends on the platform: on macos False, else True
    require_accelerator: Optional[bool] = None

    # whether or not to shutdown the tpu at exit. If a float, shutdown after that many seconds. True = 5 minutes
    shutdown_at_exit: Union[bool, float] = False

    @property
    def TrainBatch(self):
        return Axis("batch", self.train_batch_size)

    @property
    def EvalBatch(self):
        return Axis("batch", self.eval_batch_size)

    @property
    def microbatch_size(self):
        return self.per_device_parallelism * self.data_axis_size

    def __post_init__(self):
        if self.wandb is not None:
            warnings.warn("wandb is deprecated. use tracker with type wandb instead", DeprecationWarning)
            self.tracker = self.wandb

    def initialize(self):
        """Initializes jax, logging, setting the run name/id in the process"""
        self._initialize_jax_config()
        # Can't do full logging setup until we've initialized jax b/c we use jax for rank id
        pylogging.basicConfig(level=pylogging.INFO)
        self.distributed.initialize()
        self._validate_and_set_defaults()

        id = self._maybe_set_id()
        levanter.logging.init_logging(self.log_dir, f"{id}.log")
        _initialize_global_tracker(self.tracker, id)

        self.ray.initialize()

        if self.require_accelerator is None:
            self.require_accelerator = not sys.platform.startswith("darwin")

        if self.require_accelerator:
            if jax.default_backend() == "cpu":
                raise RuntimeError("No accelerator found. Please run on a TPU or GPU.")

        if self.shutdown_at_exit is not False:
            if isinstance(self.shutdown_at_exit, bool):
                self.shutdown_at_exit = 5.0 * 60
            logger.info(f"At end of run, shutting down TPU VM in {self.shutdown_at_exit} seconds")
            atexit.register(cloud_utils.shutdown_tpu_vm, self.shutdown_at_exit)

    @cached_property
    def device_mesh(self) -> Mesh:
        devices = jax.devices()
        devices = np.array(devices).reshape(self.data_axis_size, self.model_axis_size)
        return Mesh(devices, (ResourceAxis.DATA, ResourceAxis.MODEL))

    @property
    def eval_batch_size(self):
        return self.per_device_eval_parallelism * self.data_axis_size

    @property
    def data_axis_size(self):
        """size of the data parallel/batch parallel axis."""
        assert jax.device_count() % self.model_axis_size == 0
        return jax.device_count() // self.model_axis_size

    @cached_property
    def compute_axis_mapping(self) -> ResourceMapping:
        """Mapping from logical axis to physical axis for compute."""
        axes_to_return = dict(self.axis_resources)

        tp_axes = self.tensor_parallel_axes or []
        if tp_axes and len(axes_to_return) > 0:
            logger.warning(f"tensor parallelism axes {tp_axes} will override axis_resources {axes_to_return}")
        for axis in tp_axes:
            axes_to_return[axis] = ResourceAxis.MODEL

        if self.batch_axis is not None:
            axes_to_return[self.batch_axis] = ResourceAxis.DATA

        return axes_to_return

    @cached_property
    def parameter_axis_mapping(self) -> ResourceMapping:
        mapping = dict(self.compute_axis_mapping)

        for axis, resource in self.parameter_axis_resources.items():
            mapping[axis] = resource

        if isinstance(self.fsdp_axis, str):
            mapping[self.fsdp_axis] = ResourceAxis.DATA
        elif isinstance(self.fsdp_axis, list):
            for axis in self.fsdp_axis:
                mapping[axis] = ResourceAxis.DATA

        return mapping

    def _initialize_jax_config(self):
        for key, value in self.jax_config.items():
            jax.config.update(key, value)

    def _maybe_set_id(self):
        # always do this so we don't get weird hangs if the id isn't set right
        # for random ids, we want to ensure that all hosts have the same id
        # NB: do NOT use the run seed here. we want the run id to be independent of the seed
        seed = np.random.randint(0, 2**31 - 1)
        seed = multihost_utils.broadcast_one_to_all(jax.numpy.array(seed, dtype=np.int32)).item()

        # RUN ID comes from a few places: the config, the environment, or wandb, or a random string
        if self.id is None:
            # TODO: this doesn't work with wandb sweeps. need to reconcile when we merge
            if "RUN_ID" in os.environ:
                self.id = os.environ["RUN_ID"]
            elif self.wandb is not None and self.wandb.id is not None:
                self.id = self.wandb.id
            else:
                # wandb run ids are 8 characters [a-z0-9], which we'll emulate here
                # we also want to ensure that all hosts have the same run id
                # we do this by syncing a random seed across all hosts and then using that to generate the run id
                gen = np.random.default_rng(seed)
                self.id = "".join(gen.choice(list("abcdefghijklmnopqrstuvwxyz0123456789"), 8))

            logger.info(f"Setting run id to {self.id}")

        return self.id

    # we can't do this in post_init because we don't want to call jax.device_count before calling distributed.initialize
    def _validate_and_set_defaults(self):
        if jax.device_count() % self.model_axis_size != 0:
            raise ValueError(
                f"num_devices ({jax.device_count()}) is not divisible by model_axis_size ({self.model_axis_size})"
            )

        if (
            jax.local_device_count() % self.model_axis_size != 0
            and self.model_axis_size % jax.local_device_count() != 0
        ):
            raise ValueError("either model_axis_size or local_device_count must be divisible by the other")

        assert self.train_batch_size != -1 or self.per_device_parallelism != -1

        if self.per_device_parallelism == -1:
            self.per_device_parallelism = self.train_batch_size // self.data_axis_size

        if self.train_batch_size == -1:
            self.train_batch_size = self.per_device_parallelism * self.data_axis_size

        # validate size of per_device_parallelism
        if self.train_batch_size % (self.per_device_parallelism * self.data_axis_size) != 0:
            raise ValueError(
                f"train_batch_size ({self.train_batch_size}) must be divisible by per_device_parallelism *"
                f" data_axis_size ({self.per_device_parallelism}, {self.data_axis_size})"
            )

        if self.per_device_eval_parallelism == -1:
            self.per_device_eval_parallelism = self.per_device_parallelism


class AllConfig(Protocol):
    trainer: TrainerConfig


def initialize(config: TrainerConfig | AllConfig):
    """Initializes jax, logging, setting the run name/id in the process. Also initializes tracking and saves config
    as hyperparameters and an artifact"""
    if isinstance(config, TrainerConfig):
        trainer_config = config
    else:
        trainer_config = config.trainer

    trainer_config.initialize()
    levanter.tracker.log_configuration(config)


def _ensure_scalar(x: hax.types.Scalar | hax.NamedArray) -> hax.types.Scalar:
    if isinstance(x, hax.NamedArray):
        return x.scalar()
    else:
        return x<|MERGE_RESOLUTION|>--- conflicted
+++ resolved
@@ -70,47 +70,6 @@
 }
 
 
-<<<<<<< HEAD
-def _ensure_int_is_array(x):
-    # who tf decided that bools are ints
-    if isinstance(x, int) and not isinstance(x, bool):
-        return jnp.array(x)
-    else:
-        return x
-
-
-class TrainerState(eqx.Module, Generic[M]):
-    """
-    This is the state of the trainer. It contains the model, optimizer state, and random key.
-    It is an equinox Module because it is a PyTree that gets passed to the core `train_step` method
-    of the Trainer. This unfortunately means that `step` is an Array and not an int, hence the IntScalar.
-
-    It's designed to be extended by subclasses.
-    """
-
-    step: IntScalar = eqx.field(converter=_ensure_int_is_array)
-    model: M
-    opt_state: OptState
-    training_key: PRNGKeyArray
-    is_trainable: PyTree[FilterSpec]  # = eqx.field(static=True)
-
-    @property
-    def int_step(self) -> int:
-        """
-        Returns the step as an int. On multinode, doing
-        """
-        return int(self.step)
-
-    @property
-    def trainable_model(self) -> M:
-        return eqx.filter(self.model, self.is_trainable)
-
-
-S = TypeVar("S", bound=TrainerState)
-
-
-=======
->>>>>>> 2af75952
 # A note on the semantics of "step" vs "next_step":
 # The "step" of a TrainerState is the state after `step` steps have been taken.
 # A "StepInfo"'s step is the step that was just completed. If you want the next step, use `next_step`.
@@ -157,17 +116,6 @@
             return decorator(fn)
 
 
-<<<<<<< HEAD
-# A note on extending Trainer:
-# First, consider whether you can do what you want with hooks. Hooks can cover a lot of use cases.
-# Sometimes, however, you need to do something more complicated. In that case, you can extend Trainer.
-# In order to do that, you need to:
-# * Extend TrainerState to add your additional state
-# * Override `_train_step` to add your additional logic
-# * Override `initial_state` or `_initialize_state_from_scratch` to initialize your additional state. (The latter is
-# simpler and means you don't need to handle the checkpointing logic yourself.)
-# * You might also need to override `training_steps` if you want to make the type checker happy.
-=======
 def _unify_model_and_model_init(model: Optional[M], model_init: Optional[Callable[[], M]]) -> Callable[[], M]:
     if model is not None:
         if model_init is not None:
@@ -180,7 +128,6 @@
         raise ValueError("one of model and model_init must be specified")
 
     return model_init
->>>>>>> 2af75952
 
 
 class Trainer:
@@ -384,47 +331,6 @@
             state = TrainerState.init(self.optimizer, model, self.mp, key=training_key, is_trainable=is_trainable)
             return state
 
-<<<<<<< HEAD
-        trainer_state_shape = eqx.filter_eval_shape(init_state_and_model, model_init, training_key, is_trainable)
-        saveable_state_shape = _make_saveable_trainer_state(trainer_state_shape, is_trainable)
-
-        if do_load_checkpoint is not False:
-            try:
-                state = load_checkpoint(saveable_state_shape, checkpoint_path, axis_mapping=axis_mapping, mesh=mesh)
-            except FileNotFoundError:
-                if do_load_checkpoint:
-                    raise
-                else:
-                    state = None
-        else:
-            state = None
-
-        # if that fails, try to load just a model from a checkpoint for initialization
-        if state is None and initial_model_path is not None:
-            logger.info(f"Initializing from {initial_model_path}")
-            # todo: we are potentially holding two models in memory at once here, if we pass in a model
-            # instead of a model_init and we use initialize_from. We could avoid this by deleting
-            # any to-be-loaded parameters from the model before loading, but that's a bit more complicated
-            loaded_model = load_checkpoint(
-                saveable_state_shape.model,
-                initial_model_path,
-                axis_mapping=axis_mapping,
-                mesh=mesh,
-                subpath="model",
-            )
-
-            # we don't necessarily load the full model, so we need to combine it with the model init
-            model_init = jax.tree_util.Partial(lambda m, f: eqx.combine(m, f()), loaded_model, model_init)
-
-        # now we initialize a fresh trainer state, possibly just to finish any missing fields
-        @named_jit(axis_resources=axis_mapping, donate_args=(True, True, True, False))
-        def init_state(partial_state, model_init, training_key, is_trainable):
-            model = model_init()
-            fresh_state = self._initialize_state_from_scratch(model, training_key, is_trainable)
-            return eqx.combine(partial_state, fresh_state)
-
-        state = init_state(state, model_init, training_key, is_trainable)
-=======
         trainer_state_shape = eqx.filter_eval_shape(
             init_state_and_model, model_init, training_key, self.is_trainable_param
         )
@@ -437,8 +343,7 @@
             mesh=self.device_mesh,
             is_checkpointed=saveable_train_state,
             do_load=load_checkpoint,
-        )(model_init, training_key, self.is_trainable_param)
->>>>>>> 2af75952
+        )(model_init, training_key, is_trainable)
 
         return state
 
