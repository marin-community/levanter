--- conflicted
+++ resolved
@@ -1,6 +1,6 @@
 import atexit
 import copy
-import dataclasses
+import functools
 import logging as pylogging
 import os
 import sys
@@ -8,31 +8,15 @@
 from dataclasses import dataclass
 from functools import cached_property
 from pathlib import Path
-from typing import (
-    Any,
-    Callable,
-    Dict,
-    Generic,
-    Iterable,
-    List,
-    Mapping,
-    Optional,
-    Protocol,
-    Sequence,
-    Tuple,
-    TypeVar,
-    Union,
-)
+from typing import Any, Callable, Dict, Generic, Iterable, List, Mapping, Optional, Tuple, TypeVar, Union
 
 import equinox as eqx
 import jax
 import jmp
 import numpy as np
-<<<<<<< HEAD
-=======
 import wandb
->>>>>>> 24c13097
 from draccus import field
+from jax import ShapeDtypeStruct
 from jax.experimental import multihost_utils
 from jax.sharding import Mesh
 from jaxtyping import PRNGKeyArray, PyTree
@@ -41,33 +25,18 @@
 import haliax as hax
 from haliax import Axis
 from haliax.partitioning import ResourceAxis, ResourceMapping, named_jit
-from haliax.types import IntScalar, Scalar
-
-import levanter.checkpoint
+from haliax.types import Scalar
+
 import levanter.logging
-import levanter.tracker
-import levanter.tracker.wandb
-from levanter import tracker
-from levanter.checkpoint import CheckpointerConfig, load_checkpoint
+from levanter.checkpoint import CheckpointerConfig
 from levanter.config import JsonAtom
 from levanter.data import Dataset, ReplicatedBatchLoader, ShardableDataset, ShardedBatchLoader
 from levanter.distributed import DistributedConfig, RayConfig
 from levanter.grad_accum import microbatched
-<<<<<<< HEAD
-from levanter.logging import capture_time
-from levanter.tracker import TrackerConfig
-from levanter.types import ComputeLossFunction, FilterSpec, ModuleComputeLoss
-from levanter.utils import cloud_utils
-from levanter.utils.jax_utils import as_arrayish, is_inexact_arrayish
-=======
 from levanter.logging import WandbConfig, capture_time
-
-# import for backward compatibility
-from levanter.optim import OptimizerConfig  # noqa: F401
 from levanter.types import FilterSpec
 from levanter.utils import cloud_utils
 from levanter.utils.jax_utils import is_inexact_arrayish
->>>>>>> 24c13097
 from levanter.utils.tree_utils import inference_mode
 
 
@@ -75,43 +44,26 @@
 
 X = TypeVar("X")  # Input
 M = TypeVar("M", bound=PyTree)
+S = TypeVar("S", bound=PyTree)
 
 DEFAULT_JAX_CONFIG = {
     "jax_threefry_partitionable": True,
     "jax_softmax_custom_jvp": True,
 }
 
-
-class TrainerState(eqx.Module, Generic[M]):
-    """
-    This is the state of the trainer. It contains the model, optimizer state, and random key.
-    It is an equinox Module becaues it is a PyTree that gets passed to the core `train_step` method
-    of the Trainer. This unfortunately means that `step` is an Array and not an int, hence the IntScalar.
-
-    It's designed to be extended by subclasses.
-    """
-
-    _step: IntScalar = eqx.field(converter=lambda x: as_arrayish(x))
+# A note on the semantics of "step" vs "next_step":
+# The "step" of a TrainerState is the state after `step` steps have been taken.
+# A "StepInfo"'s step is the step that was just completed. If you want the next step, use `next_step`.
+
+
+@dataclass
+class TrainerState(Generic[M]):
+    step: int
     model: M
     opt_state: OptState
     training_key: PRNGKeyArray
-    is_trainable: PyTree[FilterSpec]  # = eqx.field(static=True)
-
-    @cached_property
-    def step(self) -> int:
-        return int(self._step)
-
-    @property
-    def trainable_model(self) -> M:
-        return eqx.filter(self.model, self.is_trainable)
-
-
-S = TypeVar("S", bound=TrainerState)
-
-
-# A note on the semantics of "step" vs "next_step":
-# The "step" of a TrainerState is the state after `step` steps have been taken.
-# A "StepInfo"'s step is the step that was just completed. If you want the next step, use `next_step`.
+
+
 @dataclass
 class StepInfo(Generic[M]):
     state: TrainerState[M]
@@ -120,6 +72,7 @@
 
     model = property(lambda self: self.state.model)
     opt_state = property(lambda self: self.state.opt_state)
+    next_key = property(lambda self: self.state.training_key)
 
     step = property(lambda self: self.state.step - 1)
     """
@@ -155,54 +108,52 @@
             return decorator(fn)
 
 
-# A note on extending Trainer:
-# First, consider whether you can do what you want with hooks. Hooks can cover a lot of use cases.
-# Sometimes, however, you need to do something more complicated. In that case, you can extend Trainer.
-# In order to do that, you need to:
-# * Extend TrainerState to add your additional state
-# * Override `_train_step` to add your additional logic
-# * Override `initial_state` or `_initialize_state_from_scratch` to initialize your additional state. (The latter is
-# simpler and means you don't need to handle the checkpointing logic yourself.)
-# * You might also need to override `training_steps` if you want to make the type checker happy.
-
-
 class Trainer:
     config: "TrainerConfig"
     optimizer: GradientTransformation
     hooks: TrainerHooks
-    tracker: levanter.tracker.Tracker
+    is_trainable_param: Optional[PyTree[FilterSpec]]
     _raw_loss_function: Callable
-    _cmanagers: List[typing.ContextManager] = []
 
     def __init__(
         self,
         config: "TrainerConfig",
         optimizer: GradientTransformation,
-        loss_fn: Optional[ComputeLossFunction] = None,
+        loss_fn: Callable,
         *,
-        add_default_hooks: bool = True,
+        is_trainable: PyTree[FilterSpec] = True,
     ):
         """
 
         Args:
             config:  the trainer config
-            optimizer: the optimizer, e.g. `optax.adam(1e-3)` or produced by [levanter.optim.OptimizerConfig][]
+            optimizer: the optimizer, e.g. `optax.adam(1e-3)` or produced by [levanter.trainer.OptimizerConfig][]
             loss_fn (Callable): the loss function. This should be a function that takes a model and some inputs and returns a
                 scalar loss. It should be jit-able and should not have any side effects.
+            is_trainable: optional filter spec for the trainable parameters. This is used to filter out non-trainable
+                parameters for the optimizer state and for computing gradients. Non-trainable parameters are also
+                not checkpointed. If you don't specify this, all parameters are assumed to be trainable.
         """
         self.hooks = TrainerHooks()
         self.config = config
+        self._raw_loss_function = loss_fn
         self.optimizer = optimizer
-        self.loss_fn = loss_fn or ModuleComputeLoss()
-        if isinstance(config.tracker, Sequence):
-            self.tracker = levanter.tracker.CompositeTracker([c.init(self.run_id) for c in config.tracker])
-        else:
-            self.tracker = config.tracker.init(self.run_id)
-
-        self._cmanagers = []
-
-        if add_default_hooks:
-            self._add_default_hooks()
+        self.is_trainable_param = is_trainable
+
+    @cached_property
+    def loss_fn(self):
+        """
+        Wrapped loss function that casts the model to compute precision and sets the context axis mapping to compute
+        """
+
+        @named_jit(in_axis_resources=self.parameter_axis_mapping, axis_resources=self.compute_axis_mapping)
+        @functools.wraps(self._raw_loss_function)
+        def fn(model, *batch, **batch_kwargs):
+            with hax.axis_mapping(self.compute_axis_mapping):
+                model = self.mp.cast_to_compute(model)
+                return self._raw_loss_function(model, *batch, **batch_kwargs)
+
+        return fn
 
     @property
     def run_id(self) -> str:
@@ -253,159 +204,121 @@
     def EvalBatch(self):
         return self.config.EvalBatch
 
-    def __enter__(self):
-        this_managers = [
-            levanter.current_tracker(self.tracker),
-            self.device_mesh,
-            hax.axis_mapping(self.parameter_axis_mapping),
-        ]
-        self._cmanagers.append(this_managers)
-
-        for cmanager in this_managers:
-            cmanager.__enter__()
-
-        return self
-
-    def __exit__(self, *args):
-        assert len(self._cmanagers) > 0, "Trainer.__exit__ called without corresponding Trainer.__enter__"
-        cur_managers = self._cmanagers.pop()
-        problems = []
-        for cmanager in reversed(cur_managers):
-            try:
-                cmanager.__exit__(*args)
-            except Exception as e:
-                problems.append(e)
-
-        if len(problems) > 0:
-            raise RuntimeError("Exception(s) occurred while exiting trainer", problems) from problems[0]
-
     def initial_state(
-        self,
-        training_key: PRNGKeyArray,
-        model: Optional[M] = None,
-        model_init: Optional[Callable[[], M]] = None,
-        *,
-        is_trainable: PyTree[FilterSpec] = True,
-    ) -> TrainerState[M]:
-        """
-        Either loads a checkpoint or initializes a fresh trainer state. This is the recommended way to initialize
-        a trainer state.
-
-        This method is smart enough to handle subclasses of TrainerState. If you want to extend TrainerState, you
-        can override _initialize_state_from_scratch
-
-        Args
-            is_trainable: optional filter spec for the trainable parameters. This is used to filter out non-trainable
-                parameters for the optimizer state and for computing gradients. Non-trainable parameters are also
-                not checkpointed. If you don't specify this, all parameters are assumed to be trainable.
+        self, training_key: PRNGKeyArray, model: Optional[M] = None, model_init: Optional[Callable[[], M]] = None
+    ) -> TrainerState:
+        """
+        Initializes the model, optimizer state, and random key. Also handles loading a checkpoint if needed.
 
         Returns:
-            TrainerState: the initial state,
-        """
+            model, opt_state, key, resume_step
+        """
+
         if model is not None and model_init is not None:
             raise ValueError("only one of model and model_init should be specified")
         elif model is None and model_init is None:
             raise ValueError("one of model and model_init must be specified")
 
         if model is not None:
-            # we can't just use `lambda: model` because JAX jit can't see captures, but it can see jax partials
+            # we can't just use `lambda: model` because JAX jit can't see captures, but it can see partials
+            # We can't use plain partials because they aren't pytrees
             model_init = jax.tree_util.Partial(lambda m: m, model)
 
-        del model
         assert model_init is not None
 
-        # first try to load a full trainer state checkpoint
-        checkpoint_path = self.config.load_checkpoint_path
-        if checkpoint_path is None:
-            checkpoint_path = self.config.checkpointer.expanded_path(self.run_id)
-
-        do_load_checkpoint = self.config.load_checkpoint
-        axis_mapping = self.parameter_axis_mapping
-        mesh = self.device_mesh
-        initial_model_path = self.config.initialize_from
-
-        # we don't save the full trainer state, so we need to filter out the non-trainable parameters
-
-        def init_state_and_model(model_init, training_key, is_trainable):
-            model = model_init()
-            state = self._initialize_state_from_scratch(model, training_key, is_trainable)
-            return state
-
-        trainer_state_shape = eqx.filter_eval_shape(init_state_and_model, model_init, training_key, is_trainable)
-        saveable_state_shape = _make_saveable_trainer_state(trainer_state_shape, is_trainable)
-
-        if do_load_checkpoint is not False:
-            try:
-                state = load_checkpoint(saveable_state_shape, checkpoint_path, axis_mapping=axis_mapping, mesh=mesh)
-            except FileNotFoundError:
-                if do_load_checkpoint:
-                    raise
-                else:
-                    state = None
-
-        # if that fails, try to load just a model from a checkpoint for initialization
-        if state is None and initial_model_path is not None:
-            logger.info(f"Initializing from {initial_model_path}")
-            # todo: we are potentially holding two models in memory at once here, if we pass in a model
-            # instead of a model_init and we use initialize_from. We could avoid this by deleting
-            # any to-be-loaded parameters from the model before loading, but that's a bit more complicated
-            loaded_model = load_checkpoint(
-                saveable_state_shape.model,
-                initial_model_path,
-                axis_mapping=axis_mapping,
-                mesh=mesh,
-                subpath="model",
+        model_shape, opt_state_shape = eqx.filter_eval_shape(self._init_model_and_opt_state, model_init)
+
+        # we only checkpoint the trainable parameters, so we need to filter out the non-trainable ones
+        trainable_model_shape = self.trainable_params_only(model_shape)
+
+        ckpt = self.maybe_load_checkpoint(
+            trainable_model_shape,
+            (opt_state_shape, training_key),
+            axis_mapping=self.parameter_axis_mapping,
+            mesh=self.device_mesh,
+        )
+
+        if ckpt is not None:
+            trainable_model, (opt_state, training_key), completed_step = ckpt
+            if model is not None:
+                model = eqx.combine(trainable_model, model)
+            else:
+                model = eqx.combine(trainable_model, model_shape)
+
+            if any(isinstance(leaf, ShapeDtypeStruct) for leaf in jax.tree_leaves(model)):
+                # if we're resuming, we need to re-initialize the non-trainable parameters to their original values
+                non_trainable = named_jit(self._init_non_trainable_params, self.parameter_axis_mapping)(model_init)
+                model = eqx.combine(trainable_model, non_trainable)
+
+            step = completed_step + 1
+        elif self.config.initialize_from is not None:
+            # initialize from a levanter checkpoint
+            logger.info(f"Initializing model from checkpoint {self.config.initialize_from}")
+            match levanter.checkpoint.load_checkpoint(
+                model_shape,
+                None,
+                self.config.initialize_from,
+                axis_mapping=self.parameter_axis_mapping,
+                mesh=self.device_mesh,
+            ):
+                # new_model is probably only the trainable parameters, so we init the rest
+                case base_model, _, loaded_step:
+                    logger.info(f"Initialized from step {loaded_step} of {self.config.initialize_from}")
+                    old_model_init = model_init
+
+                    model_init = jax.tree_util.Partial(lambda m: eqx.combine(m, old_model_init()), base_model)
+                    model, opt_state = named_jit(self._init_model_and_opt_state, self.parameter_axis_mapping)(
+                        model_init
+                    )
+
+                    step = 0
+                case None:
+                    raise ValueError(f"Could not load model from checkpoint {self.config.initialize_from}")
+        else:
+            model, opt_state = named_jit(self._init_model_and_opt_state, self.parameter_axis_mapping)(model_init)
+            step = 0
+
+        return TrainerState(step, model, opt_state, training_key)
+
+    def train_step(self, state: TrainerState[M], *batch: X, **batch_kwargs) -> StepInfo[M]:
+        """
+        Performs a single training step.
+        """
+        with capture_time() as step_time:
+            key, new_key = jax.random.split(state.training_key)
+            loss, new_model, new_optstate = self._train_step_fn(
+                state.model, state.opt_state, *batch, **batch_kwargs, key=key
             )
-
-            # we don't necessarily load the full model, so we need to combine it with the model init
-            model_init = jax.tree_util.Partial(lambda m, f: eqx.combine(m, f()), loaded_model, model_init)
-
-        # now we initialize a fresh trainer state, possibly just to finish any missing fields
-        @named_jit(axis_resources=axis_mapping, donate_args=(True, True, True, False))
-        def init_state(partial_state, model_init, training_key, is_trainable):
-            model = model_init()
-            fresh_state = self._initialize_state_from_scratch(model, training_key, is_trainable)
-            return eqx.combine(partial_state, fresh_state)
-
-        state = init_state(state, model_init, training_key, is_trainable)
-
-        return state
-
-    def train_step(self, state: TrainerState[M], *batch: X, **batch_kwargs) -> StepInfo[M]:
-        """
-        Performs a single training step.
-        """
-        with capture_time() as step_time:
-            loss, new_state = self._jit_train_step_fn(state, *batch, **batch_kwargs)
             # force the loss so timing numbers are accurate. laziness isn't going to help here (i think?)
             loss = loss.item()  # type: ignore
 
-        return StepInfo(new_state, loss, step_time())
+        return StepInfo(TrainerState(state.step + 1, new_model, new_optstate, new_key), loss, step_time())
 
     def training_steps(
         self, state: TrainerState[M], train_loader, run_hooks: bool = True
-    ) -> typing.Iterator[StepInfo[M]]:
+    ) -> typing.Iterator[StepInfo]:
         """
         Generator that yields training steps and runs hooks.
         """
         iter_data = iter(train_loader)
-        with levanter.current_tracker(self.tracker):
-            while state.step < self.num_train_steps:
-                with capture_time() as loading_time:
-                    example = next(iter_data)
-
-                levanter.tracker.log_metrics({"throughput/loading_time": loading_time()}, step=state.step)
-
-                info = self.train_step(state, example)
-
-                if run_hooks:
-                    with capture_time() as hook_time:
-                        self.run_hooks(info)
-
-                    levanter.tracker.log_metrics({"throughput/hook_time": hook_time()}, step=state.step)
-
-                state = info.state
-                yield info
+
+        while state.step < self.config.num_train_steps:
+            with capture_time() as loading_time:
+                example = next(iter_data)
+
+            # TODO: refactor logging
+            wandb.log({"throughput/loading_time": loading_time()}, step=state.step)
+
+            info = self.train_step(state, example)
+            state = info.state
+
+            if run_hooks:
+                with capture_time() as hook_time:
+                    self.run_hooks(info)
+
+                wandb.log({"throughput/hook_time": hook_time()}, step=state.step)
+
+            yield info
 
     def train(self, state: TrainerState[M], train_loader: Iterable[X], run_hooks: bool = True) -> StepInfo[M]:
         """
@@ -420,13 +333,16 @@
 
         return info
 
-    def _add_default_hooks(self):
+    def add_default_hooks(self, eval_dataset: Optional[Iterable[X]] = None):
         from levanter import callbacks
 
         self.add_hook(callbacks.pbar_logger(total=self.config.num_train_steps), every=1)
-        self.add_hook(callbacks.log_step_info, every=1)
+        self.add_hook(callbacks.log_to_wandb, every=1)
+        if eval_dataset is not None:
+            self.add_eval_hook(eval_dataset)
+        self.add_hook(callbacks.wandb_xla_logger(self.config.wandb), every=self.config.steps_per_eval)
         # engine.add_hook(callbacks.log_memory_usage(), every=1)
-        checkpointer = self.config.checkpointer.create(self.run_id)
+        checkpointer = self.config.checkpointer.create(self.run_id, self.is_trainable_param)
         self.add_hook(checkpointer.on_step, every=1)  # checkpointer manages its own frequency
 
     def add_eval_hook(self, eval_dataset, name: Optional[str] = None):
@@ -439,8 +355,7 @@
             @eqx.filter_jit
             def eval_loss(model, *batch, **batch_kwargs):
                 model = inference_mode(model, True)
-                with hax.axis_mapping(self.compute_axis_mapping):
-                    return self.loss_fn(model, *batch, **batch_kwargs, key=None)
+                return self.loss_fn(model, *batch, **batch_kwargs, key=None)
 
             self.add_hook(
                 callbacks.compute_validation_loss(
@@ -476,26 +391,30 @@
         return ShardedBatchLoader(dataset, self.device_mesh, batch_axis, self.compute_axis_mapping)
 
     @cached_property
-    def _jit_train_step_fn(self):
-        return named_jit(self._train_step, axis_resources=self.parameter_axis_mapping, donate_args=(True,))
-
-    def _train_step(self, state: TrainerState, *batch, **batch_kwargs) -> tuple[Scalar, TrainerState]:
-        key, new_key = jax.random.split(state.training_key)
-        model = inference_mode(state.model, False)
-
-        def loss_fn(model, *batch, **batch_kwargs):
-            # TODO: when we get ResourceEnvs in place, we can remove this cast_to_compute
-            model = self.mp.cast_to_compute(model)
-            with hax.axis_mapping(self.compute_axis_mapping):
-                return self.loss_fn(model, *batch, **batch_kwargs).scalar()
-
-        # only train on the trainable parameters. We're leaning on JAX to do dead code elimination for us
-        loss, grads = self._compute_gradients_microbatched(loss_fn, model, batch, **batch_kwargs, key=key)
-
-        new_state = self._take_train_step(state, loss_fn, model, grads, *batch, **batch_kwargs, key=key)
-        new_state = dataclasses.replace(new_state, training_key=new_key)
-
-        return loss, new_state
+    def _train_step_fn(self):
+        @named_jit(
+            axis_resources=self.parameter_axis_mapping,
+            out_axis_resources=self.parameter_axis_mapping,
+            donate_args=(True, True),
+        )
+        def train_step(model, opt_state, *batch, **batch_kwargs):
+            model = inference_mode(model, False)
+
+            # we do this so that we only take the gradients of the trainable parameters
+            trainable_model, rest_model = self.partition_trainable_params(model)
+
+            def split_loss_fn(trainable_model, *batch, **batch_kwargs):
+                model = eqx.combine(trainable_model, rest_model)
+                return self.loss_fn(model, *batch, **batch_kwargs)
+
+            loss, grads = self._compute_gradients_microbatched(split_loss_fn, trainable_model, batch, **batch_kwargs)
+
+            updates, opt_state = self.optimizer.update(grads, opt_state, params=trainable_model)
+            model = eqx.apply_updates(model, updates)
+
+            return loss, model, opt_state
+
+        return train_step
 
     def _compute_gradients_microbatched(self, loss_fn, model: M, batch, **batch_kwargs) -> tuple[Scalar, M]:
         grad_fn = eqx.filter_value_and_grad(loss_fn, has_aux=False)
@@ -508,63 +427,75 @@
         )
         return grad_fn(model, *batch, **batch_kwargs)
 
-    def _take_train_step(self, state: S, loss_fn, model, grads, *batch, **batch_kwargs) -> S:
-        """
-        Takes a training step. This is a separate method so that it can be overridden or used in a subclass.
-        """
-        with hax.axis_mapping(self.parameter_axis_mapping):
-            partial_loss = lambda model: loss_fn(model, *batch, **batch_kwargs)
-            model, opt_state = take_opt_step(
-                self.optimizer, model, state.opt_state, grads, partial_loss, state.is_trainable
+    def _init_model_and_opt_state(self, model_init):
+        model = model_init()
+        # only force trainable params to param precision. Other params are cast to compute precision
+        trainable, non_trainable = self.partition_trainable_params(model)
+        trainable = self.mp.cast_to_param(trainable)
+        non_trainable = self.mp.cast_to_compute(non_trainable)
+        model = eqx.combine(trainable, non_trainable)
+        opt_state = self.optimizer.init(trainable)
+        return model, opt_state
+
+    def _init_non_trainable_params(self, model_init):
+        model = model_init()
+        # only force trainable params to param precision. Other params are cast to compute precision
+        trainable, non_trainable = self.partition_trainable_params(model)
+        non_trainable = self.mp.cast_to_compute(non_trainable)
+        return non_trainable
+
+    def trainable_params_only(self, model: M) -> M:
+        """
+        Filters out non-trainable parameters from the model. This is used internally to
+        for the optimizer state and to compute gradients, but you can also use it to filter out
+        params for logging or something.
+        """
+        return self.partition_trainable_params(model)[0]
+
+    def partition_trainable_params(self, model):
+        """
+        Partitions the model into trainable and non-trainable parameters. This is used internally
+        for the gradient calculation and checkpointing, but you can also use it to filter out params for logging
+        or something.
+
+        Returns:
+            trainable, non-trainable
+        """
+
+        def trainable_and_diffable(pred):
+            if callable(pred):
+                return lambda x: pred(x) and is_inexact_arrayish(x)
+            elif pred is True:
+                return is_inexact_arrayish
+            else:
+                return pred
+
+        combined_mask = jax.tree_util.tree_map(trainable_and_diffable, self.is_trainable_param)
+        return eqx.partition(model, combined_mask)
+
+    def maybe_load_checkpoint(
+        self, model: M, training_state: S, *, axis_mapping=None, mesh=None
+    ) -> Optional[Tuple[M, S, int]]:
+        """Loads a checkpoint if one exists and we're supposed to load it,
+        otherwise returns the model and training state as is"""
+        if self.config.load_checkpoint is not False:
+            # TODO: don't remake the checkpointer every time
+            checkpointer = self.config.checkpointer.create(self.run_id)
+            load_checkpoint_path = self.config.load_checkpoint_path
+
+            if load_checkpoint_path is None:
+                load_checkpoint_path = self.config.checkpointer.expanded_path(self.run_id)
+
+            ckpt = checkpointer.load_checkpoint(
+                model, training_state, load_checkpoint_path, axis_mapping=axis_mapping, mesh=mesh
             )
 
-        return dataclasses.replace(state, _step=state._step + 1, model=model, opt_state=opt_state)
-
-    def _initialize_state_from_scratch(self, model, training_key, is_trainable):
-        # only force trainable params to param precision. Other params are cast to compute precision
-        model = cast_params_by_trainability(model, self.mp, is_trainable)
-        opt_state = init_optimizer_for_trainables(self.optimizer, model, is_trainable)
-
-        return TrainerState(0, model, opt_state, training_key, is_trainable)
-
-
-def init_optimizer_for_trainables(optimizer, model, is_trainable):
-    trainable, _ = _partition_trainable_params(model, is_trainable)
-    opt_state = optimizer.init(trainable)
-    return opt_state
-
-
-def cast_params_by_trainability(model, mp, is_trainable):
-    """
-    Casts the parameters of a model to the appropriate precision based on the is_trainable filter spec.
-    Trainable parameters are cast to param precision, non-trainable parameters are cast to compute precision.
-    """
-
-    trainable, non_trainable = _partition_trainable_params(model, is_trainable)
-    trainable = mp.cast_to_param(trainable)
-    non_trainable = mp.cast_to_compute(non_trainable)
-    model = eqx.combine(trainable, non_trainable)
-    return model
-
-
-def _make_saveable_trainer_state(trainer_state: S, is_trainable) -> S:
-    """
-    Returns the shape of the trainer state that we save to a checkpoint. This is used to load a checkpoint.
-    You can override if you really need custom checkpointing logic. By default everything in the trainer state
-    is saved (except for non-trainable model parameters)
-    """
-    saveable_model = eqx.filter(trainer_state.model, is_trainable)
-    saveable_state = dataclasses.replace(trainer_state, model=saveable_model)
-    return saveable_state
-
-
-def _initialize_global_tracker(config, run_id):
-    if isinstance(config, Sequence):
-        tracker = levanter.tracker.CompositeTracker([c.init(run_id) for c in config])
-    else:
-        tracker = config.init(run_id)
-
-    levanter.tracker.set_global_tracker(tracker)
+            if ckpt is None and self.config.load_checkpoint is True:
+                raise ValueError(f"Could not load checkpoint from {load_checkpoint_path}")
+
+            return ckpt
+        else:
+            return None
 
 
 @dataclass
@@ -572,12 +503,10 @@
     seed: int = 0  # random seed
     mp: jmp.Policy = jmp.get_policy("f32")  # mixed precision policy
 
-    wandb: Optional[tracker.wandb.WandbConfig] = None
+    wandb: WandbConfig = field(default_factory=WandbConfig)
     log_dir: Path = Path("logs/")
     run_base_dir: Path = Path("runs/")
     id: Optional[str] = None  # run id. if None, will be set to a random string
-
-    tracker: TrackerConfig | Tuple[TrackerConfig, ...] = field(default_factory=tracker.wandb.WandbConfig)
 
     # config related to partitioning
 
@@ -627,6 +556,15 @@
     shutdown_at_exit: Union[bool, float] = False
 
     @property
+    def run_name(self) -> str:
+        try:
+            import wandb
+
+            return wandb.run and (wandb.run.name or wandb.run.id) or "unnamed"
+        except ImportError:
+            return "unnamed"
+
+    @property
     def TrainBatch(self):
         return Axis("batch", self.train_batch_size)
 
@@ -638,12 +576,7 @@
     def microbatch_size(self):
         return self.per_device_parallelism * self.data_axis_size
 
-    def __post_init__(self):
-        if self.wandb is not None:
-            warnings.warn("wandb is deprecated. use tracker with type wandb instead", DeprecationWarning)
-            self.tracker = self.wandb
-
-    def initialize(self):
+    def initialize(self, all_config):
         """Initializes jax, wandb, logging, setting the run name/id in the process"""
         self._initialize_jax_config()
         # Can't do full logging setup until we've initialized jax b/c we use jax for rank id
@@ -652,8 +585,8 @@
         self._validate_and_set_defaults()
 
         id = self._maybe_set_id()
-        levanter.logging.init_logging(self.log_dir, f"{id}.log")
-        _initialize_global_tracker(self.tracker, id)
+        levanter.logging.init_logger(self.log_dir, f"{id}.log")
+        self.wandb.init(id, all_config)
 
         self.ray.initialize()
 
@@ -720,6 +653,10 @@
     def _initialize_jax_config(self):
         for key, value in self.jax_config.items():
             jax.config.update(key, value)
+
+    def _initialize_logging(self):
+        self.log_dir.mkdir(parents=True, exist_ok=True)
+        levanter.logging.init_logger(self.log_dir / f"{self.id}.log")
 
     def _maybe_set_id(self):
         # always do this so we don't get weird hangs if the id isn't set right
@@ -733,7 +670,7 @@
             # TODO: this doesn't work with wandb sweeps. need to reconcile when we merge
             if "RUN_ID" in os.environ:
                 self.id = os.environ["RUN_ID"]
-            elif self.wandb is not None and self.wandb.id is not None:
+            elif self.wandb.id is not None:
                 self.id = self.wandb.id
             else:
                 # wandb run ids are 8 characters [a-z0-9], which we'll emulate here
@@ -744,8 +681,6 @@
 
             logger.info(f"Setting run id to {self.id}")
 
-        return self.id
-
     # we can't do this in post_init because we don't want to call jax.device_count before calling distributed.initialize
     def _validate_and_set_defaults(self):
         if jax.device_count() % self.model_axis_size != 0:
@@ -759,13 +694,8 @@
         ):
             raise ValueError("either model_axis_size or local_device_count must be divisible by the other")
 
-        assert self.train_batch_size != -1 or self.per_device_parallelism != -1
-
         if self.per_device_parallelism == -1:
             self.per_device_parallelism = self.train_batch_size // self.data_axis_size
-
-        if self.train_batch_size == -1:
-            self.train_batch_size = self.per_device_parallelism * self.data_axis_size
 
         # validate size of per_device_parallelism
         if self.train_batch_size % (self.per_device_parallelism * self.data_axis_size) != 0:
@@ -778,66 +708,5 @@
             self.per_device_eval_parallelism = self.per_device_parallelism
 
 
-<<<<<<< HEAD
-class AllConfig(Protocol):
-    trainer: TrainerConfig
-
-
-def initialize(config: TrainerConfig | AllConfig):
-    """Initializes jax, logging, setting the run name/id in the process. Also initializes tracking and saves config
-    as hyperparameters and as an artifact"""
-    if isinstance(config, TrainerConfig):
-        trainer_config = config
-    else:
-        trainer_config = config.trainer
-
-    trainer_config.initialize()
-    levanter.tracker.log_configuration(config)
-
-
-def _partition_trainable_params(model, filter):
-    """
-    Partitions the model into trainable and non-trainable parameters. This is used internally
-    for the gradient calculation and checkpointing, but you can also use it to filter out params for logging
-    or something.
-
-    Returns:
-        trainable, non-trainable
-    """
-
-    def trainable_and_diffable(pred):
-        if callable(pred):
-            return lambda x: pred(x) and is_inexact_arrayish(x)
-        elif pred is True:
-            return is_inexact_arrayish
-        else:
-            return pred
-
-    combined_mask = jax.tree_util.tree_map(trainable_and_diffable, filter)
-    return eqx.partition(model, combined_mask)
-
-
-def _ensure_scalar(x: hax.types.Scalar | hax.NamedArray) -> hax.types.Scalar:
-    if isinstance(x, hax.NamedArray):
-        return x.scalar()
-    else:
-        return x
-
-
-def take_opt_step(
-    optimizer,
-    model: M,
-    opt_state: OptState,
-    grads: M,
-    obj_fn: Optional[Callable[[M], Scalar]] = None,
-    is_trainable: PyTree[FilterSpec] = True,
-) -> tuple[M, OptState]:
-    train_grads = eqx.filter(grads, is_trainable)
-    trainable_model = eqx.filter(model, is_trainable)
-    updates, opt_state = optimizer.update(train_grads, opt_state, params=trainable_model, obj_fn=obj_fn)
-    model = eqx.apply_updates(model, updates)
-    return model, opt_state
-=======
 def _params_only(t):
-    return eqx.filter(t, is_inexact_arrayish)
->>>>>>> 24c13097
+    return eqx.filter(t, is_inexact_arrayish)