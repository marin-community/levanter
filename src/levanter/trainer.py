--- conflicted
+++ resolved
@@ -171,10 +171,7 @@
     optimizer: GradientTransformation
     hooks: TrainerHooks
     tracker: levanter.tracker.Tracker
-<<<<<<< HEAD
-=======
     is_trainable_param: PyTree[FilterSpec]
->>>>>>> 86e8c7c1
     _raw_loss_function: Callable
     _cmanagers: List[typing.ContextManager] = []
 
@@ -202,11 +199,12 @@
             self.tracker = levanter.tracker.CompositeTracker([c.init(self.run_id) for c in config.tracker])
         else:
             self.tracker = config.tracker.init(self.run_id)
-<<<<<<< HEAD
-=======
-
-        self.is_trainable_param = is_trainable
->>>>>>> 86e8c7c1
+
+        self._raw_loss_function = loss_fn or ModuleComputeLoss()
+        if isinstance(config.tracker, Sequence):
+            self.tracker = levanter.tracker.CompositeTracker([c.init(self.run_id) for c in config.tracker])
+        else:
+            self.tracker = config.tracker.init(self.run_id)
 
         self._cmanagers = []
 
@@ -411,13 +409,7 @@
 
         return StepInfo(new_state, loss, step_time())
 
-<<<<<<< HEAD
-    def training_steps(
-        self, state: TrainerState[M], train_loader, run_hooks: bool = True
-    ) -> typing.Iterator[StepInfo[M]]:
-=======
     def training_steps(self, state: S, train_loader, run_hooks: bool = True) -> typing.Iterator[StepInfo[S]]:
->>>>>>> 86e8c7c1
         """
         Generator that yields training steps and runs hooks.
         """
@@ -548,36 +540,6 @@
         return TrainerState(0, model, opt_state, training_key, is_trainable)
 
 
-<<<<<<< HEAD
-def init_optimizer_for_trainables(optimizer, model, is_trainable):
-    trainable, _ = _partition_trainable_params(model, is_trainable)
-    opt_state = optimizer.init(trainable)
-    return opt_state
-
-
-def cast_params_by_trainability(model, mp, is_trainable):
-    """
-    Casts the parameters of a model to the appropriate precision based on the is_trainable filter spec.
-    Trainable parameters are cast to param precision, non-trainable parameters are cast to compute precision.
-    """
-
-    trainable, non_trainable = _partition_trainable_params(model, is_trainable)
-    trainable = mp.cast_to_param(trainable)
-    non_trainable = mp.cast_to_compute(non_trainable)
-    model = eqx.combine(trainable, non_trainable)
-    return model
-
-
-def _make_saveable_trainer_state(trainer_state: S, is_trainable) -> S:
-    """
-    Returns the shape of the trainer state that we save to a checkpoint. This is used to load a checkpoint.
-    You can override if you really need custom checkpointing logic. By default everything in the trainer state
-    is saved (except for non-trainable model parameters)
-    """
-    saveable_model = eqx.filter(trainer_state.model, is_trainable)
-    saveable_state = dataclasses.replace(trainer_state, model=saveable_model)
-    return saveable_state
-=======
 def take_train_step(
     optimizer,
     model: M,
@@ -599,7 +561,6 @@
     trainable = trainables_only(model, is_trainable)
     opt_state = optimizer.init(trainable)
     return opt_state
->>>>>>> 86e8c7c1
 
 
 def _initialize_global_tracker(config, run_id):
