# Dataset for preprocessing data, tokenizing, and caching to disk.
import asyncio
import dataclasses
import heapq
import logging as pylogging
import os
import threading
import time
from contextlib import AbstractContextManager
from dataclasses import dataclass
from queue import PriorityQueue
from typing import IO, Any, Callable, Dict, Iterable, Iterator, List, Optional, Protocol, Sequence, TypeVar, Union

import fsspec.core
import jax
import pyarrow as pa
import pyarrow.parquet as pq
import ray
from dataclasses_json import dataclass_json
from fsspec import AbstractFileSystem
from ray.actor import ActorHandle
from ray.exceptions import GetTimeoutError
from rich.progress import (
    BarColumn,
    Progress,
    TaskID,
    TaskProgressColumn,
    TextColumn,
    TimeElapsedColumn,
    TimeRemainingColumn,
)

<<<<<<< HEAD
import levanter.tracker

from .. import logging
from ..utils.ray_utils import ExceptionInfo, RefBox, current_actor_handle, ser_exc_info
from . import ShardableDataset
=======
from .. import logging
from ..utils.ray_utils import ExceptionInfo, RefBox, current_actor_handle, ser_exc_info
>>>>>>> 5fb67671
from ._preprocessor import BatchProcessor, BatchResult, as_record_batch, dict_from_record_batch
from .dataset import ShardableDataset
from .sharded_dataset import ShardedDataset


T = TypeVar("T")
T_co = TypeVar("T_co", covariant=True)


logger = pylogging.getLogger(__name__)

DEFAULT_ROWS_PER_CHUNK = 8192
DEFAULT_MAX_BYTES_PER_BATCH = 256 * 1024 * 1024  # 256 MB, this is pre-preprocessing python object size
LEDGER_FILE_NAME = "cache_ledger.json"


def build_cache(
    cache_dir: str,
    input_shards: ShardedDataset[T],
    processor: BatchProcessor[T],
    batch_size: int = 1,
    rows_per_chunk: int = DEFAULT_ROWS_PER_CHUNK,
    await_finished: bool = True,
    monitors: Optional[Sequence["MetricsMonitor"]] = None,
) -> "ShardCache":
    """
    Produces a sharded cache of the dataset using Ray for distributed processing. The cache can be any path
    on any file system understood by fsspec.

    This system is designed with tokenization and similar processes in mind, but it can potentially be used for any kind
    of preprocessing that converts input batches to output batches. The main design goal is to make it easy to
    parallelize preprocessing across multiple machines while maintaining reproducibility and fault tolerance.
    Usually the machines in question are the ones doing the training, but they could be separate machines as well.

    See the [Dataloader Design Doc](https://github.com/stanford-crfm/levanter/blob/main/docs/design/Data-Loader-Design.md)
    for a somewhat out of date overview of the design.

    Args:
        cache_dir: The directory to write the cache to. This can be any path understood by fsspec.
        input_shards: A ShardedDataset that will be used to read the input data. Conceptually, it's just a mapping
                    from shard names to iterators over the data in that shard.
        processor: A BatchProcessor that will be used to process batches of data. This is the main place where
                    you can customize the preprocessing pipeline.
        batch_size: When reading from the cache, how many examples to read at a time.
        rows_per_chunk: The number of rows to write to each chunk. May be smaller at the end of a shard.
        await_finished: If True, this function will block until the cache is finished. If False, it will return
                    immediately.
        monitors: a list of MetricsMonitors to attach to the cache. These will be called periodically with
            metrics about the cache build process. If None, will add a LoggerMetricsMonitor.

    Returns:
       (ShardCache) A ShardCache object that can be used to read the cache.

    """
    # first see if we need to do anything
    cache = ShardCache.build_or_load(cache_dir, input_shards, processor, batch_size, rows_per_chunk)

    if cache.is_finished:
        logger.info("Cache already finished. Skipping.")
        return cache

    if monitors is None:
        monitors = [LoggerMetricsMonitor()]

    for monitor in monitors:
        cache.attach_metrics_monitor(monitor)

    while await_finished:
        try:
            cache.await_finished(4.0)
            break
        except TimeoutError:
            pass

    return cache


@dataclass_json
@dataclass
class ChunkMetadata:
    name: str
    num_rows: int
    field_counts: Dict[str, int]


@dataclass_json
@dataclass
class ShardMetadata:
    chunks: List[ChunkMetadata] = dataclasses.field(default_factory=list)
    is_finished: bool = False

    @property
    def total_rows(self):
        return sum(chunk.num_rows for chunk in self.chunks)

    @property
    def total_chunks_produced(self):
        return len(self.chunks)


@dataclass_json
@dataclass
class CacheLedger:
    """Written at the end of the cache build process. Contains the global chunk order."""

    chunks: List[ChunkMetadata] = dataclasses.field(default_factory=list)


class SerialCacheWriter(AbstractContextManager):
    """
    Writes ShardCache-compatible caches to disk. This is a serial version of ShardCacheWriter that doesn't use Ray.
    Mostly for scripts and debugging.

    Examples:
        >>> with SerialCacheWriter(cache_dir, rows_per_chunk=1024) as writer:
        ...     for batch in process_batches():
        ...         writer.write_batch(batch)
    """

    def __init__(self, cache_dir: str, rows_per_chunk: int = DEFAULT_ROWS_PER_CHUNK):
        if rows_per_chunk <= 0:
            raise ValueError("rows_per_chunk must be positive")
        self.cache_dir = cache_dir
        self._rows_per_chunk = rows_per_chunk
        self._chunks: List[ChunkMetadata] = []
        self._current_chunk_writer: Optional[_ChunkWriter] = None
        self._is_closed = False

    def __enter__(self):
        return self

    def __exit__(self, exc_type, exc_val, exc_tb):
        # if successful, write the ledger
        if self._current_chunk_writer is not None:
            self._current_chunk_writer.__exit__(exc_type, exc_val, exc_tb)
            self._chunks.append(self._current_chunk_writer.get_metadata())
            self._current_chunk_writer = None

        if exc_type is None:
            _serialize_json_and_commit(os.path.join(self.cache_dir, LEDGER_FILE_NAME), CacheLedger(self._chunks))
            logger.info(f"Cache ledger written to {self.cache_dir}")
            self._is_closed = True

    def result(self, batch_size: int = 1) -> "ShardCache":
        if not self._is_closed:
            raise RuntimeError("Cannot get result until ShardCacheWriter is closed")
        return ShardCache.load(self.cache_dir, batch_size=batch_size)

    def write_batch(self, batch: BatchResult):
        rb = as_record_batch(batch)

        while rb.num_rows > 0:
            if self._current_chunk_writer is None:
                self._current_chunk_writer = _ChunkWriter(
                    self.cache_dir, f"chunk-{len(self._chunks)}", rb.schema
                ).__enter__()

            slice = rb.slice(0, min(rb.num_rows, self._rows_per_chunk - self._current_chunk_writer.num_rows))
            self._current_chunk_writer.write_batch(slice)
            rb = rb.slice(slice.num_rows)

            if self._current_chunk_writer.num_rows >= self._rows_per_chunk:
                self._current_chunk_writer.__exit__(None, None, None)
                self._chunks.append(self._current_chunk_writer.get_metadata())
                self._current_chunk_writer = None


class _ChunkWriter:
    def __init__(self, cache_dir: str, chunk_name: str, schema: pa.Schema):
        self.cache_dir = cache_dir
        self.chunk_name = chunk_name
        self.schema = schema
        self.file: Optional[IO] = None
        self.writer: Optional[pq.ParquetWriter] = None
        self.num_rows = 0
        self.field_counts: Dict[str, int] = {}

        self.is_finished = False

    def __enter__(self):
        self.file = fsspec.open(os.path.join(self.cache_dir, f"{self.chunk_name}.parquet"), "wb").__enter__()
        self.writer = pq.ParquetWriter(self.file, self.schema, version="2.6", compression="ZSTD").__enter__()
        return self

    def __exit__(self, exc_type, exc_val, exc_tb):
        if self.writer is not None:
            self.writer.__exit__(exc_type, exc_val, exc_tb)
        if self.file is not None:
            self.file.__exit__(exc_type, exc_val, exc_tb)

        self.is_finished = True

    def write_batch(self, batch: pa.RecordBatch):
        assert not self.is_finished
        assert self.writer is not None
        self.writer.write_batch(batch)
        self.num_rows += batch.num_rows

        for i in range(batch.num_columns):
            name = batch.field(i).name
            value = batch.column(i)
            if isinstance(value, pa.ListArray):
                value = value.flatten()
                self.field_counts[name] = self.field_counts.get(name, 0) + len(value)
            elif isinstance(value, pa.ChunkedArray):
                self.field_counts[name] = self.field_counts.get(name, 0) + value.length()

    def get_metadata(self) -> ChunkMetadata:
        if not self.is_finished:
            raise RuntimeError("Cannot get metadata for unfinished chunk")
        return ChunkMetadata(self.chunk_name, self.num_rows, self.field_counts)


class _ShardMetadataWriter:
    def __init__(self, metadata_path):
        self.metadata_path = metadata_path
        try:
            with fsspec.open(self.metadata_path, "r") as file:
                self.metadata = ShardMetadata.from_json(file.read())  # type: ignore
        except FileNotFoundError:
            self.metadata = ShardMetadata()

    @property
    def is_finished(self):
        return self.metadata.is_finished

    @property
    def chunks(self):
        return self.metadata.chunks

    @property
    def num_chunks(self):
        return len(self.metadata.chunks)

    def commit_chunk(self, chunk: ChunkMetadata):
        assert not self.metadata.is_finished
        self.metadata.chunks.append(chunk)
        self._commit()

    def finish(self):
        self.metadata.is_finished = True
        self._commit()

    def _commit(self):
        _serialize_json_and_commit(self.metadata_path, self.metadata)


# thinking through the design of the cache system

# we decided to use Ray, which was maybe a mistake, but here we are.
# Ray doesn't like it when the number of actors gets too large, so we can't have one actor per shard.
# we have N nodes and K shards. We want to produce chunks of size C examples, from each shards.
# We define a global order over chunks [shard[0].chunk[0], shard[1].chunk[0], ... shard[K].chunk[0], shard[0].chunk[1], ...]
# with the obvious extension for if one shard has more chunks than another.
# We want to produce chunks in roughly this order, but we want to do it in parallel.
# We also want to be able to recover from failures, and we want to be able to resume a cache build.

# at a high level, we have 3 steps:
# 1. read batches from the source
# 2. process batches, concatenating them into chunks
# 3. write chunks to disk

# The difficulty is that we want parallelism and we want to control the order of chunks.
# reading batches requires CPU and network. This means we should limit the number to roughly the number of nodes, maybe times 2.
# We want to prioritize so that we read 1 chunks worth of batches from each shard before reading more from any shard.
# We also want to prioritize reading earlier shards before later shards (within a chunk generation round).
# Ray also seems to get upset about having too many processes, and we can't serialize the iterators over shards.


def _shard_reader_generator(shard_source: ShardedDataset[T], shard_idx: int, start_row: int, batch_size: int):
    shard_name = shard_source.shard_names[shard_idx]
    shard_iter = shard_source.open_shard_at_row(shard_name, start_row)
    batch = []
    for row in shard_iter:
        batch.append(row)

        if len(batch) == batch_size:
            yield batch
            batch = []

    if len(batch) > 0:
        yield batch


class PriorityWorkTaskGroupSpec(Protocol):
    name: str

    def build(self) -> "PriorityWorkTaskGroup":
        raise NotImplementedError()


class PriorityWorkTaskGroup(Protocol):
    name: str
    spec: PriorityWorkTaskGroupSpec

    def items(self) -> Sequence["PriorityWorkItem"]:
        raise NotImplementedError()


class PriorityWorkItem(Protocol):
    name: str
    priority: float
    spec: PriorityWorkTaskGroupSpec

    def execute(self) -> tuple[bool, Optional[ray.ObjectRef]]:
        """
        Returns true if the item is finished, false if it should be rescheduled.
        The object ref is used  (1) to block shutting down the actor too early
        and (2) for backpressure.
        """
        raise NotImplementedError()

    # needs to be sortable by priority
    def __lt__(self, other: "PriorityWorkItem"):
        if self.priority == other.priority:
            return self.name < other.name
        else:
            return self.priority < other.priority

    def __le__(self, other: "PriorityWorkItem"):
        if self.priority == other.priority:
            return self.name <= other.name
        else:
            return self.priority <= other.priority


@ray.remote(num_cpus=1, scheduling_strategy="SPREAD")
class PriorityProcessorActor:
    def __init__(self, max_in_flight: Optional[int] = 200):
        pylogging.basicConfig(level=pylogging.INFO)
        self._queue: list[PriorityWorkItem] = []  # heapq
        self._queue_lock = threading.Lock()
        self._shutdown_event = threading.Event()
        self._current_item: Optional[PriorityWorkItem] = None
        self._max_in_flight = max_in_flight

        self._processing_thread = threading.Thread(target=self._loop, daemon=True)
        self._processing_thread.start()

    def add_work_group(self, group: PriorityWorkTaskGroupSpec):
        items = group.build().items()
        with self._queue_lock:
            for item in items:
                heapq.heappush(self._queue, item)

    def is_group_finished(self, group: PriorityWorkTaskGroupSpec):
        with self._queue_lock:
            if any(item.spec == group for item in self._queue):
                return False

            if self._current_item is not None and self._current_item.spec == group:
                return False

            logger.info(f"Group {group.name} is finished.")
<<<<<<< HEAD

            return True

    def cancel_work_group(self, group: PriorityWorkTaskGroupSpec):
        # kill all the items in the group
        with self._queue_lock:
            self._queue = [item for item in self._queue if item.spec != group]
            heapq.heapify(self._queue)

    def shutdown(self):
        if not self._shutdown_event.is_set():
            self._shutdown_event.set()

            if self._processing_thread.is_alive():
                self._processing_thread.join()

    def _loop(self: "PriorityProcessorActor"):
        should_sleep = False
        backpressure_queue: list[ray.ObjectRef] = []

        def drain_backpressure_to(count):
            nonlocal backpressure_queue
            while len(backpressure_queue) > count:
                finished, remaining = ray.wait(backpressure_queue, num_returns=1, fetch_local=False)
                backpressure_queue = remaining

        while not self._shutdown_event.is_set():
            if should_sleep:
                time.sleep(0.1)

            drain_backpressure_to(self._max_in_flight)

            with self._queue_lock:
                if len(self._queue) == 0:
                    should_sleep = True
                    continue
                else:
                    should_sleep = False

                item = heapq.heappop(self._queue)
                self._current_item = item

            try:
                item_is_finished, ref = item.execute()
                if ref is not None:
                    backpressure_queue.append(ref)
            except Exception:
                logger.exception(f"Error while processing {item.name}. Killing all associated work.")
                self.cancel_work_group(item.spec)
                continue

            with self._queue_lock:
                self._current_item = None
                if not item_is_finished:
                    heapq.heappush(self._queue, item)

        logger.info("Shutting down PriorityProcessorActor. Waiting for backpressure to drain.")
        drain_backpressure_to(0)
        logger.info("Backpressure drained. Shutting down PriorityProcessorActor.")


@dataclass
class ShardGroupToBeProcessed(PriorityWorkTaskGroupSpec):
    name: str
    builder_ref: ray.actor.ActorHandle  # _ChunkCacheBuilder
    writer: ray.actor.ActorHandle  # _GroupedShardWriter
    shard_source: ShardedDataset
    shard_names: Sequence[str]
    priority_fn: Callable[[int, int], float]
    processor_actor: ray.actor.ActorHandle  # BatchProcessorQueue
    batch_size: int
    num_rows_per_chunk: int

    def build(self) -> "PriorityWorkTaskGroup":
        return ShardGroupTaskGroup(self)


class ShardGroupTaskGroup(PriorityWorkTaskGroup):
    def __init__(self, spec: ShardGroupToBeProcessed):
        self.spec = spec
        self.logger = pylogging.getLogger(f"shard_reader.{self.spec.name}")

=======

            return True

    def cancel_work_group(self, group: PriorityWorkTaskGroupSpec):
        # kill all the items in the group
        with self._queue_lock:
            self._queue = [item for item in self._queue if item.spec != group]
            heapq.heapify(self._queue)

    def shutdown(self):
        if not self._shutdown_event.is_set():
            self._shutdown_event.set()

            if self._processing_thread.is_alive():
                self._processing_thread.join()

    def _loop(self: "PriorityProcessorActor"):
        should_sleep = False
        backpressure_queue: list[ray.ObjectRef] = []

        def drain_backpressure_to(count):
            nonlocal backpressure_queue
            while len(backpressure_queue) > count:
                finished, remaining = ray.wait(backpressure_queue, num_returns=1, fetch_local=False)
                backpressure_queue = remaining

        while not self._shutdown_event.is_set():
            if should_sleep:
                time.sleep(0.1)

            drain_backpressure_to(self._max_in_flight)

            with self._queue_lock:
                if len(self._queue) == 0:
                    should_sleep = True
                    continue
                else:
                    should_sleep = False

                item = heapq.heappop(self._queue)
                self._current_item = item

            try:
                item_is_finished, ref = item.execute()
                if ref is not None:
                    backpressure_queue.append(ref)
            except Exception:
                logger.exception(f"Error while processing {item.name}. Killing all associated work.")
                self.cancel_work_group(item.spec)
                continue

            with self._queue_lock:
                self._current_item = None
                if not item_is_finished:
                    heapq.heappush(self._queue, item)

        logger.info("Shutting down PriorityProcessorActor. Waiting for backpressure to drain.")
        drain_backpressure_to(0)
        logger.info("Backpressure drained. Shutting down PriorityProcessorActor.")


@dataclass
class ShardGroupToBeProcessed(PriorityWorkTaskGroupSpec):
    name: str
    builder_ref: ray.actor.ActorHandle  # _ChunkCacheBuilder
    writer: ray.actor.ActorHandle  # _GroupedShardWriter
    shard_source: ShardedDataset
    shard_names: Sequence[str]
    priority_fn: Callable[[int, int], float]
    processor_actor: ray.actor.ActorHandle  # BatchProcessorQueue
    batch_size: int
    num_rows_per_chunk: int

    def build(self) -> "PriorityWorkTaskGroup":
        return ShardGroupTaskGroup(self)


class ShardGroupTaskGroup(PriorityWorkTaskGroup):
    def __init__(self, spec: ShardGroupToBeProcessed):
        self.spec = spec
        self.logger = pylogging.getLogger(f"shard_reader.{self.spec.name}")

>>>>>>> 5fb67671
        try:
            metadata: dict[str, ShardMetadata] = _initial_shard_metadatas(
                self.spec.shard_source, self.spec.shard_names, self.spec.writer
            )
        except Exception as e:
            self.spec.builder_ref.other_failed.remote(ser_exc_info())
            raise e

        batch_size = min(self.spec.batch_size, self.spec.num_rows_per_chunk)

        self._items: list[PriorityWorkItem] = []

        for shard_name in self.spec.shard_names:
            shard_idx = self.spec.shard_source.shard_names.index(shard_name)
            try:
                shard_metadata = metadata[shard_name]
                reader = _shard_reader_generator(
                    self.spec.shard_source, shard_idx, shard_metadata.total_rows, batch_size
                )

                if shard_metadata.is_finished:
                    self.logger.info(f"Shard {shard_name} already finished. Skipping.")

                task_name = f"shard_reader.{self.spec.name}.{shard_name}"

                chunk_idx = len(shard_metadata.chunks)
                item = ShardReaderItem(self, task_name, shard_name, shard_idx, chunk_idx, reader)

                heapq.heappush(self._items, item)
            except Exception as e:
                self.logger.exception(f"Error while initializing shard {shard_name}")
                self.spec.writer[shard_name].shard_failed.remote(ser_exc_info())
                raise e

    @property
    def name(self):
        return self.spec.name

    def items(self) -> Sequence["PriorityWorkItem"]:
        return self._items


# NB This class is stateful
@dataclass
class ShardReaderItem(PriorityWorkItem):
    """
    Each time execute is called, this class reads one chunk's worth of batches from the shard
    and dispatches them to the processor.
    """

    group: ShardGroupTaskGroup
    name: str
    shard_name: str
    shard_idx: int
    chunk_idx: int
    reader: Iterator[list]

    @property
    def priority(self):
        return self.group.spec.priority_fn(self.shard_idx, self.chunk_idx)

    @property
    def spec(self):
        return self.group.spec

    def execute(self) -> tuple[bool, Optional[ray.ObjectRef]]:
        exhausted_shard = False
        writer = self.spec.writer

        chunk_batch_idx = 0  # the index of the batch within the chunk
        chunk_filled = False  # whether or not we've filled the chunk to max size
        total_chunk_rows = 0  # the total number of rows in the chunk
        batch_result_ref = None

        try:
            while not chunk_filled:
                batch = next(self.reader, None)
                if batch is None:
                    exhausted_shard = True
                    break

                exhausted_shard = len(batch) < self.spec.batch_size
                total_chunk_rows += len(batch)

                if batch:
                    priority = self.spec.priority_fn(self.shard_idx, self.chunk_idx)
                    batch_result_ref = ray.get(
                        self.spec.processor_actor.submit.remote(priority=priority, batch=RefBox(ray.put(batch)))
                    )
                    writer.chunk_batch_finished.remote(
                        self.shard_name, self.chunk_idx, chunk_batch_idx, RefBox(batch_result_ref)
                    )
                    chunk_batch_idx += 1
                    # enqueue_to_backpressure(batch, batch_result_ref)
                    del batch

                if total_chunk_rows >= self.spec.num_rows_per_chunk or exhausted_shard:
                    chunk_filled = True

            if chunk_batch_idx > 0:
                writer.chunk_finished_reading.remote(self.shard_name, self.chunk_idx, chunk_batch_idx)
                old_prio = self.priority
                self.chunk_idx += 1
                assert self.priority > old_prio

            if exhausted_shard:
                writer.shard_finished_reading.remote(self.shard_name, self.chunk_idx)

            logger.debug(f"Finished reading one chunk of shard {self.shard_name}: {self.chunk_idx} {exhausted_shard}")

            return exhausted_shard, batch_result_ref
        except Exception as e:  # noqa
            self.group.logger.exception(f"Error while processing shard {self.shard_name}")
            # fire and forget
            writer.shard_failed.remote(self.shard_name, ser_exc_info())
            raise e


def _initial_shard_metadatas(shard_source, shard_names, shard_group_writer):
    shard_metadatas: dict[str, ShardMetadata] = {}
    _metadata_futures = [shard_group_writer.current_metadata.remote(name) for name in shard_names]
    shard_metadatas_rs = ray.get(_metadata_futures)
    for shard_name, shard_metadata in zip(shard_names, shard_metadatas_rs):
        shard_metadatas[shard_name] = shard_metadata
    return shard_metadatas


def _serialize_json_and_commit(path, obj):
    # just to be paranoid, we write to a temp file and then rename it
    # TODO: probably we could do better here
    with fsspec.open(f"{path}.tmp", "w") as file:
        file.write(obj.to_json())
    # now copy the old file to a backup
    fs: AbstractFileSystem = fsspec.core.url_to_fs(path)[0]
    fs.mkdirs(os.path.dirname(path), exist_ok=True)
    if fs.exists(path):
        fs.copy(path, f"{path}.bak")
    fs.rename(f"{path}.tmp", path)


def _load_cache_ledger(cache_dir) -> CacheLedger:
    try:
        ledger_path = os.path.join(cache_dir, LEDGER_FILE_NAME)
        logger.debug(f"Attempting to load cache ledger from {ledger_path}")
        with fsspec.open(ledger_path) as file:
            cache_ledger = CacheLedger.from_json(file.read())  # type: ignore
        return cache_ledger
    except FileNotFoundError:
        raise FileNotFoundError(f"Cache ledger not found at {ledger_path}")


# TODO: should we just make the ledger have all this?
@dataclass_json
@dataclass
class InProgressCacheMetrics:
    rows_finished: int = 0
    chunks_finished: int = 0
    shards_finished: int = 0
    field_counts: Dict[str, int] = dataclasses.field(default_factory=dict)
    is_finished: bool = False


class MetricsMonitor(Protocol):
    def __call__(self, metrics: InProgressCacheMetrics):
        ...


class RichMetricsMonitor(MetricsMonitor):

    progress: Optional[Progress]  # type: ignore
    task: Optional[TaskID]

    def __init__(self, num_shards, **kwargs):
        """kwargs are passed to rich.progress.Progress"""
        self.kwargs = kwargs
        self.progress: Optional[Progress] = None
        self.task = None
        self.num_shards = num_shards

    def __call__(self, metrics: InProgressCacheMetrics):
        if self.progress is None:
            self._init_progress(metrics)

        self.progress.update(self.task, completed=metrics.shards_finished, **dataclasses.asdict(metrics))  # type: ignore

        self.progress.refresh()  # type: ignore

        if metrics.is_finished:
            self.progress.stop()  # type: ignore

    def _init_progress(self, metrics):
        columns = [
            BarColumn(),
            TaskProgressColumn(),
            TextColumn("| {task.fields[chunks_finished]} chunks", justify="center"),
            TextColumn("| {task.fields[rows_finished]} docs", justify="center"),
        ]

        for field in metrics.field_counts:
            columns.append(TextColumn(f"| {{task.fields[field_counts][{field}]}} {field}", justify="center"))

        columns.append(TimeElapsedColumn())
        columns.append(TimeRemainingColumn())

        self.progress = Progress(
            *columns,
            **self.kwargs,
        )

        self.task = self.progress.add_task(
            "Shards", total=self.num_shards, completed=metrics.shards_finished, **dataclasses.asdict(metrics)
        )
        self.progress.start()


class LoggingMetricsMonitor(MetricsMonitor):
    last_metrics: Optional[InProgressCacheMetrics]
    last_time: Optional[float]

    def __init__(self, prefix: str = "preproc", commit=False):
        """
        :param prefix:
        :param commit: Forwarded to wandb.log. Use False (default) if it's part of a simultaneous training run,
        and True if you're running standalone.
        """
        self.prefix = prefix
        self.commit = commit
        self.last_metrics = None
        self.last_time = None

    def __call__(self, metrics: InProgressCacheMetrics):
        to_log: Dict[str, Any] = {}

        to_log[f"{self.prefix}/shards"] = metrics.shards_finished
        to_log[f"{self.prefix}/chunks"] = metrics.chunks_finished
        to_log[f"{self.prefix}/rows"] = metrics.rows_finished

        for field, count in metrics.field_counts.items():
            to_log[f"{self.prefix}/{field}"] = count

        if metrics.is_finished:
            to_log[f"{self.prefix}/finished"] = 1

        # estimate the rate of progress
        # if self.last_metrics is not None:
        #     assert self.last_time is not None
        #     elapsed = time.time() - self.last_time
        #     to_log[f"{self.prefix}/shards_per_s"] = (metrics.shards_finished - self.last_metrics.shards_finished) / elapsed
        #     to_log[f"{self.prefix}/chunks_per_s"] = (metrics.chunks_finished - self.last_metrics.chunks_finished) / elapsed
        #     to_log[f"{self.prefix}/rows_per_s"] = (metrics.rows_finished - self.last_metrics.rows_finished) / elapsed
        #
        #     for field, count in metrics.field_counts.items():
        #         to_log[f"{self.prefix}/{field}_per_s"] = (count - self.last_metrics.field_counts[field]) / elapsed

        self.last_metrics = metrics
        self.last_time = time.time()

        levanter.tracker.log_metrics(to_log, step=None, commit=self.commit)


class LoggerMetricsMonitor(MetricsMonitor):
    # TODO: I'd like to get the trainer pbar migrated to rich and just use rich everywhere, but until then,
    # we have separate logging
    def __init__(self, logger: Optional[Union[pylogging.Logger, str]] = None, level=pylogging.INFO):
        if isinstance(logger, str):
            logger = pylogging.getLogger(logger)
        self.logger = logger or pylogging.getLogger(__name__)
        self.level = level

    def __call__(self, metrics: InProgressCacheMetrics):
        if jax.process_index() == 0:
            self.logger.log(
                self.level,
                f" done: Shards: {metrics.shards_finished} | Chunks: {metrics.chunks_finished} | Docs:"
                f" {metrics.rows_finished}",
            )

        if metrics.is_finished:
            self.logger.info("Cache creation finished")


@dataclass
class _ShardStatus:
    num_chunks_sent: int = 0
    current_buffer: list[ChunkMetadata] = dataclasses.field(default_factory=list)
    expected_num_chunks: Optional[int] = None

    def pop_chunk_to_send(self) -> Optional[ChunkMetadata]:
        if len(self.current_buffer) == 0:
            return None
        else:
            self.num_chunks_sent += 1
            return self.current_buffer.pop(0)

    @property
    def is_finished_and_buffer_empty(self):
        return self.expected_num_chunks is not None and self.num_chunks_sent >= self.expected_num_chunks


def _mk_queue_aware_process_task(processor: BatchProcessor[T], queue: ActorHandle):
    @ray.remote(num_cpus=processor.num_cpus, num_gpus=processor.num_gpus, resources=processor.resources)
    def process_task(batch: List[T]) -> pa.RecordBatch:
        pylogging.basicConfig(level=pylogging.INFO)
        queue.task_running.remote()
        result = processor(batch)
        del batch
        return as_record_batch(result)

    return process_task


@dataclass(order=True, frozen=True)
class _QueueItem:
    priority: float
    batch: ray.ObjectRef = dataclasses.field(compare=False)
    task_id: int
    task_future: asyncio.Future = dataclasses.field(compare=False)


@ray.remote(num_cpus=0)
class _BatchProcessorQueue:  # (Generic[T]): ray doesn't like generics
    """
    A queue of tasks to be processed by a BatchProcessor.

    BatchProcessorQueue spins up tasks to process batches of data.
    It spins up tasks until it reaches the maximum number of tasks that can be run in parallel.
    It then waits for a task to finish before spinning up another one.
    """

    pqueue: PriorityQueue[_QueueItem]
    processor: BatchProcessor
    _next_task_id: int
    ready: bool  # whether or not we can spin up a new task

    @property
    def batch_size(self):
        return self.processor.batch_size

    def __init__(self, batch_processor: BatchProcessor[T]):
        self.pqueue = PriorityQueue()
        self.processor = batch_processor
        self._next_task_id = 0
        self.ready = True  # whether we're ready to ask ray to start a new task
        self_ref = ray.runtime_context.get_runtime_context().current_actor
        self._task_processor = _mk_queue_aware_process_task(batch_processor, self_ref)

    # we don't need/want to dereference the batch, so we wrap it in a RefBox
    # one virtue of doing things this way is that we can let Ray try to schedule the compute near the data.
    async def submit(self, priority: float, batch: RefBox):
        """Returns a future that is set to the *ObjectRef* of the processed batch. The future is "complete" when the task
        starts, not when it finishes. You then call ray.get on the future's result to get the actual batch."""
        task_id = self._next_task_id
        self._next_task_id += 1
        f: asyncio.Future = asyncio.Future()
        self.pqueue.put(_QueueItem(priority, batch.ref, task_id, f))
        self._maybe_start_task()
        return await f

    def _maybe_start_task(self):
        if self.ready and not self.pqueue.empty():
            self.ready = False
            item = self.pqueue.get()
            batch = item.batch
            item.task_future.set_result(self._task_processor.remote(batch))

    def task_running(self):
        self.ready = True
        self._maybe_start_task()


# Ray does poorly with large numbers of actors (grumble grumble), so we can't have one actor per shard.
# This class wraps a map of shard names to _ShardWriterWorkers, and manages the lifecycle of the workers.
@ray.remote(num_cpus=0.0, scheduling_strategy="SPREAD")  # type: ignore
class _GroupShardWriterWorker:
    def __init__(self, parent_ref, cache_dir: str, shard_names: Sequence[str]):
        pylogging.basicConfig(level=pylogging.INFO)
        self.cache_dir = cache_dir
        self.shard_names = shard_names
        self.shard_writers: dict[str, _ShardWriterWorker] = {
            shard_name: _ShardWriterWorker(parent_ref, cache_dir, shard_name) for shard_name in shard_names
        }

    def current_metadata(self, shard_name: str):
        return self.shard_writers[shard_name].current_metadata()

    async def chunk_batch_finished(self, shard_name: str, chunk_id: int, batch_idx: int, batch: RefBox):
        # batch is a pa.RecordBatch ref box
        try:
            batch = await batch.ref
            return self.shard_writers[shard_name].chunk_batch_finished(chunk_id, batch_idx, batch)
        except Exception as e:
            print(f"Error while processing batch {batch_idx} of chunk {chunk_id} of shard {shard_name}", flush=True)
            self.shard_writers[shard_name].chunk_failed(chunk_id, ser_exc_info())
            raise e

    def chunk_finished_reading(self, shard_name: str, chunk_id: int, expected_num_batches: int):
        return self.shard_writers[shard_name].chunk_finished_reading(chunk_id, expected_num_batches)

    def chunk_failed(self, shard_name: str, chunk_id: int, error: ExceptionInfo):
        return self.shard_writers[shard_name].chunk_failed(chunk_id, error)

    def shard_finished_reading(self, shard_name: str, expected_num_chunks: int):
        return self.shard_writers[shard_name].shard_finished_reading(expected_num_chunks)

    def shard_failed(self, shard_name: str, error: ExceptionInfo):
        return self.shard_writers[shard_name].shard_failed(error)


class _ShardWriterWorker:  # type: ignore
    """
    Actor that writes chunks to disk and updates the ShardMetadata. It reports to the ChunkCacheBroker
    """

    def __init__(
        self,
        parent_ref: ActorHandle,  # ChunkCacheBuilder
        cache_dir: str,
        shard_name: str,
    ):
        pylogging.basicConfig(level=pylogging.INFO)
        self.parent_ref = parent_ref
        self.cache_dir = cache_dir
        self.shard_name = shard_name
        self.uncommited_chunks: list[tuple[int, ChunkMetadata]] = []  # heapq of (chunk index, chunk)

        self.metadata_writer = _ShardMetadataWriter(os.path.join(cache_dir, f"{shard_name}.json"))
        self._expected_num_chunks: Optional[int] = None

        if self.metadata_writer.num_chunks > 0:
            self.parent_ref.new_chunk.remote(shard_name, *self.metadata_writer.chunks)

        if self.metadata_writer.is_finished:
            self._expected_num_chunks = self.metadata_writer.num_chunks
            self.parent_ref.shard_finished.remote(self.shard_name, self._expected_num_chunks)
            self.finished = True
        else:
            self.finished = False

        self.collator = _ChunkCollator(cache_dir, shard_name)

    def current_metadata(self):
        return self.metadata_writer.metadata

    # forward some methods to the collator, handle any metadata that comes back
    def chunk_batch_finished(self, chunk_id: int, batch_idx: int, batch: pa.RecordBatch):
        metadata = self.collator.new_batch(chunk_id, batch_idx, batch)
        if metadata is not None:
            self._finished_chunk(chunk_id, metadata)

        return metadata

    def chunk_finished_reading(self, chunk_id: int, expected_num_batches: int):
        metadata = self.collator.chunk_finished_reading(chunk_id, expected_num_batches)
        if metadata is not None:
            self._finished_chunk(chunk_id, metadata)

        return metadata

    def chunk_failed(self, chunk_id: int, error: ExceptionInfo):
        self.collator.chunk_failed(chunk_id, error)
        print(f"Error while processing chunk {chunk_id} of shard {self.shard_name}", flush=True)
        self.parent_ref.shard_failed.remote(self.shard_name, error)

    def _finished_chunk(self, idx: int, chunk: ChunkMetadata):
        if idx < self.metadata_writer.num_chunks:
            logger.error(f"Received chunk {idx} for {self.shard_name} but it's already finished")
            error = RuntimeError(f"Received chunk {idx} for {self.shard_name} but it's already finished")
            self.parent_ref.shard_failed.remote(self.shard_name, ser_exc_info(error))
            raise error

        if self._expected_num_chunks is not None and idx >= self._expected_num_chunks:
            logger.error(f"Received chunk {idx} for {self.shard_name} but it's already finished")
            error = RuntimeError(f"Received chunk {idx} for {self.shard_name} but it's already finished")
            self.parent_ref.shard_failed.remote(self.shard_name, ser_exc_info(error))
            raise error

        heapq.heappush(self.uncommited_chunks, (idx, chunk))
        self._attempt_to_commit_chunks()

    def shard_finished_reading(self, expected_num_chunks: int):
        # TODO: add metadata that we're done reading to metrics
        self._expected_num_chunks = expected_num_chunks
        self._attempt_to_commit_chunks()

    def shard_failed(self, error: ExceptionInfo):
        self.parent_ref.shard_failed.remote(self.shard_name, error)

    def _attempt_to_commit_chunks(self):
        chunks_committed = []
        while len(self.uncommited_chunks) > 0 and self.uncommited_chunks[0][0] == self.metadata_writer.num_chunks:
            _, chunk = heapq.heappop(self.uncommited_chunks)
            self.metadata_writer.commit_chunk(chunk)
            chunks_committed.append(chunk)

        if len(chunks_committed) > 0:
            if self.finished:
                raise RuntimeError("Tried to commit chunks after shard finished")
            # TODO: this is called inside an async call so we need to not block, but we do need to sequence
            # this to come before the shard_finished
            self.parent_ref.new_chunk.remote(self.shard_name, *chunks_committed)

        if not self.finished and self.metadata_writer.num_chunks == self._expected_num_chunks:
            self.metadata_writer.finish()
            self.finished = True
            self.parent_ref.shard_finished.remote(self.shard_name, self._expected_num_chunks)


class _ChunkCollator:
    """
    This class is responsible for taking batches from the processor and writing them to disk in order.
    It also handles the logic of when to commit chunks to disk.

    For each chunk (that is has data for and hasn't finished), it keeps a heapq of batches that have been
    processed but not yet written to disk. When a new batch comes in, it checks if it's the next batch in the
    chunk. If so, it writes it to disk and flushes any other batches that are ready to be written.

    A chunk isn't finished until it's received all the batches it's expecting and it knows how many batches
    to expect.

    """

    def __init__(self, cache_dir: str, shard_name: str):
        self.cache_dir = cache_dir
        self.shard_name = shard_name
        self.chunk_writers: dict[int, _ChunkWriter] = {}  # chunk index -> writer
        self.batch_counts: dict[int, int] = {}  # chunk index -> number of batches written
        self.expected_totals: dict[int, int] = {}  # chunk index -> expected num batches.
        self.chunk_partial_batches: dict[
            int, list[tuple[int, pa.RecordBatch]]
        ] = {}  # chunk index -> heapq of (batch index, batch)

    def new_batch(self, chunk_id, batch_idx, batch) -> Optional[ChunkMetadata]:
        if chunk_id not in self.chunk_partial_batches:
            self.chunk_partial_batches[chunk_id] = []
            self.batch_counts[chunk_id] = 0

        heapq.heappush(self.chunk_partial_batches[chunk_id], (batch_idx, batch))

        return self._attempt_to_write_chunk_fragments(chunk_id)

    def chunk_finished_reading(self, chunk_id, expected_num_batches) -> Optional[ChunkMetadata]:
        self.expected_totals[chunk_id] = expected_num_batches
        return self._attempt_to_write_chunk_fragments(chunk_id)

    def chunk_failed(self, chunk_id, error: ExceptionInfo):
        if chunk_id in self.chunk_writers:
            self.chunk_writers[chunk_id].__exit__(*error.restore())
            del self.chunk_writers[chunk_id]

    def _attempt_to_write_chunk_fragments(self, chunk_id) -> Optional[ChunkMetadata]:

        if chunk_id in self.chunk_partial_batches:
            chunk_batches = self.chunk_partial_batches[chunk_id]

            while len(chunk_batches) > 0 and chunk_batches[0][0] == self.batch_counts[chunk_id]:
                # we can write this batch
                batch_id, batch = heapq.heappop(chunk_batches)

                if chunk_id not in self.chunk_writers:
                    assert batch_id == 0
                    chunk_name = os.path.join(self.shard_name, f"chunk-{chunk_id}")
                    writer = _ChunkWriter(self.cache_dir, chunk_name, batch.schema)
                    writer.__enter__()
                    self.chunk_writers[chunk_id] = writer

                self.chunk_writers[chunk_id].write_batch(batch)
                self.batch_counts[chunk_id] += 1

        if chunk_id not in self.batch_counts:
            return None

        if chunk_id in self.expected_totals and self.batch_counts[chunk_id] == self.expected_totals[chunk_id]:
            assert len(chunk_batches) == 0
            # we're done with this chunk
            writer = self.chunk_writers[chunk_id]
            writer.__exit__(None, None, None)
            del self.chunk_writers[chunk_id]
            del self.batch_counts[chunk_id]
            del self.chunk_partial_batches[chunk_id]
            return writer.get_metadata()
        else:
            return None


@ray.remote(num_cpus=0.0)  # keep this small b/c it doesn't do a lot
class ChunkCacheBuilder:
    """
    Actor that manages the in-progress global ordering on chunks. ChunkCacheWriter's job is to hold the list of all
    chunks as well as chunks from each shard while caching is running.

    This is a separate actor from the ChunkCacheBroker because
    we need something that gets messages from shards in-order, and async methods make actors
    lose that property.
    """

    def __init__(
        self,
        broker_ref,
        cache_dir: str,
        name: str,
        source: ShardedDataset[T],
        processor: BatchProcessor[T],
        rows_per_chunk: int,
    ):
        pylogging.basicConfig(level=pylogging.INFO)
        self.logger = pylogging.getLogger(f"{__name__}.{name}")
        self.broker_ref = broker_ref
        self.shard_status: Dict[str, _ShardStatus] = dict()
        self._current_round_robin = []
        self.source = source
        self._metrics = InProgressCacheMetrics()

        self_ref = current_actor_handle()

        if len(source.shard_names) == 0:
            self.logger.warning("No shards to index?!?")
            self._finish()
        else:
            self.logger.info(f"Starting cache build for {len(source.shard_names)} shards")

            self._shard_writers = []
            self._shard_readers = []
            self._processor_actors = []

            for shard_name in source.shard_names:
                self.shard_status[shard_name] = _ShardStatus()

            num_shards = len(source.shard_names)

            def priority_fn(shard_idx, chunk_idx):
                return chunk_idx * num_shards + shard_idx

            num_shard_groups = max(min(len(ray.nodes()), num_shards), 1)

            shard_groups: list[list[str]] = [[] for _ in range(num_shard_groups)]
            for i, shard_name in enumerate(source.shard_names):
                self._current_round_robin.append(shard_name)
                shard_groups[i % num_shard_groups].append(shard_name)

            for group_id, shard_group in enumerate(shard_groups):
                writer = _GroupShardWriterWorker.remote(self_ref, cache_dir, shard_group)  # type: ignore
                self._shard_writers.append(writer)

                # TODO: would probably be better if we didn't create one of these per shard group
                processor_actor = _BatchProcessorQueue.remote(processor)  # type: ignore
                self._processor_actors.append(processor_actor)

                work_item = ShardGroupToBeProcessed(
                    name=name,
                    builder_ref=self_ref,
                    writer=writer,
                    shard_source=source,
                    shard_names=shard_group,
                    priority_fn=priority_fn,
                    processor_actor=processor_actor,
                    batch_size=processor.batch_size,
                    num_rows_per_chunk=rows_per_chunk,
                )

                # we want global names so that different tasks can coordinate priorities
                priority_actor_name = f"priority_processor.{group_id}"

                reader_actor = PriorityProcessorActor.options(  # type: ignore
                    name=priority_actor_name, get_if_exists=True
                ).remote()

                ray.get(reader_actor.add_work_group.remote(work_item))

                # reader = _alternating_shard_reader.remote(
                #     name,
                #     self_ref,
                #     writer,
                #     source,
                #     shard_group,
                #     priority_fn,
                #     processor_actor,
                #     processor.batch_size,
                #     rows_per_chunk,
                # )
                self._shard_readers.append(reader_actor)

    def new_chunk(self, shard_name: str, *chunks: ChunkMetadata):
        """Callback method for when a shard worker has produced a new chunk."""
        self.shard_status[shard_name].current_buffer.extend(chunks)

        # if we have buffered chunks, we need to check if we can send them to the broker
        self._attempt_to_flush_buffers()

        self._metrics.chunks_finished += len(chunks)
        # update metrics
        for chunk in chunks:
            self._metrics.rows_finished += chunk.num_rows
            for field, count in chunk.field_counts.items():
                self._metrics.field_counts[field] = self._metrics.field_counts.get(field, 0) + count

        if len(chunks) > 0:
            ray.get(self.broker_ref._new_metrics.remote(self._metrics))

    def shard_finished(self, shard_name: str, expected_num_chunks: int):
        """Callback method for when a shard worker has finished."""
        shard_status = self.shard_status[shard_name]
        assert (
            shard_status.expected_num_chunks is None
        ), f"Shard {shard_name} already finished: {shard_status.expected_num_chunks} {expected_num_chunks}"
        shard_status.expected_num_chunks = expected_num_chunks

        # we might still have buffered chunks, so we need to check if we can append them
        self._attempt_to_flush_buffers()
        self._metrics.shards_finished += 1
        ray.get(self.broker_ref._new_metrics.remote(self._metrics))

        # if there are no more active shards, we're done
        if self._all_shards_done():
            assert len(self._current_round_robin) == 0
            self._finish()

    def _all_shards_done(self):
        return all(status.is_finished_and_buffer_empty for status in self.shard_status.values())

    def shard_failed(self, shard_name: str, error: ExceptionInfo):
        """Callback method for when a shard worker has failed."""
        ray.get(self.broker_ref._writer_exception.remote(shard_name, error))

    def other_failed(self, error: ExceptionInfo):
        """Callback method for when a shard worker has failed."""
        ray.get(self.broker_ref._writer_exception.remote(None, error))

    def _attempt_to_flush_buffers(self):
        # this is the most complex logic in this class.
        # The global order on chunks is defined as a roundrobin over shards, until one shard is done.
        # After that, that shard is removed from the roundrobin and the process continues.
        # Roundrobin order is determined by self.source.shard_names

        # We are happy to release chunks that form a prefix of the global order so that they can be read.
        # To do that, we maintain the roundrobin order in self._current_round_robin
        # and we maintain the current buffer for each shard in self.shard_status.
        # When we get a new chunk, we append it to the buffer for that shard.
        # When we get a finished message, we mark that shard as finished.
        # In either case, we check if we can send any chunks from the front of the roundrobin.
        # If we can, we send them to the broker

        # here "finished" means that the shard has sent all of its chunks and has told us that it's done.

        chunks_to_send = []

        while len(self._current_round_robin) > 0:
            name = self._current_round_robin[0]
            status = self.shard_status[name]
            if status.is_finished_and_buffer_empty:
                # we're done with this shard, so we can remove it from the roundrobin
                self._current_round_robin.pop(0)
                logger.debug(f"Shard {name} is finished, removing from round robin")
                continue

            # now let's see if we can send a chunk from this shard
            next_chunk = status.pop_chunk_to_send()
            if next_chunk is not None:
                # we can send a chunk from this shard
                logger.debug(f"Sending chunk from {name}")
                self._current_round_robin.pop(0)
                self._current_round_robin.append(name)
                chunks_to_send.append(next_chunk)
                continue
            else:
                logger.debug(f"Shard {name} has no chunks to send and is not known to be finished")
                # we can't send a chunk from this shard, so we can't send any additional chunks
                break

        if len(chunks_to_send) > 0:
            logger.debug(f"Sending {len(chunks_to_send)} chunks to broker")
            ray.get(self.broker_ref._append_chunks.remote(*chunks_to_send))

    def _finish(self):
        self._metrics.is_finished = True
        ray.get(self.broker_ref._new_metrics.remote(self._metrics))
        ray.get(self.broker_ref._finalize.remote())


@ray.remote(num_cpus=0)
class ChunkCacheBroker:
    """Actor that manages the global order on chunks and vends chunk metadata to readers."""

    chunks: List[ChunkMetadata]
    _reader_promises: Dict[int, asyncio.Future[ChunkMetadata]]
    _finished_promise: asyncio.Future[None]

    def __init__(self, cache_dir: str, source: ShardedDataset[T], processor: BatchProcessor[T], rows_per_chunk: int):
        pylogging.basicConfig(level=pylogging.INFO)
        self.chunks = []
        self._reader_promises = {}
        self._is_finished = False
        self._source = source
        self._processor = processor
        self._cache_dir = cache_dir
        self._rows_per_chunk = rows_per_chunk
        self._finished_promise = asyncio.Future()
        # used to subscribe to metrics updates
        self._latest_metrics = InProgressCacheMetrics()
        self._metrics_condition = asyncio.Condition()

        # initialize writer task
        # first see if we need to do anything: check the ledger for is_finished
        try:
            cache_ledger = _load_cache_ledger(self._cache_dir)
            self._append_chunks(*cache_ledger.chunks)
            self._is_finished = True
            self._finished_promise.set_result(None)
        except FileNotFoundError:
            self_ref = ray.runtime_context.get_runtime_context().current_actor
            # only use the last two components of the name since it gets kind of long
            path_for_name = os.path.join(*self._cache_dir.split("/")[-2:])
            name = f"builder::{path_for_name}"
            self._builder_actor = ChunkCacheBuilder.remote(self_ref, self._cache_dir, name, self._source, self._processor, self._rows_per_chunk)  # type: ignore

    def is_finished(self):
        return self._is_finished

    async def finished_sentinel(self):
        await self._finished_promise

    async def updated_metrics(self) -> InProgressCacheMetrics:
        if self._finished_promise.done():
            if self._finished_promise.exception() is not None:
                raise self._finished_promise.exception()  # type: ignore
            else:
                return self._latest_metrics

        async with self._metrics_condition:
            await self._metrics_condition.wait()
            return self._latest_metrics

    async def get_chunk(self, chunk_idx: int) -> Optional[ChunkMetadata]:
        if chunk_idx < len(self.chunks):
            return self.chunks[chunk_idx]
        elif self._is_finished:
            return None
        else:
            # we don't have this chunk yet, so we need to wait
            if chunk_idx not in self._reader_promises:
                self._reader_promises[chunk_idx] = asyncio.Future()
            return await self._reader_promises[chunk_idx]

    async def final_chunk_count(self) -> Optional[int]:
        if self._is_finished:
            return len(self.chunks)
        else:
            return None

    def _append_chunks(self, *chunks: ChunkMetadata):
        for chunk in chunks:
            self.chunks.append(chunk)
            chunk_idx = len(self.chunks) - 1
            if chunk_idx in self._reader_promises:
                self._reader_promises[chunk_idx].set_result(chunk)
                del self._reader_promises[chunk_idx]

    def _new_metrics(self, metrics):
        self._latest_metrics = metrics
        self._do_notify()

    def _do_notify(self):
        async def _do_notify_async():
            async with self._metrics_condition:
                self._metrics_condition.notify_all()

        asyncio.create_task(_do_notify_async())

    def _writer_exception(self, shard_name, exc_info: ExceptionInfo):
        info = exc_info.restore()

        logger.exception(f"Writer task {shard_name} failed with exception", exc_info=info)
        for future in self._reader_promises.values():
            future.set_exception(info[1])

        self._reader_promises = {}

        self._finished_promise.set_exception(info[1])
        self._do_notify()

    def _finalize(self):
        logger.info(f"Finalizing cache {self._cache_dir}...")
        self._is_finished = True
        for k, future in self._reader_promises.items():
            future.set_result(None)

        # write ledger
        _serialize_json_and_commit(os.path.join(self._cache_dir, LEDGER_FILE_NAME), CacheLedger(self.chunks))

        self._reader_promises = {}
        self._builder_actor = None
        self._finished_promise.set_result(None)

        # notify metrics subscribers
        self._do_notify()


def _get_broker_actor(cache_dir, input_shards, processor, rows_per_chunk=DEFAULT_ROWS_PER_CHUNK):
    return ChunkCacheBroker.options(name="lev_cache_manager::" + cache_dir, get_if_exists=True).remote(
        # type: ignore
        cache_dir,
        input_shards,
        processor,
        rows_per_chunk,
    )


class DictCacheDataset(ShardableDataset[dict]):
    """
    A Dataset that yields HF BatchEncodings from a ShardCache.
    This basically yields a dict-of-arrays, just the HF BatchEncoding class version of dict.
    """

    def __init__(self, cache: "ShardCache", return_batches: bool = False):
        self.cache = cache
        self.return_batches = return_batches

    def __iter__(self) -> Iterator[dict]:
        for batch in self.cache:
            encoding = dict_from_record_batch(batch)

            if self.return_batches:
                yield encoding
            else:
                batch_size = 0
                for v in encoding.values():
                    batch_size = len(v)
                    break

                for i in range(batch_size):
                    yield {k: v[i] for k, v in encoding.items()}

    def shard(self, shard_id: int, num_shards: int) -> "DictCacheDataset":
        return DictCacheDataset(self.cache.shard(shard_id, num_shards))

    @staticmethod
    def load(cache_dir: str, return_batches: bool = False, batch_size: Optional[int] = None) -> "DictCacheDataset":
        if batch_size is None:
            batch_size = 1
        cache = ShardCache.load(cache_dir, batch_size=batch_size)
        return DictCacheDataset(cache, return_batches=return_batches)


class ShardCache(Iterable[pa.RecordBatch]):
    """A cache which is backed by a collection of chunks of preprocessed documents. These chunks
    are produced by tokenizing/preprocessing a ShardedDataset.

        This is the main interface for building and reading from a shard cache.

        ShardCache has the following objectives:

        1) Deterministic ordering over the data
        2) Sharded reading
        3) Sharded writing
        4) Simultaneous reading and writing of shards
        5) Fast resumption of writing
        6) Fast resumption of reading

        ShardCache achieves (1), (2), and (3) maintaining a reproducible global ordering over "chunks" created from shards.
        The global ordering is defined by taking chunks round-robin from each shard. This allows us to read shards
        in parallel and deterministically.

        ShardCache achieves (4) also via the chunking mechanism. As soon as all shards have written a chunk, the next
        chunk can be read. This allows us to read and write in parallel.

        ShardCache achieves (5) by writing chunks to disk as soon as they are completed and serializing a state
        of the chunks that have been written for each shard. This allows us to resume from the last chunk that was written.

        # TODO (6) isn't implemented just yet

        ShardCache achieves (6) by storing metadata about the chunks that have been written in a state. In addition
        to the global ordering, the state also stores the number of documents in each chunk as well as the number
        of tokens.
    """

    _ledger: Optional[CacheLedger]
    _broker: Optional[ActorHandle]
    # We use a thread here instead of an actor because we want to ensure it's on the same process as the ShardCache
    # object.
    _monitor_thread: Optional[threading.Thread]
    _metrics_monitors: List[MetricsMonitor]

    def __init__(
        self,
        cache_dir: str,
        batch_size: int,
        _ledger: Optional[CacheLedger],
        _broker: Optional[ActorHandle],
        reader_offset: int = 0,
        num_readers: int = 1,
    ):
        self.cache_dir = cache_dir
        self._ledger = _ledger
        self._broker = _broker
        self._batch_size = batch_size

        self._metrics_monitors = []
        self._monitor_thread = None

        self._num_readers = num_readers
        self._reader_offset = reader_offset
        name = os.path.join(*cache_dir.split("/")[-2:])
        self.logger = pylogging.getLogger(f"ShardCache.{name}")

    @staticmethod
    def load(cache_dir: str, batch_size: int) -> "ShardCache":
        """Loads a cache from disk. Raises FileNotFoundError if the cache doesn't exist"""
        logger.info(f"Loading cache from {cache_dir}")
        ledger = _load_cache_ledger(cache_dir)
        return ShardCache(cache_dir, batch_size, ledger, None)

    @staticmethod
    def build_or_load(
        cache_dir: str,
        shard_source: ShardedDataset[T],
        processor: BatchProcessor[T],
        batch_size: int,
        rows_per_chunk: int,
    ):
        try:
            return ShardCache.load(cache_dir, batch_size)
        except FileNotFoundError:
            broker = _get_broker_actor(cache_dir, shard_source, processor, rows_per_chunk)
            return ShardCache(cache_dir, batch_size, None, broker)

    def finished_sentinel(self):
        """Returns a Ray-awaitable object that will be set when the cache is finished"""
        if self._broker is None:
            return ray.remote(num_cpus=0)(lambda: None).remote()
        else:
            return self._broker.finished_sentinel.remote()

    @property
    def is_finished(self):
        """Returns whether the cache is finished"""
        if self._broker is None:
            return True
        else:
            return ray.get(self._broker.is_finished.remote())

    def read_chunk(self, chunk_idx: int) -> Iterator[pa.RecordBatch]:
        """Reads a chunk from the cache"""
        chunk = self.get_chunk(chunk_idx)
        yield from self._read_chunk(chunk)

    def _map_index(self, index):
        return index * self._num_readers + self._reader_offset

    def get_chunk(self, index: int, *, timeout: Optional[float] = None) -> ChunkMetadata:
        """Returns the metadata for a given chunk index"""
        mapped_index = self._map_index(index)
        return self._get_chunk_unmapped(mapped_index, timeout=timeout)

    def _get_chunk_unmapped(self, mapped_index: int, *, timeout: Optional[float] = None) -> ChunkMetadata:
        if self._ledger is not None:
            return self._ledger.chunks[mapped_index]
        else:
            assert self._broker is not None
            time_in = time.time()
            # we want to also log if we're waiting for a long time, so we do this in a loop
            while timeout is None or time.time() - time_in < timeout:
                current_timeout = 20.0
                if timeout is not None:
                    current_timeout = min(current_timeout, timeout - (time.time() - time_in))
                try:
                    chunk = ray.get(self._broker.get_chunk.remote(mapped_index), timeout=current_timeout)
                except GetTimeoutError:
                    self.logger.warning(f"Waiting for chunk {mapped_index} for {int(time.time() - time_in)} seconds")
                    current_timeout *= 2
                    current_timeout = min(current_timeout, 80)
                    continue

                if chunk is None:
                    raise IndexError(f"Chunk index out of bounds. (Mapped index {mapped_index})")

                return chunk

            if timeout is not None:
                raise TimeoutError(f"Timeout while waiting for chunk {mapped_index}")

    async def get_chunk_async(self, index: int) -> ChunkMetadata:
        """Returns the metadata for a given chunk index"""
        mapped_index = self._map_index(index)
        if self._ledger is not None:
            return self._ledger.chunks[mapped_index]
        else:
            assert self._broker is not None
            chunk = await self._broker.get_chunk.remote(mapped_index)
            if chunk is None:
                raise IndexError(f"Chunk index {index} out of bounds. (Mapped index {mapped_index})")
            return chunk

    def final_chunk_count(self) -> Optional[int]:
        """Returns the number of chunks in the cache, if known"""
        if self._ledger is not None:
            return len(self._ledger.chunks)
        else:
            assert self._broker is not None
            return ray.get(self._broker.final_chunk_count.remote())

    def iter_batches_from_chunks(self, loop: bool = False):
        shard_offset = self._reader_offset

        if self._ledger is not None:
            num_chunks = len(self._ledger.chunks)

            if num_chunks == 0:
                return

            while True:
                i = 0
                for i in range(shard_offset, num_chunks, self._num_readers):
                    chunk = self._ledger.chunks[i]
                    yield from self._read_chunk(chunk)

                if not loop:
                    break

                shard_offset = i % len(self._ledger.chunks)
        else:
            assert self._broker is not None
            i = shard_offset
            while True:
                try:
                    self.logger.debug(f"Reading chunk {i}")
                    chunk = self._get_chunk_unmapped(i)
                    i += self._num_readers
                    yield from self._read_chunk(chunk)
                except IndexError:
                    if loop:
                        num_chunks = ray.get(self._broker.final_chunk_count.remote())
                        assert num_chunks is not None

                        i = i % num_chunks
                    else:
                        break
                except Exception as e:
                    self.logger.exception("Error while reading from shard cache.")
                    raise e

    def __iter__(self):
        return self.iter_batches_from_chunks()

    def shard(self, offset, num_readers):
        """
        Returns a shard of this shard cache. This method shards w.r.t the current shard cache, not the base shard cache.

        Args:
            offset:
            num_readers:

        Returns:
            (ShardCache): A shard of this shard cache.
        """
        if offset >= num_readers:
            raise ValueError(f"Shard index {offset} is out of range")

        if num_readers == 1:
            return self

        new_offset = self._reader_offset * num_readers + offset
        new_num_readers = self._num_readers * num_readers
        return ShardCache(self.cache_dir, self._batch_size, self._ledger, self._broker, new_offset, new_num_readers)

    def unshard(self):
        """
        Gets the "base" shard cache that this shard cache is a shard of.
        """
        return ShardCache(self.cache_dir, self._batch_size, self._ledger, self._broker, 0, 1)

    def _read_chunk(self, chunk):
        reader = _ChunkReader.from_metadata(self.cache_dir, chunk, self._batch_size)
        for batch in reader:
            yield batch

    def await_finished(self, timeout: Optional[float] = None):
        return ray.get(self.finished_sentinel(), timeout=timeout)

    def attach_metrics_monitor(self, monitor: MetricsMonitor):
        if self._broker is None:
            # TODO: decide what to do about attaching if the cache is already finished
            # maybe get the final metrics?
            return

        self._metrics_monitors.append(monitor)
        if self._monitor_thread is None:
            self._monitor_thread = threading.Thread(target=self._monitor_metrics)
            self._monitor_thread.start()

    def _monitor_metrics(self):
        while True:
            try:
                metrics = ray.get(self._broker.updated_metrics.remote())
                for monitor in self._metrics_monitors:
                    monitor(metrics)
                if metrics.is_finished:
                    break
            except Exception as e:
                self.logger.exception("Error while reading metrics from shard cache.")
                raise e


class _ChunkReader:
    """Reads batches of documents from a chunk"""

    metadata: ChunkMetadata
    file: pq.ParquetFile
    batch_size: int

    # TODO: seek by doc
    # TODO: seek by token etc

    def __init__(self, metadata: ChunkMetadata, file: pq.ParquetFile, batch_size: int):
        self.metadata = metadata
        self.file = file
        self.batch_size = batch_size

    def with_batch_size(self, batch_size):
        return _ChunkReader(self.metadata, self.file, batch_size)

    @property
    def num_docs(self):
        return self.metadata.num_rows

    def field_count(self, field, default=None):
        return self.metadata.field_counts.get(field, default)

    @property
    def __len__(self):
        return (self.num_docs + self.batch_size - 1) // self.batch_size

    def __iter__(self) -> Iterator[pa.RecordBatch]:
        for record_batch in self.file.iter_batches(batch_size=self.batch_size):
            yield record_batch

    @staticmethod
    def from_metadata(cache_dir, metadata: ChunkMetadata, batch_size: int) -> "_ChunkReader":
        file = pq.ParquetFile(fsspec.open(os.path.join(cache_dir, f"{metadata.name}.parquet"), "rb").open())
        return _ChunkReader(metadata, file, batch_size)<|MERGE_RESOLUTION|>--- conflicted
+++ resolved
@@ -30,16 +30,10 @@
     TimeRemainingColumn,
 )
 
-<<<<<<< HEAD
 import levanter.tracker
 
 from .. import logging
 from ..utils.ray_utils import ExceptionInfo, RefBox, current_actor_handle, ser_exc_info
-from . import ShardableDataset
-=======
-from .. import logging
-from ..utils.ray_utils import ExceptionInfo, RefBox, current_actor_handle, ser_exc_info
->>>>>>> 5fb67671
 from ._preprocessor import BatchProcessor, BatchResult, as_record_batch, dict_from_record_batch
 from .dataset import ShardableDataset
 from .sharded_dataset import ShardedDataset
@@ -394,7 +388,6 @@
                 return False
 
             logger.info(f"Group {group.name} is finished.")
-<<<<<<< HEAD
 
             return True
 
@@ -477,90 +470,6 @@
         self.spec = spec
         self.logger = pylogging.getLogger(f"shard_reader.{self.spec.name}")
 
-=======
-
-            return True
-
-    def cancel_work_group(self, group: PriorityWorkTaskGroupSpec):
-        # kill all the items in the group
-        with self._queue_lock:
-            self._queue = [item for item in self._queue if item.spec != group]
-            heapq.heapify(self._queue)
-
-    def shutdown(self):
-        if not self._shutdown_event.is_set():
-            self._shutdown_event.set()
-
-            if self._processing_thread.is_alive():
-                self._processing_thread.join()
-
-    def _loop(self: "PriorityProcessorActor"):
-        should_sleep = False
-        backpressure_queue: list[ray.ObjectRef] = []
-
-        def drain_backpressure_to(count):
-            nonlocal backpressure_queue
-            while len(backpressure_queue) > count:
-                finished, remaining = ray.wait(backpressure_queue, num_returns=1, fetch_local=False)
-                backpressure_queue = remaining
-
-        while not self._shutdown_event.is_set():
-            if should_sleep:
-                time.sleep(0.1)
-
-            drain_backpressure_to(self._max_in_flight)
-
-            with self._queue_lock:
-                if len(self._queue) == 0:
-                    should_sleep = True
-                    continue
-                else:
-                    should_sleep = False
-
-                item = heapq.heappop(self._queue)
-                self._current_item = item
-
-            try:
-                item_is_finished, ref = item.execute()
-                if ref is not None:
-                    backpressure_queue.append(ref)
-            except Exception:
-                logger.exception(f"Error while processing {item.name}. Killing all associated work.")
-                self.cancel_work_group(item.spec)
-                continue
-
-            with self._queue_lock:
-                self._current_item = None
-                if not item_is_finished:
-                    heapq.heappush(self._queue, item)
-
-        logger.info("Shutting down PriorityProcessorActor. Waiting for backpressure to drain.")
-        drain_backpressure_to(0)
-        logger.info("Backpressure drained. Shutting down PriorityProcessorActor.")
-
-
-@dataclass
-class ShardGroupToBeProcessed(PriorityWorkTaskGroupSpec):
-    name: str
-    builder_ref: ray.actor.ActorHandle  # _ChunkCacheBuilder
-    writer: ray.actor.ActorHandle  # _GroupedShardWriter
-    shard_source: ShardedDataset
-    shard_names: Sequence[str]
-    priority_fn: Callable[[int, int], float]
-    processor_actor: ray.actor.ActorHandle  # BatchProcessorQueue
-    batch_size: int
-    num_rows_per_chunk: int
-
-    def build(self) -> "PriorityWorkTaskGroup":
-        return ShardGroupTaskGroup(self)
-
-
-class ShardGroupTaskGroup(PriorityWorkTaskGroup):
-    def __init__(self, spec: ShardGroupToBeProcessed):
-        self.spec = spec
-        self.logger = pylogging.getLogger(f"shard_reader.{self.spec.name}")
-
->>>>>>> 5fb67671
         try:
             metadata: dict[str, ShardMetadata] = _initial_shard_metadatas(
                 self.spec.shard_source, self.spec.shard_names, self.spec.writer
