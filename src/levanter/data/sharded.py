--- conflicted
+++ resolved
@@ -1,10 +1,6 @@
 import itertools
-<<<<<<< HEAD
 from functools import cached_property
 from typing import Dict, Iterator, List, Optional, Sequence, Tuple, TypeVar, Union
-=======
-from typing import Iterator, Optional, Sequence, Tuple, TypeVar
->>>>>>> 354dc8ac
 
 import jax
 import jax.numpy as jnp
@@ -12,10 +8,7 @@
 from jax.experimental.global_device_array import GlobalDeviceArray
 from jax.experimental.multihost_utils import process_allgather
 from jax.interpreters.pxla import Mesh, PartitionSpec
-<<<<<<< HEAD
 from jaxtyping import Array, PyTree
-=======
->>>>>>> 354dc8ac
 
 import haliax as hax
 import levanter.mesh
@@ -53,11 +46,7 @@
 
     :arg local_dataset: a dataset that is shardable and can be iterated over
     :arg mesh: the device mesh
-<<<<<<< HEAD
     :arg Batch: the batch size
-=======
-    :arg batch_size: the batch size
->>>>>>> 354dc8ac
     """
 
     def __init__(
@@ -81,7 +70,6 @@
         self.local_dataset = local_dataset.shard(process_data_pos, num_data_process_groups)
 
     def __iter__(self) -> Iterator[GlobalDeviceArray]:
-<<<<<<< HEAD
         one_item_generator = iter(self.local_dataset)
 
         for _ in range(self._global_min_length):
@@ -146,54 +134,6 @@
             return PartitionSpec(batch_name, *((None,) * (len(shape_spec.shape) - 1)))
         else:
             return hax.partitioning.pspec_for_axis(shape_spec.shape)  # type: ignore
-=======
-        # TODO: support not infinite iterators
-        def loop_gen():
-            while True:
-                for ex in self.local_dataset:
-                    yield ex
-
-        it = loop_gen()
-
-        item_shape = self.item_shape
-        pspec = self.partition_spec
-
-        assert len(item_shape) == len(pspec)
-
-        # This callback takes a sequence of slices indicating a grid of the data to load, and returns the data
-        # We're mostly going to ignore the slices, because we're streaming the data
-        # We get one slice per device: the slices will be identical if the data is replicated
-        # TODO: we may want to just directly index into the tokenized dataset somehow. This seems a bit more fragile
-
-        def callback(indices: Sequence[_TensorSliceIndex]):
-            out = []
-
-            # because more than one device can get the same data, we need to make sure we only load it once since we're
-            # streaming. This is the cache
-            data_for_slice = {}
-
-            for tslice_index in indices:
-                begin_ends_for_index = self._get_begin_end_for_slice(item_shape, tslice_index)
-                slice_sizes = [s[1] - s[0] for s in begin_ends_for_index]
-
-                num_examples = slice_sizes[0]
-
-                if begin_ends_for_index not in data_for_slice:
-                    data_for_slice[begin_ends_for_index] = np.stack(
-                        list([ex for ex in itertools.islice(it, num_examples)])
-                    )
-                out.append(data_for_slice[begin_ends_for_index])
-
-            return out
-
-        while True:
-            yield GlobalDeviceArray.from_batched_callback(
-                item_shape,
-                self.mesh,
-                pspec,
-                callback,
-            )
->>>>>>> 354dc8ac
 
     @staticmethod
     def _get_begin_end_for_slice(tensor_shape, tslice_index) -> Tuple[Tuple[int, int], ...]:
@@ -220,7 +160,6 @@
         return self._global_min_length
 
     @property
-<<<<<<< HEAD
     def batch_size(self) -> int:
         return self.Batch.size
 
@@ -240,9 +179,4 @@
             with hax.shape_checks(False):  # because we're building parts of the array on each device
                 return hax.stack(self.Batch, leaves)
         else:
-            return np.stack(leaves)
-=======
-    def item_shape(self):
-        # TODO: make datasets expose data shapes as pytrees
-        return (self.batch_size, self.local_dataset.seq_len)
->>>>>>> 354dc8ac
+            return np.stack(leaves)