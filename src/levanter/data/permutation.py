<<<<<<< HEAD
from typing import Optional, Sequence, Union
from pathlib import Path
=======
# Copyright 2025 The Levanter Authors
# SPDX-License-Identifier: Apache-2.0

from typing import Optional, Sequence
>>>>>>> 27207e5d

import jax.random
import numpy as np
from async_lru import alru_cache
from jaxtyping import PRNGKeyArray

from levanter.data import AsyncDataset
from levanter.data._prp import PermType, Permutation, PredefinedPermutation
from levanter.data.dataset import T_co


class PermutationDataset(AsyncDataset[T_co]):
    """A permutation dataset that wraps another dataset and applies a permutation to the indices."""

    # TODO: add epoch reshuffling

    def __init__(self, dataset: AsyncDataset[T_co], key: Optional[jax.random.PRNGKey] = None,
                 perm_type: PermType = "feistel", permutation_array: Optional[np.ndarray] = None):
        super().__init__()
        self.dataset = dataset
        self.key = key
        self._permutation: Optional[Permutation] = None
        self._perm_type = perm_type
        self._permutation_array = permutation_array

        if perm_type == "predefined" and permutation_array is None:
            raise ValueError("predefined permutation type requires permutation_array to be provided")
        if perm_type != "predefined" and key is None:
            raise ValueError(f"permutation type {perm_type} requires key to be provided")

    @classmethod
    def from_permutation_file(cls, dataset: AsyncDataset[T_co], permutation_file_path: str) -> "PermutationDataset":
        """Create a PermutationDataset from a predefined permutation file.

        Args:
            dataset: The dataset to wrap
            permutation_file_path: Path to a .npy file containing the permutation array

        Returns:
            A PermutationDataset using the predefined permutation
        """
        print(f"🔀 LOADING PREDEFINED PERMUTATION from {permutation_file_path}")
        permutation_array = np.load(permutation_file_path)
        print(f"🔀 PERMUTATION LOADED: shape={permutation_array.shape}, first 10 elements={permutation_array[:10]}")
        return cls(dataset, key=None, perm_type="predefined", permutation_array=permutation_array)

    async def async_len(self) -> int:
        return await self.dataset.async_len()

    async def final_length_is_known(self) -> bool:
        return await self.dataset.final_length_is_known()

    def is_finite(self) -> bool:
        return self.dataset.is_finite()

    async def current_len(self) -> Optional[int]:
        if await self.final_length_is_known():
            return await self.async_len()
        # In general, we can't know the current length until we know the entire length
        return None
        # return await self.dataset.current_len()

    async def getitem_async(self, index: int) -> T_co:
        permutation = await self._get_permutation()
        permuted_index = permutation(index)
        if self._perm_type == "predefined":
            print(f"🔀 PERMUTATION: logical_index={index} -> permuted_index={permuted_index}")
        return await self.dataset.getitem_async(permuted_index)

    async def get_batch(self, indices: Sequence[int]) -> Sequence[T_co]:
        permutation = await self._get_permutation()
        permuted_indices = [int(permutation(i)) for i in indices]
        if self._perm_type == "predefined":
            print(f"🔀 BATCH PERMUTATION: logical_indices={list(indices)[:5]}... -> permuted_indices={permuted_indices[:5]}...")
        return await self.dataset.get_batch(permuted_indices)

    async def _get_permutation(self):
        if self._permutation is None:
            if self._perm_type == "predefined":
                dataset_len = await self.async_len()
                if len(self._permutation_array) != dataset_len:
                    raise ValueError(f"Permutation array length ({len(self._permutation_array)}) does not match dataset length ({dataset_len})")
                self._permutation = PredefinedPermutation(self._permutation_array)
            else:
                self._permutation = Permutation.make(self._perm_type, await self.async_len(), self.key)
        return self._permutation

    async def wait_until_len_at_least(self, length: int) -> int:
        return await self.async_len()


class EraShufflingDataset(AsyncDataset[T_co]):
    r"""
    A dataset that shuffles the data in "eras" of fixed length. Era shuffling is somewhere in between a shuffle buffer
    and a permutation. It's a "local" permutation where pi(i) \in [ (i//L) * L, (i//L + 1) * L ) for some era length L.

    The advantages of era shuffling are:
    - It's stateless, so resumes are easy
    - Like shuffle buffers, it's a decent compromise between full shuffling and no shuffling
    - Like a shuffle buffer, it's streaming: we don't need to know the length of the data in advance

    The disadvantages are:
    - It's not as good as full shuffling
    - It distributes less well than a shuffle buffer does. It's more like a "local" shuffle buffer.
    - You have to wait for an era to fill before you can start shuffling it. With prefetching, this is less of an issue.


    # TODO: given the way tokenization works (where it runs way ahead of training), we can probably increase the era
    length # over time. This would be a nice feature to have.
    """

    def __init__(
        self, dataset: AsyncDataset[T_co], era_length: int, *, key: jax.random.PRNGKey, perm_type: PermType = "feistel"
    ):
        super().__init__()
        self.dataset = dataset
        self.era_length = era_length
        self.key = key
        self._perm_type = perm_type

        @alru_cache(maxsize=4)  # we're mostly going to be going sequentially
        async def gen_era_permutation(era: int) -> Permutation:
            # TODO: support epochs
            # edge case: final era may be shorter than era_length
            current_len = await self.dataset.wait_until_len_at_least((era + 1) * self.era_length)
            era_length_val = min(self.era_length, current_len - era * self.era_length)

            mix_key = jax.random.fold_in(key, era)
            return Permutation.make(self._perm_type, era_length_val, mix_key)

        self.gen_era_permutation = gen_era_permutation

    async def _get_index(self, idx: int) -> int:
        if idx < 0:
            raise ValueError("Negative indices are not supported")
        era = idx // self.era_length
        permutation = await self.gen_era_permutation(era)
        out = permutation(idx - era * self.era_length) + era * self.era_length

        return out

    async def async_len(self) -> int:
        return await self.dataset.async_len()

    async def final_length_is_known(self) -> bool:
        return await self.dataset.final_length_is_known()

    def is_finite(self) -> bool:
        return self.dataset.is_finite()

    async def current_len(self) -> Optional[int]:
        # nb this is the no-wait length, which means we might be a bit behind the length of the inner dataset
        inner_current_len = await self.dataset.current_len()
        if inner_current_len is None:
            return None

        # if we have the final length, and it's the inner_current_len, then we can return the final length
        if await self.final_length_is_known() and inner_current_len == await self.async_len():
            return inner_current_len

        # otherwise, we need to wait for the era to fill
        era = inner_current_len // self.era_length
        return era * self.era_length

    async def getitem_async(self, index: int) -> T_co:
        return await self.dataset.getitem_async(await self._get_index(index))

    async def get_batch(self, indices: Sequence[int]) -> Sequence[T_co]:
        return await self.dataset.get_batch([await self._get_index(i) for i in indices])

    def __repr__(self):
        return f"EraShufflingDataset({repr(self.dataset)}, era_length={self.era_length})"

    def __str__(self):
        return f"EraShufflingDataset({str(self.dataset)})"

    async def wait_until_len_at_least(self, length: int) -> int:
        # wait until we hit the next era
        next_era_end = (length // self.era_length + 1) * self.era_length
        return await self.dataset.wait_until_len_at_least(next_era_end)<|MERGE_RESOLUTION|>--- conflicted
+++ resolved
@@ -1,12 +1,8 @@
-<<<<<<< HEAD
-from typing import Optional, Sequence, Union
-from pathlib import Path
-=======
 # Copyright 2025 The Levanter Authors
 # SPDX-License-Identifier: Apache-2.0
 
-from typing import Optional, Sequence
->>>>>>> 27207e5d
+from typing import Optional, Sequence, Union
+from pathlib import Path
 
 import jax.random
 import numpy as np
