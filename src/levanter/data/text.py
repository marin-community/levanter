import copy
import functools
import json
import logging
import os
from dataclasses import dataclass
from functools import cached_property
from itertools import chain
from typing import Iterator, List, Optional, Sequence, Tuple, Union

import braceexpand
import datasets
import fsspec
import jax
import jax.numpy as jnp
import numpy as np
import pyarrow as pa
import pyarrow.parquet as pq
from chex import PRNGKey
from draccus import field
from pyarrow._parquet import FileMetaData

import haliax as hax
from haliax import Axis

# intercept the logging nonsense here
from levanter.logging import silence_transformer_nag  # noqa
from levanter.models.attention import AttentionMask
from levanter.models.lm_model import LmExample
from levanter.utils.hf_utils import num_cpus_used_by_tokenizer


silence_transformer_nag()  # noqa
from transformers import BatchEncoding, PreTrainedTokenizer, PreTrainedTokenizerBase, PreTrainedTokenizerFast  # noqa

from levanter.compat.hf_checkpoints import load_tokenizer  # noqa
from levanter.data._preprocessor import BatchProcessor, dict_from_record_batch  # noqa
from levanter.data.dataset import ShardableDataset  # noqa
from levanter.data.shard_cache import DEFAULT_ROWS_PER_CHUNK  # noqa
from levanter.data.shard_cache import CacheLedger  # noqa
from levanter.data.shard_cache import LEDGER_FILE_NAME as NEW_LEDGER_FILE_NAME  # noqa
from levanter.data.shard_cache import (  # noqa
    ChunkMetadata,
    LoggerMetricsMonitor,
    MetricsMonitor,
    ShardCache,
    WandbMetricsMonitor,
    _serialize_json_and_commit,
    build_cache,
)
from levanter.data.sharded_dataset import ShardedDataset, TextUrlDataset, WrappedHFDataset  # noqa
from levanter.shapes import NamedShapeSpec, ShapeSpec  # noqa
from levanter.utils.jax_utils import use_cpu_device  # noqa


logger = logging.getLogger("levanter.data.text")

# TASKS:
# TODO: figure out directory structure for caching multiple sources
# TODO: consider adding indexing a la Map-style datasets
# TODO: support seeking/serialization/restore in the dataset

LEDGER_FILE = "ledger.json"


class CausalLmDataset(ShardableDataset[LmExample]):
    def __init__(
        self,
        dataset: ShardableDataset[np.ndarray],
        QPos: Axis,
        KPos: Axis,
        fcm_prob: float = 0.0,
        key: Optional[PRNGKey] = None,
    ):
        self.dataset = dataset
        self.QPos = QPos
        self.KPos = KPos
        self.fcm_prob = fcm_prob
        self.key = key

        if self.fcm_prob > 0.0 and self.key is None:
            raise ValueError("must provide key if fcm_prob > 0.0")

    def shard(self, shard_id: int, num_shards: int) -> "CausalLmDataset":
        return CausalLmDataset(self.dataset.shard(shard_id, num_shards), self.QPos, self.KPos, self.fcm_prob, self.key)

    def __iter__(self) -> Iterator[LmExample]:
        key = self.key
        for tokens in self.dataset:
            with use_cpu_device():
                example = self._create_lm_example(tokens, key)
                yield example

    @functools.partial(jax.jit, static_argnums=(0))
    def _create_lm_example(self, tokens, key):
        attn_mask = AttentionMask.causal()
        if self.fcm_prob > 0:
            # masks for attention
            # We support forgetful causal masking (FCM) which is a technique that improves training speed by
            # randomly masking out some of the context. This is a bit like dropout, but it's applied to the attention
            # mask instead of the activations. It's described in https://arxiv.org/abs/2210.13432
            assert self.key is not None
            this_key, key = jax.random.split(key)
            fcm_mask = hax.nn.attention.forgetful_causal_mask(self.KPos, self.fcm_prob, key=this_key)
            attn_mask = attn_mask & AttentionMask.explicit(fcm_mask)

        tokens = hax.named(tokens, self.QPos)

        loss_mask = 1 - hax.nn.one_hot(-1, self.QPos, dtype=jnp.float32)

        example = LmExample(tokens=tokens, attn_mask=attn_mask, loss_mask=loss_mask)
        return example


class TokenSeqDataset(ShardableDataset[np.ndarray]):
    """
    A dataset that yields sequences of tokens of fixed length from a TokenizedDocumentCache.

    :param doc_cache: the TokenizedDocumentCache to draw from
    :param Pos: the axis to use for the sequences. Sequences will be a NamedArray with axis Pos
    """

    def __init__(self, doc_cache, seq_len: int, stride: Optional[int] = None):
        self.doc_cache = doc_cache
        self.seq_len = seq_len
        self.stride = stride

    def shard(self, shard_id: int, num_shards: int) -> "TokenSeqDataset":
        """
        Split the dataset into num_processes shards.
        """
        return TokenSeqDataset(self.doc_cache.shard(shard_id, num_shards), self.seq_len, self.stride)

    def __iter__(self) -> Iterator[np.ndarray]:
        extra_tokens = None  # BatchEncoding of the last tokens from the previous doc
        for doc in self.doc_cache:
            # TODO: we could be cleverer here, and avoid these expensive copies etc
            # should run some benchmarks to see if it's worth it
            if extra_tokens is not None:
                doc = _stack_batch_encodings(extra_tokens, doc)
                extra_tokens = None

            for encoded_slice in concatenate_and_group_texts(doc, self.seq_len, self.stride, drop_remainder=False):
                if len(encoded_slice["input_ids"]) < self.seq_len:
                    assert extra_tokens is None
                    extra_tokens = encoded_slice
                else:
                    extra_tokens = None
                    ids = encoded_slice["input_ids"]
                    # yield hax.named(ids, self.Pos)
                    yield ids

    @staticmethod
    def load(seq_len: int, cache_dir: str, stride: Optional[int] = None) -> "TokenSeqDataset":
        doc_cache = TokenizedDocumentCache.load(cache_dir, True)
        return TokenSeqDataset(doc_cache, seq_len, stride)


class BatchEncodingDataset(ShardableDataset[BatchEncoding]):
    """
    A Dataset that yields HF BatchEncodings from a ShardCache.
    This basically yields a dict-of-arrays, just the HF BatchEncoding class version of dict.
    """

    def __init__(self, cache: ShardCache, return_batches: bool = False):
        self.cache = cache
        self.return_batches = return_batches

    def __iter__(self) -> Iterator[BatchEncoding]:
        for batch in self.cache:
            encoding = _batch_encoding_from_record_batch(batch, flatten_docs=False)
            if self.return_batches:
                yield encoding
            else:
                batch_size = 0
                for v in encoding.values():
                    batch_size = len(v)
                    break

                for i in range(batch_size):
                    # this doesn't work for reconstituted batches, so we have to do this
                    # I have no idea why this is the case
                    #     yield encoding[i]
                    yield BatchEncoding({k: v[i] for k, v in encoding.items()})

    def shard(self, shard_id: int, num_shards: int) -> "BatchEncodingDataset":
        return BatchEncodingDataset(self.cache.shard(shard_id, num_shards))

    @staticmethod
    def load(cache_dir: str, return_batches: bool = False, batch_size: Optional[int] = None) -> "BatchEncodingDataset":
        if batch_size is None:
            batch_size = 1
        cache = ShardCache.load(cache_dir, batch_size=batch_size)
        return BatchEncodingDataset(cache, return_batches=return_batches)


def _load_old_ledger(cache_dir):
    ledger_path = os.path.join(cache_dir, LEDGER_FILE)

    fs = fsspec.core.url_to_fs(ledger_path)[0]
    if fs.exists(ledger_path):
        with fsspec.open(ledger_path, "r") as f:
            return json.load(f)
    else:
        raise FileNotFoundError(f"{cache_dir} is not a complete cache")


def _convert_to_new_ledger(cache_dir, ledger: dict) -> CacheLedger:
    # The old format looked like {"files": [{"file_name": name, "num_tokens": num_tokens} for name, num_tokens in ledger.items()]}
    # the new format looks like { "chunks": [{"name": name, "num_rows": rows, field_counts: {"input_ids": num_tokens}} for name, rows, num_tokens in ledger.items()]}
    # We unfortunately can't determine num_rows from the old format, so we have to open the chunks to find out

    return CacheLedger(
        chunks=[
            ChunkMetadata(
                name=chunk["file_name"].replace(".parquet", ""),
                num_rows=_open_arrow_table(os.path.join(cache_dir, chunk["file_name"])).num_rows,
                field_counts={"input_ids": chunk["num_tokens"]},
            )
            for chunk in ledger["files"]
        ],
    )


class TokenizedDocumentCache(ShardableDataset[BatchEncoding]):
    """
    Represents a tokenized document cache, which is a directory of parquet files with a ledger file.

    The difference between this class and the TokenSeqDataset is that this class yields entire documents,
    while the TokenSeqDataset yields tokens sequences of fixed length from concatenated documents.
    """

    def __init__(self, chunk_cache: ShardCache, flatten_docs):
        self.chunk_cache = chunk_cache
        self.flatten_docs = flatten_docs

    def __iter__(self):
        """Reads the cache files produced by cache_and_group and yields tokenized sequences.
        If flatten is false, this returns the docs as they were presented to the caching process. If flatten is True,
        then the documents returned are actually concatenated documents, where the number is the number of documents
        presented as a batch to the caching process."""
        for batch in self._chunks():
            yield _batch_encoding_from_record_batch(batch, self.flatten_docs)

    def _chunks(self):
        return self.chunk_cache.iter_batches_from_chunks()

    @staticmethod
    def build_or_load(
        cache_dir,
        source: ShardedDataset[str],
        tokenizer: PreTrainedTokenizerBase,
        flatten_docs=True,
        enforce_eos=True,
        batch_size=128,
        rows_per_chunk=DEFAULT_ROWS_PER_CHUNK,
        monitors=None,
        await_finished=True,
    ) -> "TokenizedDocumentCache":
        bt = BatchTokenizer(tokenizer, enforce_eos=enforce_eos)
        monitors = monitors or []
        cache = build_cache(
            cache_dir,
            source,
            bt,
            await_finished=await_finished,
            batch_size=batch_size,
            rows_per_chunk=rows_per_chunk,
            monitors=monitors,
        )
        if cache.is_finished:
            logger.info(f"Cache {cache_dir} is complete.")
        else:
            logger.info(
                f"Cache {cache_dir} is incomplete. This will block until at least one chunk per process is complete."
            )

        return TokenizedDocumentCache(cache, flatten_docs=flatten_docs)

    @staticmethod
    def load(cache_dir, batch_size: int = 128, flatten_docs=True):
        """
        Load a TokenizedDocumentCache from a directory. If the ledger file is not present, this will raise a
        FileNotFoundError.

        NOTE: ATM this attempts to migrate old caches to the new format, but this will be removed in the future.

        :param cache_dir:
        :param flatten_docs: If true, then multiple documents from a single batch (when the cache was built) will be
        concatenated into a single document. Often one is concatenating documents anyway, so this is a useful option.
        :return:
        """

        try:
            cache = ShardCache.load(cache_dir, batch_size=batch_size)
            return TokenizedDocumentCache(cache, flatten_docs=flatten_docs)
        except FileNotFoundError:
            logger.info("new cache format not found, trying to convert from old format")
            try:
                ledger = _load_old_ledger(cache_dir)
                logger.info("old cache format found, converting to new format")
                ledger = _convert_to_new_ledger(cache_dir, ledger)
                _serialize_json_and_commit(os.path.join(cache_dir, NEW_LEDGER_FILE_NAME), ledger)
                cache = ShardCache.load(cache_dir, batch_size=batch_size)
                return TokenizedDocumentCache(cache, flatten_docs=flatten_docs)
            except FileNotFoundError:
                logger.warning("old cache format not found, creating new cache")
                raise FileNotFoundError(f"{cache_dir} is not a complete cache")
            except Exception:
                logger.exception("error converting cache")
                raise
        except Exception:
            logger.exception("error loading cache")
            raise

    def shard(self, shard_index, num_shards):
        if num_shards <= shard_index:
            raise ValueError(f"Shard index {shard_index} is out of range")

        if num_shards == 1:
            return self

        return TokenizedDocumentCache(self.chunk_cache.shard(shard_index, num_shards), self.flatten_docs)


def _open_arrow_table(path) -> FileMetaData:
    fs, _, paths = fsspec.get_fs_token_paths(path)
    return pq.read_metadata(path, filesystem=fs)


def _batch_encoding_from_record_batch(b: pa.RecordBatch, flatten_docs: bool):
    if flatten_docs:
        # insert a newaxis to the beginning so that it appears to be bs=1
        return BatchEncoding(
            {
                b.field(i).name: b.column(i).values.to_numpy(zero_copy_only=False)[np.newaxis, :]
                for i in range(b.num_columns)
            },
        )
    else:
        return BatchEncoding(dict_from_record_batch(b))


def _maybe_force_tokenizer_parallelism(tokenizer: PreTrainedTokenizerBase):
    if tokenizer.is_fast and os.getenv("TOKENIZERS_PARALLELISM") is None:
        # if we're using a fast tokenizer, we want to force parallelism
        # to be the number of CPUs
        os.environ["TOKENIZERS_PARALLELISM"] = "true"


class BatchTokenizer(BatchProcessor[str]):
    """
    A batch processor that tokenizes a batch of strings using a tokenizer.
    By default, this will append eos to the end of the string, even if the tokenizer doesn't.
    """

    def __init__(self, tokenizer: PreTrainedTokenizerBase, enforce_eos=True):
        _maybe_force_tokenizer_parallelism(tokenizer)
        self.tokenizer = tokenizer

        # see if the tokenizer appends eos
        # HF's BPE-based tokenizers do not, but the bert and roberta ones do
        # TODO: this doesn't necessarily ensure it, I guess, but eh
        if enforce_eos:
            input_ids = tokenizer("hi there")["input_ids"]
            should_append_eos = input_ids[-1] != tokenizer.eos_token_id
        else:
            should_append_eos = False

        self._need_to_add_eos = should_append_eos

    def __call__(self, batch: Sequence[str]) -> BatchEncoding:
        if self._need_to_add_eos:
            encoding = self.tokenizer(
                [d + " " + self.tokenizer.eos_token for d in batch], return_attention_mask=False, verbose=False
            )
        else:
            encoding = self.tokenizer(batch, return_attention_mask=False, verbose=False)  # type: ignore
        return encoding

    @property
    def num_cpus(self) -> int:
        return num_cpus_used_by_tokenizer(self.tokenizer)


def concatenate_and_group_texts(
    encoding: BatchEncoding,
    seq_len: int,
    stride: Optional[int] = None,
    drop_remainder: bool = True,
    mask_stride_overlap=True,
) -> Iterator[BatchEncoding]:
    """Groups texts in a batch together. Typically, you'll want to use this with a fairly large
    set of texts, e.g. 1000 docs.

    You should set mask_stride_overlap to True and drop_remainder to False if you want to use this for test data

    Args:
        encoding: The batch of texts to concatenate and group.
        seq_len: The max length of sequences to emit
        stride: The stride to use when grouping texts. If None, then the stride is set to seq_len.
        mask_stride_overlap: Whether to mask out overlapping tokens if we're using a stride.
        drop_remainder: Whether to drop the last batch if it's not a multiple of the seq_len.

    Returns:
        An iterator of tokenized texts, one at a time.
    """
    concatenated = BatchEncoding(data={k: np.array(list(chain(*v))) for k, v in encoding.items()})
    total_length = len(concatenated.input_ids)
    stride = stride or seq_len

    # Drop the "very last" bit of the dataset that doesn't fit into block size...
    if drop_remainder and total_length % stride != 0:
        total_length = ((total_length - seq_len + stride) // stride) * stride

    # Split by Chunks of Maximum Length
    # we want to take chunks up until we've covered all "total_length" tokens with a sliding window of size "stride"
    for begin in range(0, total_length - seq_len + stride, stride):
        data = {k: v[begin : begin + seq_len] for k, v in concatenated.items()}

        if mask_stride_overlap and stride != seq_len:
            labels = data.get("labels", data["input_ids"])
            if begin != 0:
                labels = _mask_overlap(labels, seq_len, stride)
            data["labels"] = labels

        yield BatchEncoding(data=data)


# -100 is pytorch's label mask
def _mask_overlap(labels, target_len, stride, sentinel=-100):
    """Masks out overlapping tokens in a sequence when we're using a stride."""
    labels = copy.deepcopy(labels)
    if isinstance(labels, list):
        for i in range(target_len - stride):
            if i < len(labels):
                labels[i] = sentinel
    else:
        labels[0 : target_len - stride] = sentinel

    return labels


def _stack_batch_encodings(a: BatchEncoding, b: BatchEncoding) -> BatchEncoding:
    """Stacks two batch encodings together, assuming that the keys are the same."""

    def _ensure_batched(x):
        if len(x) == 0:
            return list(x)
        elif isinstance(x[0], Sequence) or isinstance(x[0], np.ndarray):
            return list(x)
        else:
            return [x]

    return BatchEncoding({k: _ensure_batched(a[k]) + _ensure_batched(b[k]) for k in a.keys()})


@dataclass
class LMDatasetConfig:
    """This class supports loading data both from HF Datasets and from a raw dataset of jsonl urls"""

    id: Optional[str] = None  # id (or path) for hf dataset
    name: Optional[str] = None  # name for hf dataset
    stream: bool = True  # whether to use streaming when doing hf

    train_urls: List[str] = ()  # type: ignore
    validation_urls: List[str] = ()  # type:ignore

    # config for the tokenizer
    tokenizer: str = "gpt2"
    plaintext: bool = False
    vocab_size: Optional[int] = None
    text_key: str = "text"  # key for the text field in the jsonl file or hf dataset

    # config related to caching
    cache_dir: str = "cache/"

    enforce_eos: bool = True  # whether to append eos even if the tokenizer doesn't
    splits: List[str] = field(default_factory=lambda: ["train", "validation"])
    rows_per_chunk: int = DEFAULT_ROWS_PER_CHUNK  # number of rows to process and cache per chunk

    @cached_property
    def the_tokenizer(self) -> PreTrainedTokenizerBase:
        if self.tokenizer == "passthrough":
            return PassthroughTokenizer(self.vocab_size)
        else:
            return load_tokenizer(self.tokenizer)

    def token_seq_dataset(self, split: str, seq_len: int, monitors: Union[bool, List[MetricsMonitor]] = True):
        cache = self.build_or_load_cache(split, monitors=monitors)
        return TokenSeqDataset(cache, seq_len)

    def build_or_load_cache(self, split: str, monitors: Union[bool, List[MetricsMonitor]] = True):
        source = self.get_shard_source(split)
        split_cache_dir = os.path.join(self.cache_dir, split)
        try:
            return TokenizedDocumentCache.load(split_cache_dir, flatten_docs=True)
        except FileNotFoundError:
            logger.info(f"Building cache for {split}...")

        if monitors is True:
            monitors = [
                WandbMetricsMonitor(prefix=f"preprocessing/{split}", commit=False),
                LoggerMetricsMonitor(f"preprocessing.{split}"),
            ]
        elif monitors is False:
            monitors = []

        return TokenizedDocumentCache.build_or_load(
            split_cache_dir,
            source,
            self.the_tokenizer,
            enforce_eos=self.enforce_eos,
            flatten_docs=True,
            rows_per_chunk=self.rows_per_chunk,
            monitors=monitors,
            # TODO: it would be better if we could just prioritize validation higher (we typically want it after the first grad step)
            await_finished=(split == "validation"),
        )

    def doc_iterator(self, split: str):
        if self.id is not None:
            dataset = datasets.load_dataset(self.id, name=self.name, streaming=self.stream)
            data = dataset[split]
            for doc in data:
                yield doc[self.text_key]
        else:
            urls = self.urls_for_split(split)

            yield from TextUrlDataset(urls, self.text_key)

    def urls_for_split(self, split):
        if split == "train":
            urls = self.train_urls
        elif split == "validation":
            urls = self.validation_urls
        else:
            raise ValueError(f"Unknown split {split}")

        def fsspec_expand_glob(url):
            if "*" in url:
                fs = fsspec.core.url_to_fs(url)[0]
                return fs.glob(url)
            else:
                return [url]

        urls = [globbed for pat in urls for url in braceexpand.braceexpand(pat) for globbed in fsspec_expand_glob(url)]
        return urls

    def get_shard_source(self, split) -> ShardedDataset[str]:
        if self.id is not None:
            return WrappedHFDataset(self.id, split=split, name=self.name, streaming=self.stream).map(
                lambda x: x[self.text_key]
            )
        else:
<<<<<<< HEAD
            return TextUrlDataSource(self.urls_for_split(split), self.text_key)


class PassthroughTokenizer(PreTrainedTokenizer):
    def __init__(self, vocab_size, **kwargs):
        self._vocab = {i: i for i in range(vocab_size)}
        self._vocab_size = vocab_size
        super().__init__(**kwargs)

    @property
    def vocab_size(self) -> int:
        return self._vocab_size

    def get_vocab(self):
        return self._vocab

    def save_vocabulary(self, save_directory: str, filename_prefix: Optional[str] = None) -> Tuple[str, ...]:
        return ()

    def _tokenize(self, text, **kwargs):
        tokens = np.fromstring(text, dtype=int, sep=" ")
        return tokens

    def _convert_token_to_id(self, token: str) -> int:
        return int(token)

    def _convert_id_to_token(self, index: int) -> str:
        return str(index)
=======
            return TextUrlDataset(self.urls_for_split(split), self.text_key)
>>>>>>> ecf64b47
<|MERGE_RESOLUTION|>--- conflicted
+++ resolved
@@ -553,8 +553,7 @@
                 lambda x: x[self.text_key]
             )
         else:
-<<<<<<< HEAD
-            return TextUrlDataSource(self.urls_for_split(split), self.text_key)
+            return TextUrlDataset(self.urls_for_split(split), self.text_key)
 
 
 class PassthroughTokenizer(PreTrainedTokenizer):
@@ -581,7 +580,4 @@
         return int(token)
 
     def _convert_id_to_token(self, index: int) -> str:
-        return str(index)
-=======
-            return TextUrlDataset(self.urls_for_split(split), self.text_key)
->>>>>>> ecf64b47
+        return str(index)