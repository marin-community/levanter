--- conflicted
+++ resolved
@@ -18,11 +18,7 @@
 from dataclasses import dataclass
 from functools import cached_property
 from itertools import chain
-<<<<<<< HEAD
 from typing import Iterator, List, Optional, Sequence, Union
-=======
-from typing import Iterator, List, Optional, Sequence
->>>>>>> c4abccef
 
 import braceexpand
 import datasets
@@ -66,15 +62,6 @@
         return TokenSeqDataset(self.doc_cache.shard(shard_id, num_shards), self.seq_len, self.stride)
 
     def __iter__(self) -> Iterator[Sequence[int]]:
-<<<<<<< HEAD
-        for doc in self.doc_cache:
-            for encoded_slice in concatenate_and_group_texts(doc, self.seq_len, self.stride):
-                yield encoded_slice["input_ids"]
-
-    @property
-    def item_shape(self) -> PyTree:
-        return ShapeSpec((self.seq_len,), dtype=np.int32)
-=======
         extra_tokens = None  # BatchEncoding of the last tokens from the previous doc
         for doc in self.doc_cache:
 
@@ -92,13 +79,16 @@
                     extra_tokens = None
                     yield encoded_slice["input_ids"]
 
+    @property
+    def item_shape(self) -> PyTree:
+        return ShapeSpec((self.seq_len,), dtype=np.int32)
+
     def __len__(self):
         total_tokens = self.doc_cache.total_tokens
         if self.stride is None:
             return total_tokens // self.seq_len
         else:
             return (total_tokens - self.seq_len) // self.stride + 1
->>>>>>> c4abccef
 
     @staticmethod
     def build_or_load(
@@ -197,40 +187,16 @@
         if num_shards == 1:
             return self
 
-<<<<<<< HEAD
-        return TokenizedDocumentCache(self.cache_dir, self.cache_files[shard_index::num_shards], self.flatten_docs)
+        shard_files = self.cache_files[shard_index::num_shards]
+        shard_token_counts = self.token_counts[shard_index::num_shards]
+
+        return TokenizedDocumentCache(self.cache_dir, shard_files, shard_token_counts, self.flatten_docs)
 
     @property
     def item_shape(self) -> PyTree[Union[ShapeSpec, NamedShapeSpec]]:
         return {
             "input_ids": ShapeSpec((None,), dtype=np.int32),
         }
-
-
-def _read_cache_file(file, flatten: bool = False) -> Iterator[BatchEncoding]:
-    """Reads the cache files produced by cache_and_group and yields tokenized sequences.
-    If flatten is false, this returns the docs as they were presented to the caching process. If flatten is True,
-    then the documents returned are actually concatenated documents, where the number is the number of documents
-    presented as a batch to the caching process."""
-    fs, _, paths = fsspec.get_fs_token_paths(file)
-    for b in pq.read_table(file, filesystem=fs).to_batches():
-        if flatten:
-            # insert a newaxis to the beginning so that it appears to be bs=1
-            yield BatchEncoding(
-                {
-                    b.field(i).name: b.column(i).values.to_numpy(zero_copy_only=True)[np.newaxis, :]
-                    for i in range(b.num_columns)
-                }
-            )
-        else:
-            yield BatchEncoding(
-                {b.field(i).name: b.column(i).to_numpy(zero_copy_only=False) for i in range(b.num_columns)}
-            )
-=======
-        shard_files = self.cache_files[shard_index::num_shards]
-        shard_token_counts = self.token_counts[shard_index::num_shards]
-
-        return TokenizedDocumentCache(self.cache_dir, shard_files, shard_token_counts, self.flatten_docs)
 
     def _read_cache_file(self, file) -> Iterator[BatchEncoding]:
         """Reads the cache files produced by cache_and_group and yields tokenized sequences.
@@ -255,7 +221,6 @@
         path = os.path.join(self.cache_dir, path)
         fs, _, paths = fsspec.get_fs_token_paths(path)
         return pq.read_table(path, filesystem=fs)
->>>>>>> c4abccef
 
 
 def _as_record_batch(doc: BatchEncoding) -> pa.RecordBatch:
@@ -427,8 +392,6 @@
     return labels
 
 
-<<<<<<< HEAD
-=======
 def _stack_batch_encodings(a: BatchEncoding, b: BatchEncoding) -> BatchEncoding:
     """Stacks two batch encodings together, assuming that the keys are the same."""
 
@@ -443,7 +406,6 @@
     return BatchEncoding({k: _ensure_batched(a[k]) + _ensure_batched(b[k]) for k in a.keys()})
 
 
->>>>>>> c4abccef
 @dataclass
 class LMDatasetConfig:
     """This class supports loading data both from HF Datasets and from a raw dataset of jsonl urls"""
