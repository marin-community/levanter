import copy
import functools
import json
import logging
import os
from dataclasses import dataclass
from functools import cached_property
from itertools import chain
from typing import Iterator, List, Optional, Sequence, Union

import braceexpand
import datasets
import equinox as eqx
import fsspec
import jax
import jax.numpy as jnp
import numpy as np
import pyarrow as pa
import pyarrow.parquet as pq
from chex import PRNGKey
from draccus import field
from jaxtyping import PyTree

import haliax as hax
from haliax import Axis

# intercept the logging nonsense here
from levanter.logging import silence_transformer_nag  # noqa


silence_transformer_nag()  # noqa
from transformers import BatchEncoding, PreTrainedTokenizerBase, PreTrainedTokenizerFast  # noqa

from levanter.compat.hf_checkpoints import load_tokenizer  # noqa
from levanter.data.dataset import ShardableDataset  # noqa
from levanter.data.shard_cache import DEFAULT_ROWS_PER_CHUNK  # noqa
from levanter.data.shard_cache import CacheLedger  # noqa
from levanter.data.shard_cache import LEDGER_FILE_NAME as NEW_LEDGER_FILE_NAME  # noqa
from levanter.data.shard_cache import (  # noqa
    BatchProcessor,
    ChunkMetadata,
    LoggerMetricsMonitor,
    MetricsMonitor,
    ShardCache,
    ShardedDataSource,
    WandbMetricsMonitor,
    _serialize_json_and_commit,
    cache_dataset,
)
from levanter.shapes import NamedShapeSpec, ShapeSpec  # noqa
from levanter.utils.jax_utils import use_cpu_device  # noqa


logger = logging.getLogger("levanter.data.text")

# TASKS:
# TODO: figure out directory structure for caching multiple sources
# TODO: consider adding indexing a la Map-style datasets
# TODO: support seeking/serialization/restore in the dataset

LEDGER_FILE = "ledger.json"


class LmExample(eqx.Module):
    tokens: hax.NamedArray
    targets: hax.NamedArray
    attn_mask: hax.NamedArray
    loss_mask: hax.NamedArray


class CausalLmDataset(ShardableDataset[LmExample]):
    def __init__(
        self,
        dataset: ShardableDataset[np.ndarray],
        QPos: Axis,
        KPos: Axis,
        fcm_prob: float = 0.0,
        key: Optional[PRNGKey] = None,
    ):
        self.dataset = dataset
        self.QPos = QPos
        self.KPos = KPos
        self.fcm_prob = fcm_prob
        self.key = key

        if self.fcm_prob > 0.0 and self.key is None:
            raise ValueError("must provide key if fcm_prob > 0.0")

    def shard(self, shard_id: int, num_shards: int) -> "CausalLmDataset":
        return CausalLmDataset(self.dataset.shard(shard_id, num_shards), self.QPos, self.KPos, self.fcm_prob, self.key)

    def __iter__(self) -> Iterator[LmExample]:
        key = self.key
        for tokens in self.dataset:
            with use_cpu_device():
                example = self._create_lm_example(tokens, key)
                yield example

    @functools.partial(jax.jit, static_argnums=(0))
    def _create_lm_example(self, tokens, key):
        attn_mask = hax.nn.attention.causal_mask(self.QPos, self.KPos)
        if self.fcm_prob > 0:
            # masks for attention
            # We support forgetful causal masking (FCM) which is a technique that improves training speed by
            # randomly masking out some of the context. This is a bit like dropout, but it's applied to the attention
            # mask instead of the activations. It's described in https://arxiv.org/abs/2210.13432
            assert self.key is not None
            this_key, key = jax.random.split(key)
            fcm_mask = hax.nn.attention.forgetful_causal_mask(self.KPos, self.fcm_prob, key=this_key)
            attn_mask = hax.nn.attention.combine_masks_and(attn_mask, fcm_mask)

        tokens = hax.named(tokens, self.QPos)
        targets = hax.roll(tokens, -1, self.QPos)

        loss_mask = 1 - hax.nn.one_hot(-1, self.QPos, dtype=jnp.float32)

        example = LmExample(tokens=tokens, targets=targets, attn_mask=attn_mask, loss_mask=loss_mask)
        return example

    @property
    def item_shape(self) -> PyTree[Union[ShapeSpec, NamedShapeSpec]]:
        return LmExample(
            tokens=NamedShapeSpec((self.QPos,), jnp.int32),
            targets=NamedShapeSpec((self.QPos,), jnp.int32),
            attn_mask=NamedShapeSpec((self.QPos, self.KPos), jnp.bool_),
            loss_mask=NamedShapeSpec((self.QPos,), jnp.bool_),
        )


class TokenSeqDataset(ShardableDataset[np.ndarray]):
    """
    A dataset that yields sequences of tokens of fixed length from a TokenizedDocumentCache.

    :param doc_cache: the TokenizedDocumentCache to draw from
    :param seq_len: The max length of sequences to emit
    """

    def __init__(self, doc_cache, seq_len: int, stride: Optional[int] = None):
        self.doc_cache = doc_cache
        self.seq_len = seq_len
        self.stride = stride

    def shard(self, shard_id: int, num_shards: int) -> "TokenSeqDataset":
        """
        Split the dataset into num_processes shards.
        """
        return TokenSeqDataset(self.doc_cache.shard(shard_id, num_shards), self.seq_len, self.stride)

    def __iter__(self) -> Iterator[np.ndarray]:
        extra_tokens = None  # BatchEncoding of the last tokens from the previous doc
        for doc in self.doc_cache:
            # TODO: we could be cleverer here, and avoid these expensive copies etc
            # should run some benchmarks to see if it's worth it
            if extra_tokens is not None:
                doc = _stack_batch_encodings(extra_tokens, doc)
                extra_tokens = None

            for encoded_slice in concatenate_and_group_texts(doc, self.seq_len, self.stride, drop_remainder=False):
                if len(encoded_slice["input_ids"]) < self.seq_len:
                    assert extra_tokens is None
                    extra_tokens = encoded_slice
                else:
                    extra_tokens = None
                    ids = encoded_slice["input_ids"]
                    yield ids

    @property
    def item_shape(self) -> PyTree:
        return ShapeSpec((self.seq_len,), np.int32)

    @staticmethod
    def load(seq_len: int, cache_dir: str, stride: Optional[int] = None) -> "TokenSeqDataset":
        doc_cache = TokenizedDocumentCache.load(cache_dir, True)
        return TokenSeqDataset(doc_cache, seq_len, stride)


class MixtureDataset(ShardableDataset[np.ndarray]):
    """MixtureDataset supports loading data from multiple datasets.
    It takes a list of TokenizedDocumentCache and yield token sequences from them with
    their associated weights.
    We leverage the implementation of TokenSeqDataset on sharding and iterating over the data.

    :param doc_cache_list: a list of TokenizedDocumentCache to draw from
    :param seq_len: The max length of sequences to emit
    :param weight_list: a list of weights for each dataset
    """

    def __init__(self, doc_caches: List, seq_len: int, weights: List[float]):
        doc_caches, weights = self._check_doc_cache(doc_caches, weights)
        self.doc_caches = doc_caches
        self.token_seq_datasets = [TokenSeqDataset(doc_cache, seq_len) for doc_cache in doc_caches]
        self.seq_len = seq_len
        self.weights = self.normalize_weights(weights)

    def _check_doc_cache(self, doc_caches, weights):
        """Check if there's null doc_cache. If so, remove the doc_cache and corresponding weights"""
        for i in range(len(doc_caches) - 1, -1, -1):
            if doc_caches[i] is None:
                del doc_caches[i]
                del weights[i]
        return doc_caches, weights

    @staticmethod
    def normalize_weights(weights):
        total_weight = sum(weights)
        factor = 1.0 / total_weight
        return [w * factor for w in weights]

    def shard(self, shard_id: int, num_shards: int) -> "MixtureDataset":
        """Return a MixtureDataset with the sharded doc_caches."""
        sharded_doc_caches = [doc_cache.shard(shard_id, num_shards) for doc_cache in self.doc_caches]
        return MixtureDataset(sharded_doc_caches, self.seq_len, self.weights)

    def __iter__(self) -> Iterator[np.ndarray]:
        """TokenSeqDataset has a non-trivial implementation of __iter__() that iterates
        docs from doc_cache and yield batches of token sequences. We leverage this
        implementation of iteration. This function mainly samples a dataset according to
        the weights and call __iter__() function from corresponding TokenSeqDataset.

        Edge cases to consider:
        1. Some of the iterators have been exhausted. We need to drop them and corresponding weights.
        2. Some of the datasets may have weights of 0.
        """
        token_seq_iterators = [iter(dataset) for dataset in self.token_seq_datasets]
        weights = self.weights
        while len(token_seq_iterators) > 0 and sum(weights) > 0:
            dataset_index = self.sample_index(weights)
            iterator = token_seq_iterators[dataset_index]
            try:
                item = next(iterator)
                yield item
            except StopIteration:
                # if the iterator is exhausted, we need to drop the iterator and its weight
                del token_seq_iterators[dataset_index]
                del weights[dataset_index]

    @staticmethod
    def sample_index(weights):
        """Sample a dataset according to the weights"""
        return np.random.choice(len(weights), p=weights)

    @property
    def item_shape(self) -> PyTree:
        return ShapeSpec((self.seq_len,), np.int32)


def _load_old_ledger(cache_dir):
    ledger_path = os.path.join(cache_dir, LEDGER_FILE)

    fs = fsspec.core.url_to_fs(ledger_path)[0]
    if fs.exists(ledger_path):
        with fsspec.open(ledger_path, "r") as f:
            return json.load(f)
    else:
        raise FileNotFoundError(f"{cache_dir} is not a complete cache")


def _convert_to_new_ledger(cache_dir, ledger: dict) -> CacheLedger:
    # The old format looked like {"files": [{"file_name": name, "num_tokens": num_tokens} for name, num_tokens in ledger.items()]}
    # the new format looks like { "chunks": [{"name": name, "num_rows": rows, field_counts: {"input_ids": num_tokens}} for name, rows, num_tokens in ledger.items()]}
    # We unfortunately can't determine num_rows from the old format, so we have to open the chunks to find out

    return CacheLedger(
        chunks=[
            ChunkMetadata(
                name=chunk["file_name"].replace(".parquet", ""),
                num_rows=_open_arrow_table(os.path.join(cache_dir, chunk["file_name"])).num_rows,
                field_counts={"input_ids": chunk["num_tokens"]},
            )
            for chunk in ledger["files"]
        ],
    )


class TokenizedDocumentCache(ShardableDataset[BatchEncoding]):
    """
    Represents a tokenized document cache, which is a directory of parquet files with a ledger file.

    The difference between this class and the TokenSeqDataset is that this class yields entire documents,
    while the TokenSeqDataset yields tokens sequences of fixed length from concatenated documents.
    """

    def __init__(self, chunk_cache: ShardCache, flatten_docs, shard_chunk_offset=0, shard_chunk_stride=1):
        self.chunk_cache = chunk_cache
        self.flatten_docs = flatten_docs
        self.shard_chunk_offset = shard_chunk_offset
        self.shard_chunk_stride = shard_chunk_stride

    def __iter__(self):
        """Reads the cache files produced by cache_and_group and yields tokenized sequences.
        If flatten is false, this returns the docs as they were presented to the caching process. If flatten is True,
        then the documents returned are actually concatenated documents, where the number is the number of documents
        presented as a batch to the caching process."""
        for batch in self._chunks():
            yield _batch_encoding_from_record_batch(batch, self.flatten_docs)

    def _chunks(self):
        return self.chunk_cache.iter_batches_from_chunks(self.shard_chunk_offset, self.shard_chunk_stride)

    @staticmethod
    def build_or_load(
        cache_dir,
        source: ShardedDataSource[str],
        tokenizer: PreTrainedTokenizerBase,
        flatten_docs=True,
        enforce_eos=True,
        batch_size=128,
        rows_per_chunk=DEFAULT_ROWS_PER_CHUNK,
        monitors=None,
        await_finished=True,
    ) -> "TokenizedDocumentCache":
        bt = BatchTokenizer(tokenizer, enforce_eos=enforce_eos)
        monitors = monitors or []
        cache = cache_dataset(
            cache_dir,
            source,
            bt,
            await_finished=await_finished,
            batch_size=batch_size,
            rows_per_chunk=rows_per_chunk,
            monitors=monitors,
        )
        if cache.is_finished:
            logger.info(f"Cache {cache_dir} is complete.")
        else:
            logger.info(
                f"Cache {cache_dir} is incomplete. This will block until at least one chunk per process is complete."
            )

        return TokenizedDocumentCache(cache, flatten_docs=flatten_docs)

    @staticmethod
    def load(cache_dir, batch_size: int = 128, flatten_docs=True):
        """
        Load a TokenizedDocumentCache from a directory. If the ledger file is not present, this will raise a
        FileNotFoundError.

        NOTE: ATM this attempts to migrate old caches to the new format, but this will be removed in the future.

        :param cache_dir:
        :param flatten_docs: If true, then multiple documents from a single batch (when the cache was built) will be
        concatenated into a single document. Often one is concatenating documents anyway, so this is a useful option.
        :return:
        """

        try:
            cache = ShardCache.load(cache_dir, batch_size=batch_size)
            return TokenizedDocumentCache(cache, flatten_docs=flatten_docs)
        except FileNotFoundError:
            logger.info("new cache format not found, trying to convert from old format")
            try:
                ledger = _load_old_ledger(cache_dir)
                logger.info("old cache format found, converting to new format")
                ledger = _convert_to_new_ledger(cache_dir, ledger)
                _serialize_json_and_commit(os.path.join(cache_dir, NEW_LEDGER_FILE_NAME), ledger)
                cache = ShardCache.load(cache_dir, batch_size=batch_size)
                return TokenizedDocumentCache(cache, flatten_docs=flatten_docs)
            except FileNotFoundError:
                logger.warning("old cache format not found, creating new cache")
                raise FileNotFoundError(f"{cache_dir} is not a complete cache")
            except Exception:
                logger.exception("error converting cache")
                raise
        except Exception:
            logger.exception("error loading cache")
            raise

    def shard(self, shard_index, num_shards):
        if num_shards <= shard_index:
            raise ValueError(f"Shard index {shard_index} is out of range")

        if num_shards == 1:
            return self

        combined_offset = self.shard_chunk_offset + shard_index * self.shard_chunk_stride
        combined_stride = self.shard_chunk_stride * num_shards

        return TokenizedDocumentCache(
            self.chunk_cache,
            self.flatten_docs,
            shard_chunk_offset=combined_offset,
            shard_chunk_stride=combined_stride,
        )

    @property
    def item_shape(self) -> PyTree[Union[ShapeSpec, NamedShapeSpec]]:
        return {  # type: ignore
            "input_ids": ShapeSpec((None,), dtype=np.int32),
        }


def _open_arrow_table(path) -> pa.Table:
    fs, _, paths = fsspec.get_fs_token_paths(path)
    return pq.read_table(path, filesystem=fs)


def _as_record_batch(doc: BatchEncoding) -> pa.RecordBatch:
    """Converts a document to an arrow-compatible record batch."""

    # for dumb reasons, pa.array doesn't support ndarrays with ndim > 1
    def _as_array(x):
        if isinstance(x, np.ndarray) and x.ndim > 1:
            return [_as_array(y) for y in x]
        elif isinstance(x, np.ndarray):
            return list(x)
        else:
            return pa.array(x)

    names, columns = zip(*[(k, _as_array(v)) for k, v in doc.items()])

    return pa.RecordBatch.from_arrays(list(columns), names)


def _batch_encoding_from_record_batch(b: pa.RecordBatch, flatten_docs: bool):
    if flatten_docs:
        # insert a newaxis to the beginning so that it appears to be bs=1
        return BatchEncoding(
            {
                b.field(i).name: b.column(i).values.to_numpy(zero_copy_only=False)[np.newaxis, :]
                for i in range(b.num_columns)
            },
            n_sequences=1,
        )
    else:
        return BatchEncoding(
            {b.field(i).name: b.column(i).to_numpy(zero_copy_only=False) for i in range(b.num_columns)},
            n_sequences=b.num_rows,
        )


def _cpu_count():
    """Returns the number of CPUs in the system."""
    try:
        return os.cpu_count()
    except NotImplementedError:
        return 1


def _maybe_force_tokenizer_parallelism(tokenizer: PreTrainedTokenizerBase):
    if tokenizer.is_fast and os.getenv("TOKENIZERS_PARALLELISM") is None:
        # if we're using a fast tokenizer, we want to force parallelism
        # to be the number of CPUs
        os.environ["TOKENIZERS_PARALLELISM"] = "true"


class BatchTokenizer(BatchProcessor[str]):
    def __init__(self, tokenizer: PreTrainedTokenizerBase, enforce_eos=True):
        _maybe_force_tokenizer_parallelism(tokenizer)
        self.tokenizer = tokenizer

        # see if the tokenizer appends eos
        # HF's BPE-based tokenizers do not, but the bert and roberta ones do
        # TODO: this doesn't necessarily ensure it, I guess, but eh
        if enforce_eos:
            input_ids = tokenizer("hi there")["input_ids"]
            should_append_eos = input_ids[-1] != tokenizer.eos_token_id
        else:
            should_append_eos = False

        self._need_to_add_eos = should_append_eos

    def __call__(self, batch: Sequence[str]) -> pa.RecordBatch:
        if self._need_to_add_eos:
            encoding = self.tokenizer(
                [d + " " + self.tokenizer.eos_token for d in batch], return_attention_mask=False, verbose=False
            )
        else:
            encoding = self.tokenizer(batch, return_attention_mask=False, verbose=False)  # type: ignore
        return _as_record_batch(encoding)

    @property
    def num_cpus(self) -> int:
        return max(1, _cpu_count() - 2)


def concatenate_and_group_texts(
    encoding: BatchEncoding,
    seq_len: int,
    stride: Optional[int] = None,
    drop_remainder: bool = True,
    mask_stride_overlap=True,
) -> Iterator[BatchEncoding]:
    """Groups texts in a batch together. Typically, you'll want to use this with a fairly large
    set of texts, e.g. 1000 docs.

    You should set mask_stride_overlap to True and drop_remainder to False if you want to use this for test data

    Args:
        encoding: The batch of texts to concatenate and group.
        seq_len: The max length of sequences to emit
        stride: The stride to use when grouping texts. If None, then the stride is set to seq_len.
        mask_stride_overlap: Whether to mask out overlapping tokens if we're using a stride.
        drop_remainder: Whether to drop the last batch if it's not a multiple of the seq_len.

    Returns:
        An iterator of tokenized texts, one at a time.
    """
    concatenated = BatchEncoding(data={k: np.array(list(chain(*v))) for k, v in encoding.items()})
    total_length = len(concatenated.input_ids)
    stride = stride or seq_len

    # Drop the "very last" bit of the dataset that doesn't fit into block size...
    if drop_remainder and total_length % stride != 0:
        total_length = ((total_length - seq_len + stride) // stride) * stride

    # Split by Chunks of Maximum Length
    # we want to take chunks up until we've covered all "total_length" tokens with a sliding window of size "stride"
    for begin in range(0, total_length - seq_len + stride, stride):
        data = {k: v[begin : begin + seq_len] for k, v in concatenated.items()}

        if mask_stride_overlap and stride != seq_len:
            labels = data.get("labels", data["input_ids"])
            if begin != 0:
                labels = _mask_overlap(labels, seq_len, stride)
            data["labels"] = labels

        yield BatchEncoding(data=data)


# -100 is pytorch's label mask
def _mask_overlap(labels, target_len, stride, sentinel=-100):
    """Masks out overlapping tokens in a sequence when we're using a stride."""
    labels = copy.deepcopy(labels)
    if isinstance(labels, list):
        for i in range(target_len - stride):
            if i < len(labels):
                labels[i] = sentinel
    else:
        labels[0 : target_len - stride] = sentinel

    return labels


def _stack_batch_encodings(a: BatchEncoding, b: BatchEncoding) -> BatchEncoding:
    """Stacks two batch encodings together, assuming that the keys are the same."""

    def _ensure_batched(x):
        if len(x) == 0:
            return list(x)
        elif isinstance(x[0], Sequence) or isinstance(x[0], np.ndarray):
            return list(x)
        else:
            return [x]

    return BatchEncoding({k: _ensure_batched(a[k]) + _ensure_batched(b[k]) for k in a.keys()})


@dataclass
class LMDatasetConfig:
    """This class supports loading data both from HF Datasets and from a raw dataset of jsonl urls"""

    id: Optional[str] = None  # id (or path) for hf dataset
    name: Optional[str] = None  # name for hf dataset
    stream: bool = True  # whether to use streaming when doing hf
    weight: float = 1.0  # weight for this dataset when sampling

    train_urls: List[str] = ()  # type: ignore
    validation_urls: List[str] = ()  # type:ignore

    # config for the tokenizer
    tokenizer: str = "gpt2"
    text_key: str = "text"  # key for the text field in the jsonl file or hf dataset

    # config related to caching
    cache_dir: str = "cache/"

    enforce_eos: bool = True  # whether to append eos even if the tokenizer doesn't
    splits: List[str] = field(default_factory=lambda: ["train", "validation"])
    rows_per_chunk: int = DEFAULT_ROWS_PER_CHUNK  # number of rows to process and cache per chunk

    @cached_property
    def the_tokenizer(self) -> PreTrainedTokenizerFast:
        return load_tokenizer(self.tokenizer)

<<<<<<< HEAD
    def build_or_load_cache(
        self, split: str, monitors: Union[bool, List[MetricsMonitor]] = True
    ) -> Optional[TokenizedDocumentCache]:
        try:
            source = self.get_shard_source(split)
        except ValueError as e:
            logger.warning(f"Skipping {split} because of error: {e}")
            return None
=======
    def token_seq_dataset(self, split: str, seq_len: int, monitors: Union[bool, List[MetricsMonitor]] = True):
        cache = self.build_or_load_cache(split, monitors=monitors)
        return TokenSeqDataset(cache, seq_len)

    def build_or_load_cache(self, split: str, monitors: Union[bool, List[MetricsMonitor]] = True):
        source = self.get_shard_source(split)
>>>>>>> 7358d9a1
        split_cache_dir = os.path.join(self.cache_dir, split)
        try:
            return TokenizedDocumentCache.load(split_cache_dir, flatten_docs=True)
        except FileNotFoundError:
            logger.info(f"Building cache for {split}...")

        if monitors is True:
            monitors = [
                WandbMetricsMonitor(prefix=f"preprocessing/{split}", commit=False),
                LoggerMetricsMonitor(f"preprocessing.{split}"),
            ]
        elif monitors is False:
            monitors = []

        return TokenizedDocumentCache.build_or_load(
            split_cache_dir,
            source,
            self.the_tokenizer,
            enforce_eos=self.enforce_eos,
            flatten_docs=True,
            rows_per_chunk=self.rows_per_chunk,
            monitors=monitors,
            # TODO: it would be better if we could just prioritize validation higher (we typically want it after the first grad step)
            await_finished=(split == "validation"),
        )

    def doc_iterator(self, split: str):
        if self.id is not None:
            dataset = datasets.load_dataset(self.id, name=self.name, streaming=self.stream)
            data = dataset[split]
            for doc in data:
                yield doc[self.text_key]
        else:
            urls = self.urls_for_split(split)
            yield from self.generate_texts_from_urls(urls)

    def generate_texts_from_urls(self, urls: Sequence[str], skip_to_doc: int = 0) -> Iterator[str]:
        files = fsspec.open_files(urls, "r", compression="infer")
        row = 0
        for file in files:
            with file as f:
                # TODO: would be nice if we could seek faster than this. Right now, all we do is skip json parsing
                # which is not nothing, but not ideal.
                for line in f.readlines():
                    if row >= skip_to_doc:
                        yield json.loads(line)[self.text_key]
                    row += 1

    def urls_for_split(self, split):
        if split == "train":
            urls = self.train_urls
        elif split == "validation":
            urls = self.validation_urls
        else:
            raise ValueError(f"Unknown split {split}")

        def fsspec_expand_glob(url):
            if "*" in url:
                fs = fsspec.core.url_to_fs(url)[0]
                return fs.glob(url)
            else:
                return [url]

        urls = [globbed for pat in urls for url in braceexpand.braceexpand(pat) for globbed in fsspec_expand_glob(url)]
        return urls

    def get_shard_source(self, split) -> ShardedDataSource[str]:
        if self.id is not None:
            return HFDatasetDataSource(self, split)
        return TextDataSource(self, split)


@dataclass
class LMMixtureDatasetConfig:
    """This class represents a mixture of datasets with their associated weights.
    It provides a consistent interface as LMDatasetConfig.
    """

    datasets: List[LMDatasetConfig]

    def __post_init__(self):
        if len(self.datasets) == 0:
            raise ValueError("Must provide at least one dataset")

        self.weights = [d.weight for d in self.datasets]

        # ensure all datasets use the same tokenizer
        if len(set([d.tokenizer for d in self.datasets])) != 1:
            raise ValueError("All datasets must use the same tokenizer")

    @cached_property
    def the_tokenizer(self) -> PreTrainedTokenizerFast:
        return load_tokenizer(self.datasets[0].tokenizer)

    def build_or_load_cache(
        self, split: str, monitors: Union[bool, List[MetricsMonitor]] = True
    ) -> List[Optional[TokenizedDocumentCache]]:
        caches = []
        for d in self.datasets:
            cache = d.build_or_load_cache(split, monitors)
            caches.append(cache)
        return caches


class HFDatasetDataSource(ShardedDataSource[str]):
    """
    This class is responsible for loading a dataset from HuggingFace Datasets and returning the shards.
    Only (some) IterableDatasets are actually sharded in any meaningful way, so we just return a single shard
    for all other datasets.
    """

    def __init__(self, config: LMDatasetConfig, split: str):
        self.config = config
        self.split = split

        self._shard_names = self._compute_shard_names()

    @property
    def shard_names(self) -> Sequence[str]:
        return self._shard_names

    def _compute_shard_names(self):
        dataset = self._load_dataset()
        if isinstance(dataset, datasets.IterableDataset):
            try:
                return [str(i) for i in range(dataset.n_shards)]
            except NotImplementedError:
                return ["data"]
        else:
            return ["data"]

    def open_shard_at_row(self, shard_name: str, row: int) -> Iterator[str]:
        dataset = self._load_dataset()
        if isinstance(dataset, datasets.IterableDataset) and shard_name != "data":
            shard = dataset._ex_iterable.shard_data_sources([int(shard_name)])
        else:
            shard = dataset

        idx = 0
        for _, doc in shard:
            if idx >= row:
                yield doc[self.config.text_key]
            idx += 1

    def _load_dataset(self):
        # obnoxiously, the dataset loading stuff doesn't work with ray because of multiprocessing and stuff
        # so we have to do this hacky thing where we load the dataset in the worker
        return datasets.load_dataset(
            self.config.id, split=self.split, name=self.config.name, streaming=self.config.stream
        )


class TextDataSource(ShardedDataSource[str]):
    def __init__(self, config: LMDatasetConfig, split: str):
        self.config = config
        self.split = split

        self._shard_name_to_url_mapping = {}

        urls = config.urls_for_split(split)

        # remove common prefix
        if len(urls) == 1:
            common_prefix = os.path.dirname(urls[0])
        else:
            common_prefix = os.path.commonprefix(urls)

        for url in urls:
            # escape the url for the shard name
            shard_name = url
            if common_prefix:
                shard_name = url[len(common_prefix) :]
                if shard_name.startswith("/"):
                    shard_name = shard_name[1:]

            shard_name = shard_name.replace(".", "_")

            self._shard_name_to_url_mapping[shard_name] = url

    @property
    def shard_names(self) -> Sequence[str]:
        return list(self._shard_name_to_url_mapping.keys())

    def open_shard_at_row(self, shard_name: str, row: int) -> Iterator[str]:
        url = self._shard_name_to_url_mapping[shard_name]
        return self.config.generate_texts_from_urls([url], row)<|MERGE_RESOLUTION|>--- conflicted
+++ resolved
@@ -572,23 +572,14 @@
     def the_tokenizer(self) -> PreTrainedTokenizerFast:
         return load_tokenizer(self.tokenizer)
 
-<<<<<<< HEAD
     def build_or_load_cache(
-        self, split: str, monitors: Union[bool, List[MetricsMonitor]] = True
+        self, split: str, seq_len: int, monitors: Union[bool, List[MetricsMonitor]] = True
     ) -> Optional[TokenizedDocumentCache]:
         try:
             source = self.get_shard_source(split)
         except ValueError as e:
             logger.warning(f"Skipping {split} because of error: {e}")
             return None
-=======
-    def token_seq_dataset(self, split: str, seq_len: int, monitors: Union[bool, List[MetricsMonitor]] = True):
-        cache = self.build_or_load_cache(split, monitors=monitors)
-        return TokenSeqDataset(cache, seq_len)
-
-    def build_or_load_cache(self, split: str, monitors: Union[bool, List[MetricsMonitor]] = True):
-        source = self.get_shard_source(split)
->>>>>>> 7358d9a1
         split_cache_dir = os.path.join(self.cache_dir, split)
         try:
             return TokenizedDocumentCache.load(split_cache_dir, flatten_docs=True)
