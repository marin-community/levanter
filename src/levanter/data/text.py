--- conflicted
+++ resolved
@@ -18,11 +18,7 @@
 import pyarrow.parquet as pq
 from chex import PRNGKey
 from draccus import field
-<<<<<<< HEAD
-from jaxtyping import PyTree
 from pyarrow._parquet import FileMetaData
-=======
->>>>>>> fdd1244e
 
 import haliax as hax
 from haliax import Axis
