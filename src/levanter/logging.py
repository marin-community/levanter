--- conflicted
+++ resolved
@@ -216,12 +216,8 @@
     save_xla_dumps: bool = False
     """If True, will save the XLA code to wandb (as configured by XLA_FLAGS). This is useful for debugging."""
 
-<<<<<<< HEAD
-    def init(self, hparams=None, **extra_hparams):
+    def init(self, run_id: Optional[str], hparams=None, **extra_hparams):
         # GROSS MUTABILITY ALERT: if sweep is set, it will override the config from the command line and the config file
-=======
-    def init(self, run_id: Optional[str], hparams=None, **extra_hparams):
->>>>>>> 3fa8a4c3
         import wandb
 
         if run_id is not None and self.id is not None and run_id != self.id:
@@ -271,9 +267,6 @@
                 logger.warning(f"Could not find git repo at {code_dir}")
                 pass
 
-        run_id = self.id
-        sweep_config = None
-
         if self.sweep is not None:
             logger.warning(
                 f"Setting wandb sweep to {self.sweep}. THIS WILL OVERRIDE CONFIG FROM THE COMMAND LINE AND THE CONFIG"
@@ -281,15 +274,15 @@
             )
 
             if jax.process_index() == 0:
-                run_id, sweep_config = _receive_wandb_sweep_config(self.project, self.entity, self.sweep)
+                id, sweep_config = _receive_wandb_sweep_config(self.project, self.entity, self.sweep)
                 # NOTE: MUTATION
             else:
-                run_id, sweep_config = None, None
+                id, sweep_config = None, None
 
             if jax.process_count() > 1:
                 # we need to share wandb run information across all hosts, because we use it for checkpoint paths and things
-                run_id, sweep_config = jax_utils.multihost_broadcast_sync(
-                    (run_id, sweep_config), is_source=jax.process_index() == 0
+                id, sweep_config = jax_utils.multihost_broadcast_sync(
+                    (id, sweep_config), is_source=jax.process_index() == 0
                 )
 
             # now we need to merge the sweep config with the hparams
@@ -316,11 +309,7 @@
             project=self.project,
             name=self.name,
             tags=self.tags,
-<<<<<<< HEAD
-            id=run_id,
-=======
             id=id,
->>>>>>> 3fa8a4c3
             group=self.group,
             resume=self.resume,
             mode=mode,
