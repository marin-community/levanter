import logging as pylogging
import os
import time
from pathlib import Path
from typing import Iterable, Iterator, List, TypeVar, Union

import jax


pylogger = pylogging.getLogger(__name__)

T = TypeVar("T")


def init_logging(log_dir: Union[str, Path], run_id: str, level: int = pylogging.INFO) -> None:
    """
    Initialize logging.Logger with the appropriate name, console, and file handlers.

    :param path: Path for writing log file
    :param level: Default logging level
    """
    log_dir = Path(log_dir)
    log_dir.mkdir(parents=True, exist_ok=True)
    path = log_dir / f"{run_id}.log"

    process_index = jax.process_index()
    log_format = f"%(asctime)s - {process_index} - %(name)s - %(filename)s:%(lineno)d - %(levelname)s :: %(message)s"
    # use ISO 8601 format for timestamps, except no TZ, because who cares
    date_format = "%Y-%m-%dT%H:%M:%S"

    handlers: List[pylogging.Handler] = [pylogging.FileHandler(path, mode="a"), pylogging.StreamHandler()]

    # Create Root Logger w/ Base Formatting
    pylogging.basicConfig(level=level, format=log_format, datefmt=date_format, handlers=handlers, force=True)

    # Silence Transformers' "None of PyTorch, TensorFlow 2.0 or Flax have been found..." thing
    silence_transformer_nag()


def save_xla_dumps_to_wandb(initial_time: float):
    import os

    from levanter.tracker.wandb import is_wandb_available

    if not is_wandb_available():
        pylogger.warning("Wandb is not available, so we can't save XLA dumps")
        return

    import wandb

    # attempt to parse xla_flags to see if we're dumping assembly files
    flags = os.getenv("XLA_FLAGS", None)
    if flags is not None and "xla_dump_to" in flags:
        # parse the path
        # this isn't robust to quotes
        path = flags.split("xla_dump_to=")[1].split(" ")[0]
        pylogger.info(f"Found xla_dump_to={path}, logging to wandb")
        if wandb.run:
            # only want to save the files that were generated during this run
            # XLA_FLAGS has to be set before the first jax call, so we can't just set it in the middle of the run
            # which means it's a pain to control where the files are saved
            # so we just save all the files that were generated during this run
            # this is a bit hacky, but it works
            def include_file(path: str):
                return os.path.getmtime(path) > initial_time

            wandb.run.log_code(root=path, name="xla_dumps", include_fn=include_file)
    else:
        pylogger.warning("XLA_FLAGS is not set to dump to a path, so we can't save the dumps to wandb")


class LoadingTimeTrackerIterator(Iterator[T]):
    def __init__(self, items: Iterable[T]):
        self.total_time = 0.0
        start = time.perf_counter()
        self.items = iter(items)
        self.total_time += time.perf_counter() - start

<<<<<<< HEAD
    yield fn
    end = time.perf_counter()
    done = True
=======
    def __next__(self) -> T:
        start = time.perf_counter()
        item = next(self.items)
        self.total_time += time.perf_counter() - start
        return item
>>>>>>> 2e558569


def silence_transformer_nag():
    # this is a hack to silence the transformers' "None of PyTorch, TensorFlow 2.0 or Flax have been found..." thing
    # which is annoying and not useful
    # Often we won't call this early enough, but it helps with multiprocessing stuff
    if os.getenv("TRANSFORMERS_VERBOSITY") is None:
        os.environ["TRANSFORMERS_VERBOSITY"] = "error"

    import transformers  # noqa: F401<|MERGE_RESOLUTION|>--- conflicted
+++ resolved
@@ -76,17 +76,11 @@
         self.items = iter(items)
         self.total_time += time.perf_counter() - start
 
-<<<<<<< HEAD
-    yield fn
-    end = time.perf_counter()
-    done = True
-=======
     def __next__(self) -> T:
         start = time.perf_counter()
         item = next(self.items)
         self.total_time += time.perf_counter() - start
         return item
->>>>>>> 2e558569
 
 
 def silence_transformer_nag():
