--- conflicted
+++ resolved
@@ -88,10 +88,6 @@
     # which is annoying and not useful
     # Often we won't call this early enough, but it helps with multiprocessing stuff
     if os.getenv("TRANSFORMERS_VERBOSITY") is None:
-<<<<<<< HEAD
-        os.environ["TRANSFORMERS_VERBOSITY"] = "error"
-=======
         os.environ["TRANSFORMERS_VERBOSITY"] = "error"
 
-    import transformers  # noqa: F401
->>>>>>> 6148381d
+    import transformers  # noqa: F401