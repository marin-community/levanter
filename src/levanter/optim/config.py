--- conflicted
+++ resolved
@@ -406,8 +406,6 @@
     epsilon: float = 1e-8
     max_grad_norm: Optional[float] = 1.0
     nesterov: bool = False
-<<<<<<< HEAD
-=======
     update_rms_clipping: Optional[float] = None
     """
     If set, this will use RMS clipping on the update, a la Adafactor or StableAdamW (https://arxiv.org/pdf/2304.13013)
@@ -449,12 +447,10 @@
 
         if self.clip_update_norm is not None and self.update_rms_clipping is not None:
             raise ValueError("Cannot use both update_rms_clipping and clip_update_norm at the same time.")
->>>>>>> 14874fd0
 
     def build(self, num_train_steps):
         """Creates the optimizer"""
 
-<<<<<<< HEAD
         # indirection makes it work with optax.inject_hyperparams so we can log the learning rate
         def _optimizer(learning_rate):
             components = []
@@ -462,49 +458,6 @@
             if self.max_grad_norm:
                 components.append(optax.clip_by_global_norm(self.max_grad_norm))
 
-            components.append(optax.scale_by_adam(self.beta1, self.beta2, self.epsilon, nesterov=self.nesterov))
-
-            if self.weight_decay > 0:
-                components.append(optax.add_decayed_weights(self.weight_decay, self.build_weight_decay_mask()))
-
-            # - learning rate for descent
-            components.append(optax.scale(-learning_rate))
-
-            optimizer = optax.chain(*components)
-
-            return optimizer
-
-        return optax.inject_hyperparams(_optimizer)(learning_rate=self.lr_scheduler(num_train_steps))
-
-
-@OptimizerConfig.register_subclass("lion")
-@dataclass
-class LionConfig(OptimizerConfig):
-    """
-    Lion optimizer configuration
-    cf:
-    Original Paper: https://arxiv.org/abs/2302.06675
-    """
-
-    beta1: float = 0.9
-    beta2: float = 0.95
-    epsilon: float = 1e-8
-    max_grad_norm: Optional[float] = 1.0
-
-    def build(self, num_train_steps):
-        """Creates the optimizer"""
-
-=======
->>>>>>> 14874fd0
-        # indirection makes it work with optax.inject_hyperparams so we can log the learning rate
-        def _optimizer(learning_rate):
-            components = []
-
-            if self.max_grad_norm:
-                components.append(optax.clip_by_global_norm(self.max_grad_norm))
-
-<<<<<<< HEAD
-=======
             components.append(optax.scale_by_adam(self.beta1, self.beta2, self.epsilon, nesterov=self.nesterov))
 
             if self.weight_decay > 0:
@@ -562,7 +515,6 @@
             if self.max_grad_norm:
                 components.append(optax.clip_by_global_norm(self.max_grad_norm))
 
->>>>>>> 14874fd0
             components.append(optax.scale_by_lion(self.beta1, self.beta2))
 
             if self.weight_decay > 0:
