import abc
from dataclasses import dataclass
from typing import Tuple

import draccus
import equinox as eqx
import jax
import jax.numpy as jnp

import haliax as hax
from haliax import Axis, NamedArray


def _rotate_half(x: NamedArray, HeadSize: Axis) -> NamedArray:
    """Rotates half of the hidden dims of the input and concatenates them."""
    x1 = x[HeadSize, : HeadSize.size // 2]
    x2 = x[HeadSize, HeadSize.size // 2 :]
    out = hax.concatenate(HeadSize, (-x2, x1))
    return out


class RotaryEmbeddings(eqx.Module):
    def __call__(self, q: NamedArray, position_ids: NamedArray) -> NamedArray:
        raise NotImplementedError("This is an abstract base class for RotaryEmbeddings. Use a subclass instead.")


class DefaultRotaryEmbeddings(RotaryEmbeddings):
    HeadDim: Axis = eqx.field(static=True)
    config: "DefaultRotaryEmbeddingsConfig"

    def __call__(self, q: NamedArray, position_ids: NamedArray) -> NamedArray:
<<<<<<< HEAD
        HeadHalfSize = self.HeadDim.resize(self.HeadDim.size // 2)
        inv_freq: NamedArray = 1.0 / (self.config.theta ** (hax.arange(HeadHalfSize, step=2) / self.HeadDim.size))
        inv_freq = inv_freq / self.config.factor
=======
        with jax.ensure_compile_time_eval():
            HeadHalfSize = self.HeadDim.resize(self.HeadDim.size // 2)
            inv_freq: NamedArray = 1.0 / (self.config.theta ** (hax.arange(HeadHalfSize, step=2) / self.HeadDim.size))
            inv_freq = inv_freq / self.config.factor
>>>>>>> f530fab1

        freqs = inv_freq.broadcast_axis(position_ids.axes) * position_ids
        emb = hax.concatenate(self.HeadDim, (freqs, freqs))
        cos = hax.cos(emb)
        sin = hax.sin(emb)

        q_embed = q * cos + _rotate_half(q, self.HeadDim) * sin
        return q_embed


@dataclass(frozen=True)
class RotaryEmbeddingsConfig(abc.ABC, draccus.ChoiceRegistry):
    theta: float = 10000.0

    @abc.abstractmethod
    def build(self, HeadSize: Axis) -> RotaryEmbeddings:
        pass

    @staticmethod
    def from_hf_config(rope_theta, config: dict | None) -> "RotaryEmbeddingsConfig":
        if config is None:
            return DefaultRotaryEmbeddingsConfig(theta=rope_theta)
        tpe = config.get("rope_type") or config.get("type") or "default"
        return RotaryEmbeddingsConfig.get_choice_class(tpe).make_from_hf_config(rope_theta, config)

    @classmethod
    @abc.abstractmethod
    def make_from_hf_config(cls, rope_theta: float, config: dict) -> "RotaryEmbeddingsConfig":
        pass

    @abc.abstractmethod
    def to_hf_config(self) -> tuple[float, dict | None]:
        """Returns the rope_theta and config dict for the HF config."""
        pass


@dataclass(frozen=True)
class DefaultRotaryEmbeddingsConfig(RotaryEmbeddingsConfig):
    theta: float = 10000
    factor: float = 1.0  # this should have been called scale_factor, but for hf compat

    def build(self, HeadSize: Axis) -> RotaryEmbeddings:
        return DefaultRotaryEmbeddings(HeadSize, self)

    @classmethod
    def make_from_hf_config(cls, rope_theta: float, config: dict) -> "RotaryEmbeddingsConfig":
        return DefaultRotaryEmbeddingsConfig(theta=rope_theta, factor=config.get("factor", 1.0))

    def to_hf_config(self) -> tuple[float, dict | None]:
        if self.factor == 1.0:
            return self.theta, None
        return self.theta, {"factor": self.factor}


RotaryEmbeddingsConfig.register_subclass("default", DefaultRotaryEmbeddingsConfig)
RotaryEmbeddingsConfig.register_subclass("linear", DefaultRotaryEmbeddingsConfig)


class Llama3RotaryEmbeddings(RotaryEmbeddings):
    HeadDim: Axis = eqx.field(static=True)
    config: "Llama3RotaryEmbeddingsConfig"

    def __call__(self, q: NamedArray, position_ids: NamedArray) -> NamedArray:
<<<<<<< HEAD
=======
        inv_freq_llama = self._compute_inv_freq_llama()
        freqs = position_ids * inv_freq_llama.broadcast_axis(position_ids.axes)
        emb = hax.concatenate(self.HeadDim, (freqs, freqs))
        cos = hax.cos(emb)
        sin = hax.sin(emb)

        q_embed = q * cos + _rotate_half(q, self.HeadDim) * sin
        return q_embed

    @staticmethod
    def init(HeadDim, config):
        return Llama3RotaryEmbeddings(HeadDim, config)

    def _compute_inv_freq_llama(self):
>>>>>>> f530fab1
        with jax.ensure_compile_time_eval():
            # This is the Llama3 implementation of rotary embeddings.
            # It uses a different scaling factor and frequency calculation.
            HeadHalfSize = self.HeadDim.resize(self.HeadDim.size // 2)
            inv_freq: NamedArray = 1.0 / (self.config.theta ** (hax.arange(HeadHalfSize, step=2) / self.HeadDim.size))

            old_context_len = self.config.original_max_position_embeddings
            low_freq_wavelen = old_context_len / self.config.low_freq_factor
            high_freq_wavelen = old_context_len / self.config.high_freq_factor

            wavelen = 2 * jnp.pi / inv_freq
            inv_freq_llama = hax.where(wavelen > low_freq_wavelen, inv_freq / self.config.factor, inv_freq)
            smooth_factor = (old_context_len / wavelen - self.config.low_freq_factor) / (
                self.config.high_freq_factor - self.config.low_freq_factor
            )
            smoothed_inv_freq = (
                1 - smooth_factor
            ) * inv_freq_llama / self.config.factor + smooth_factor * inv_freq_llama
            is_medium_freq = ~(wavelen < high_freq_wavelen) * ~(wavelen > low_freq_wavelen)
            inv_freq_llama = hax.where(is_medium_freq, smoothed_inv_freq, inv_freq_llama)
<<<<<<< HEAD

        freqs = position_ids * inv_freq_llama.broadcast_axis(position_ids.axes)
        emb = hax.concatenate(self.HeadDim, (freqs, freqs))
        cos = hax.cos(emb)
        sin = hax.sin(emb)

        q_embed = q * cos + _rotate_half(q, self.HeadDim) * sin
        return q_embed


@dataclass
=======
        return inv_freq_llama


@dataclass(frozen=True)
>>>>>>> f530fab1
class Llama3RotaryEmbeddingsConfig(RotaryEmbeddingsConfig):
    """
    To match this from HF:
                "rope_scaling": {
                "factor": 8.0,
                "low_freq_factor": 1.0,
                "high_freq_factor": 4.0,
                "original_max_position_embeddings": 8192,
                "rope_type": "llama3"
              },
    """

    theta: float = 500000
    factor: float = 8.0
    low_freq_factor: float = 1.0
    high_freq_factor: float = 4.0
    original_max_position_embeddings: int = 8192

    def build(self, HeadSize: Axis) -> RotaryEmbeddings:
        # https://github.com/huggingface/transformers/blob/main/src/transformers/modeling_rope_utils.py#L307
        # Porting that to JAX/Haliax:
<<<<<<< HEAD
        return Llama3RotaryEmbeddings(HeadSize, self)
=======
        return Llama3RotaryEmbeddings.init(HeadSize, self)
>>>>>>> f530fab1

    @classmethod
    def make_from_hf_config(cls, rope_theta: float, config: dict) -> "RotaryEmbeddingsConfig":
        return Llama3RotaryEmbeddingsConfig(
            theta=rope_theta,
            factor=config.get("factor", 8.0),
            low_freq_factor=config.get("low_freq_factor", 1.0),
            high_freq_factor=config.get("high_freq_factor", 4.0),
            original_max_position_embeddings=config.get("original_max_position_embeddings", 8192),
        )

    def to_hf_config(self) -> tuple[float, dict]:
        return self.theta, {
            "factor": self.factor,
            "low_freq_factor": self.low_freq_factor,
            "high_freq_factor": self.high_freq_factor,
            "original_max_position_embeddings": self.original_max_position_embeddings,
            "rope_type": "llama3",
        }


RotaryEmbeddingsConfig.register_subclass("llama3", Llama3RotaryEmbeddingsConfig)


def rotary_pos_emb(
    HeadSize: Axis, Pos: Axis, theta: float = 10000, scale: float = 1.0
) -> Tuple[NamedArray, NamedArray]:
    with jax.ensure_compile_time_eval():
        HeadHalfSize = HeadSize.resize(HeadSize.size // 2)
        inv_freq: NamedArray = 1.0 / (theta ** (hax.arange(HeadHalfSize, step=2) / HeadSize.size)) / scale

        position_ids: NamedArray = hax.arange(Pos)

        freqs = position_ids * inv_freq.broadcast_axis(Pos)
        # This is different from the paper but aligns with HF implementation:
        # It uses a different permutation in order to obtain the same calculation
        emb = hax.concatenate(HeadSize, (freqs, freqs))
        cos = hax.cos(emb)
        sin = hax.sin(emb)
        # This is different from the paper but aligns with HF implementation:
        return cos, sin<|MERGE_RESOLUTION|>--- conflicted
+++ resolved
@@ -29,16 +29,10 @@
     config: "DefaultRotaryEmbeddingsConfig"
 
     def __call__(self, q: NamedArray, position_ids: NamedArray) -> NamedArray:
-<<<<<<< HEAD
-        HeadHalfSize = self.HeadDim.resize(self.HeadDim.size // 2)
-        inv_freq: NamedArray = 1.0 / (self.config.theta ** (hax.arange(HeadHalfSize, step=2) / self.HeadDim.size))
-        inv_freq = inv_freq / self.config.factor
-=======
         with jax.ensure_compile_time_eval():
             HeadHalfSize = self.HeadDim.resize(self.HeadDim.size // 2)
             inv_freq: NamedArray = 1.0 / (self.config.theta ** (hax.arange(HeadHalfSize, step=2) / self.HeadDim.size))
             inv_freq = inv_freq / self.config.factor
->>>>>>> f530fab1
 
         freqs = inv_freq.broadcast_axis(position_ids.axes) * position_ids
         emb = hax.concatenate(self.HeadDim, (freqs, freqs))
@@ -102,8 +96,6 @@
     config: "Llama3RotaryEmbeddingsConfig"
 
     def __call__(self, q: NamedArray, position_ids: NamedArray) -> NamedArray:
-<<<<<<< HEAD
-=======
         inv_freq_llama = self._compute_inv_freq_llama()
         freqs = position_ids * inv_freq_llama.broadcast_axis(position_ids.axes)
         emb = hax.concatenate(self.HeadDim, (freqs, freqs))
@@ -118,7 +110,6 @@
         return Llama3RotaryEmbeddings(HeadDim, config)
 
     def _compute_inv_freq_llama(self):
->>>>>>> f530fab1
         with jax.ensure_compile_time_eval():
             # This is the Llama3 implementation of rotary embeddings.
             # It uses a different scaling factor and frequency calculation.
@@ -139,24 +130,10 @@
             ) * inv_freq_llama / self.config.factor + smooth_factor * inv_freq_llama
             is_medium_freq = ~(wavelen < high_freq_wavelen) * ~(wavelen > low_freq_wavelen)
             inv_freq_llama = hax.where(is_medium_freq, smoothed_inv_freq, inv_freq_llama)
-<<<<<<< HEAD
-
-        freqs = position_ids * inv_freq_llama.broadcast_axis(position_ids.axes)
-        emb = hax.concatenate(self.HeadDim, (freqs, freqs))
-        cos = hax.cos(emb)
-        sin = hax.sin(emb)
-
-        q_embed = q * cos + _rotate_half(q, self.HeadDim) * sin
-        return q_embed
-
-
-@dataclass
-=======
         return inv_freq_llama
 
 
 @dataclass(frozen=True)
->>>>>>> f530fab1
 class Llama3RotaryEmbeddingsConfig(RotaryEmbeddingsConfig):
     """
     To match this from HF:
@@ -178,11 +155,7 @@
     def build(self, HeadSize: Axis) -> RotaryEmbeddings:
         # https://github.com/huggingface/transformers/blob/main/src/transformers/modeling_rope_utils.py#L307
         # Porting that to JAX/Haliax:
-<<<<<<< HEAD
-        return Llama3RotaryEmbeddings(HeadSize, self)
-=======
         return Llama3RotaryEmbeddings.init(HeadSize, self)
->>>>>>> f530fab1
 
     @classmethod
     def make_from_hf_config(cls, rope_theta: float, config: dict) -> "RotaryEmbeddingsConfig":
