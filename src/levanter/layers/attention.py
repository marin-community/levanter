# Copyright 2025 The Levanter Authors
# SPDX-License-Identifier: Apache-2.0

import dataclasses
import functools
import logging

import math
import warnings
from dataclasses import dataclass
from numbers import Integral
from enum import Enum
from typing import Optional, Union, overload

import equinox as eqx
import jax
<<<<<<< HEAD
import jax.numpy as jnp
import jax.debug as debug
=======
>>>>>>> 27207e5d
import jax.random as jrandom
from jax import numpy as jnp

from ..inference.utils import is_valid

try:
    from jax.experimental.pallas.ops.tpu.ragged_paged_attention import (
        ragged_paged_attention as tpu_ragged_paged_attention,
    )
except Exception:  # pragma: no cover - optional dep
    tpu_ragged_paged_attention = None

from jax.experimental.pallas.ops.tpu.splash_attention import SegmentIds
from jax.experimental.shard_map import shard_map
from jax.sharding import PartitionSpec
from jaxtyping import PRNGKeyArray

import haliax
import haliax as hax
import haliax.nn as hnn
import haliax.haxtyping as ht
from haliax import Axis, AxisSelection, AxisSelector, NamedArray, axis_name
from haliax.jax_utils import maybe_rng_split, named_call
from haliax.nn.attention import causal_mask, combine_masks_and, combine_masks_or
from haliax.nn.normalization import LayerNormBase
from haliax.partitioning import pspec_for_axis
from haliax.types import PrecisionLike

from ..inference.page_table import PageBatchInfo, PageTable

from .normalization import LayerNormConfigBase
from .rotary import RotaryEmbeddings, RotaryEmbeddingsConfig

logger = logging.getLogger(__name__)


class AttentionBackend(Enum):
    DEFAULT = "default"  # use the default attention type for the accelerator
    NVTE = "nvte"  # with Transformer Engine on NVIDIA GPUs
    SPLASH = "splash"  # on TPU.
    JAX_FLASH = "jax_flash"  # Use the JAX reference implementation
    VANILLA = "vanilla"  # regular dot product attention


def default_attention_type() -> AttentionBackend:
    accelerator_type = jax.local_devices()[0].platform
    if accelerator_type == "gpu":
        return AttentionBackend.DEFAULT
    elif accelerator_type == "tpu":
        return AttentionBackend.SPLASH
    else:
        return AttentionBackend.JAX_FLASH


@named_call
def dot_product_attention(
    QPos: AxisSelector,
    KPos: AxisSelection,
    Key: AxisSelector,
    query: NamedArray,
    key: NamedArray,
    value: NamedArray,
    mask: Optional[Union["AttentionMask", NamedArray]] = None,
    bias: Optional[NamedArray] = None,
    attention_dtype: Optional[jnp.dtype] = None,
    precision: PrecisionLike = None,
    use_flash: Optional[bool] = None,
    attn_backend: Optional[AttentionBackend] = None,
    flash_block_size: Optional[int] = None,
    dropout: float = 0.0,
    *,
    logits_soft_cap: float | None = None,
    scaling_factor: float | None = None,
    inference: bool = True,
    prng: PRNGKeyArray | None = None,
):
    """
    This method is similar to [haliax.nn.attention.dot_product_attention][] but it can use different backends for
    attention. In particular, it can use the Transformer Engine for NVIDIA GPUs, the Splash Attention kernel for TPUs,
    or a pure JAX reference flash attention 2 implementation for other platforms, or it can fall back to regular dot
    product attention.

    It also uses the [AttentionMask][] class, which we might move to haliax.nn.attention in the future.
    Unlike the Haliax version, it requires that the QPos and KPos already be different.

    Args:
        Key: Size of key dimension
        QPos: Axis of query sequence length. Can be an AxisSpec to attend along more than one axis.
        KPos: Axis of key sequence length. Can be an AxisSpec to attend along more than one axis.
        query: shape at least {QPos, KeySize}
        key: shape at least {KPos, KeySize}
        value: shape at least {KPos, ValueSize}
        mask: attention mask
        bias: Optional[NamedArray] broadcast compatible with (KeySize, QPos, KPos). Should be float
        attention_dtype: Optional dtype to use for attention
        precision: PrecisionLike for dot product. See precision argument to jax.lax.dot_general
        use_flash: whether to use flash attention
        attn_backend: AttentionBackend to use. If None, will use the default for the accelerator.
        flash_block_size: block size for flash attention. If None, will use an appropriate default
        dropout: dropout rate
        inference: whether to use inference mode
        prng: PRNGKeyArray for dropout
        scaling_factor: If not None, query will be multiplied by this value before attention.
             default is 1/sqrt(HeadSize.size)
        logits_soft_cap: If not None, the attention logits will be soft_capped with tanh(logits / logits_soft_cap) * logits_soft_cap.
    Returns:
        NamedArray of shape (value.axes - KPos + QPos)
    """
    if axis_name(QPos) == axis_name(KPos):
        raise ValueError("QPos and KPos must have different names")

    #print(f"use_flash: {use_flash}, attn_backend: {attn_backend}", flush=True)
    #import pdb; pdb.set_trace()

    if use_flash is not None:
        if attn_backend is None:
            if not use_flash:
                attn_backend = AttentionBackend.VANILLA
            else:
                attn_backend = AttentionBackend.DEFAULT
        else:
            if attn_backend != AttentionBackend.VANILLA and not use_flash:
                raise ValueError("use_flash is False, but flash_backend is not VANILLA")
            elif attn_backend == AttentionBackend.VANILLA and use_flash:
                raise ValueError("use_flash is True, but flash_backend is VANILLA")
    elif use_flash is None and attn_backend is None:
        # if the block_size doesn't divide the seq lens, we can't use flash. Previously default was use_flash=False
        if flash_block_size is not None:
            qlen = query.axis_size(QPos)
            klen = key.axis_size(KPos)
            if qlen % flash_block_size != 0 or klen % flash_block_size != 0:
                use_flash = False
                attn_backend = AttentionBackend.VANILLA

    if attn_backend is None or attn_backend == AttentionBackend.DEFAULT:
        was_default = True
        attn_backend = default_attention_type()
    else:
        was_default = False

    if scaling_factor is None:
        scaling_factor = 1 / math.sqrt(query.resolve_axis(Key).size)

    print(f"*** dot_product_attention > attn_backend: {attn_backend}", flush=True)

    match attn_backend:
        case AttentionBackend.NVTE:
            attention_out = _try_te_attention(
                QPos,
                KPos,
                Key,
                query,
                key,
                value,
                mask,
                bias,
                dropout,
                inference,
                prng=prng,
                attention_dtype=attention_dtype,
                precision=precision,
                flash_block_size=flash_block_size,
                force_te=not was_default,
                scaling_factor=scaling_factor,
                logits_soft_cap=logits_soft_cap,
            )
        case AttentionBackend.SPLASH:
            attention_out = _try_tpu_splash_attention(
                QPos,
                KPos,
                Key,
                query,
                key,
                value,
                mask,
                bias,
                dropout,
                inference,
                force_flash=not was_default,
                prng=prng,
                attention_dtype=attention_dtype,
                precision=precision,
                block_size=flash_block_size,
                scaling_factor=scaling_factor,
                logits_soft_cap=logits_soft_cap,
            )
        case AttentionBackend.VANILLA:
            attention_out = simple_attention_with_dropout(
                QPos,
                KPos,
                Key,
                query,
                key,
                value,
                mask,
                bias,
                inference,
                dropout,
                attention_dtype,
                precision,
                prng=prng,
                scaling_factor=scaling_factor,
                logits_soft_cap=logits_soft_cap,
            )
        case _:
            attention_out = None

    if attention_out is not None:
        return attention_out
    else:
        # local import to avoid circular imports
        from levanter.models.flash_attention import flash_attention

        return flash_attention(
            QPos,
            KPos,
            Key,
            query,
            key,
            value,
            block_size=flash_block_size,
            mask=mask,
            bias=bias,
            dropout=dropout,
            inference=inference,
            key=prng,
            dtype=attention_dtype,
            precision=precision,
            scaling_factor=scaling_factor,
            logits_soft_cap=logits_soft_cap,
        )


def dot_product_attention_with_sink(
    QPos: AxisSelector,
    KPos: AxisSelection,
    Key: AxisSelector,
    query: NamedArray,
    key: NamedArray,
    value: NamedArray,
    attn_sink: NamedArray,
    mask: Optional[Union["AttentionMask", NamedArray]] = None,
    bias: Optional[NamedArray] = None,
    attention_dtype: Optional[jnp.dtype] = None,
    precision: PrecisionLike = None,
    use_flash: Optional[bool] = None,
    attn_backend: Optional[AttentionBackend] = None,
    flash_block_size: Optional[int] = None,
    dropout: float = 0.0,
    *,
    logits_soft_cap: float | None = None,
    scaling_factor: float | None = None,
    inference: bool = True,
    prng: PRNGKeyArray | None = None,
):
    """Dot-product attention variant with a learned sink term per head.

    The sink is implemented by appending a dummy key/value of zeros and
    inserting the sink logit via the bias term at the final key position.
    """

    QPos = query.resolve_axis(QPos)
    KPos = key.resolve_axis(KPos)
    Key = query.resolve_axis(Key)

    KPos1 = KPos.resize(1)
    KPosPlus = KPos.resize(KPos.size + 1)

    zero_key_axes = tuple(KPos1 if ax == KPos else ax for ax in key.axes)
    zero_key = hax.zeros(zero_key_axes, dtype=key.dtype)
    key = hax.concatenate(KPosPlus, [key, zero_key])

    zero_val_axes = tuple(KPos1 if ax == KPos else ax for ax in value.axes)
    zero_val = hax.zeros(zero_val_axes, dtype=value.dtype)
    value = hax.concatenate(KPosPlus, [value, zero_val])

    m = materialize_mask(mask, QPos, KPos)
    if m is not None:
        sink_mask_axes = tuple(KPos1 if ax == KPos else ax for ax in m.axes)
        sink_mask = hax.ones(sink_mask_axes, dtype=m.dtype)
        m = hax.concatenate(KPosPlus, [m, sink_mask])

    bias_axes_prefix = tuple(ax for ax in query.axes if ax != Key)
    sink_bias = attn_sink
    for ax in bias_axes_prefix:
        if ax not in sink_bias.axes:
            sink_bias = sink_bias.broadcast_axis(ax)
    sink_bias = sink_bias.broadcast_axis(KPos1)

    if bias is not None:
        bias = hax.concatenate(KPosPlus, [bias, sink_bias])
    else:
        zero_bias_axes = bias_axes_prefix + (KPos,)
        zero_bias = hax.zeros(zero_bias_axes, dtype=sink_bias.dtype)
        bias = hax.concatenate(KPosPlus, [zero_bias, sink_bias])

    return dot_product_attention(
        QPos,
        KPosPlus,
        Key,
        query,
        key,
        value,
        m,
        bias,
        attention_dtype,
        precision,
        use_flash,
        attn_backend,
        flash_block_size,
        dropout,
        logits_soft_cap=logits_soft_cap,
        scaling_factor=scaling_factor,
        inference=inference,
        prng=prng,
    )


def simple_attention_with_dropout(
    QPos: AxisSelector,
    KPos: AxisSelector,
    Key: Axis,
    query: NamedArray,
    key: NamedArray,
    value: NamedArray,
    mask: Optional[Union[NamedArray, "AttentionMask"]] = None,
    bias: Optional[NamedArray] = None,
    inference: bool = False,
    dropout: float = 0.0,
    attention_dtype: Optional[jnp.dtype] = None,
    precision: PrecisionLike = None,
    *,
    prng: Optional[PRNGKeyArray] = None,
    scaling_factor: float | None = None,
    logits_soft_cap: Optional[float] = None,
):
    QPos = query.resolve_axis(QPos)
    KPos = key.resolve_axis(KPos)


    m = materialize_mask(mask, QPos, KPos)
    orig_dtype = query.dtype

    if scaling_factor is None:
        scaling_factor = 1.0 / jnp.sqrt(query.axis_size(Key))

    query = query * scaling_factor

    if attention_dtype is not None:
        query = query.astype(attention_dtype)
        key = key.astype(attention_dtype)

    weights = haliax.dot(query, key, precision=precision, axis=Key)

    if bias is not None:
        weights = weights + bias

    if logits_soft_cap is not None:
        weights = hax.tanh(weights / logits_soft_cap) * logits_soft_cap


    if m is not None:
        weights = haliax.where(m, weights, -jnp.inf) # TODO: check

    weights = haliax.nn.softmax(weights, axis=KPos)

    weights = weights.astype(orig_dtype)

    out = haliax.nn.dropout(weights, dropout, key=prng, inference=inference)
    out = haliax.dot(out, value, axis=KPos)
    return out


def _try_te_attention(
    QPos: AxisSelector,
    KPos: AxisSelection,
    Key: AxisSelector,
    query: NamedArray,
    key: NamedArray,
    value: NamedArray,
    mask: Optional[Union[NamedArray, "AttentionMask"]] = None,
    bias: Optional[NamedArray] = None,
    dropout: float = 0.0,
    inference: bool = False,
    *,
    prng: Optional[PRNGKeyArray] = None,
    attention_dtype: Optional[jnp.dtype] = None,
    precision: PrecisionLike = None,
    flash_block_size: Optional[int] = None,
    force_te: bool,
    scaling_factor: float,
    logits_soft_cap: Optional[float] = None,
):
    try:
        return _te_flash_attention(
            QPos,
            KPos,
            Key,
            query,
            key,
            value,
            mask=mask,
            bias=bias,
            dropout=dropout,
            inference=inference,
            prng=prng,
            attention_dtype=attention_dtype,
            precision=precision,
            block_size=flash_block_size,
            scaling_factor=scaling_factor,
            logits_soft_cap=logits_soft_cap,
        )
    except ImportError as e:
        if "transformer_engine" not in str(e):
            raise

        msg = "transformer_engine is not installed. Please install it to use NVIDIA's optimized fused attention."
        if force_te:
            raise ImportError(msg)

        warnings.warn(f"{msg}. Falling back to the reference implementation.")

        return None
    except NotImplementedError as e:
        message = f"Could not use transformer_engine for flash attention: {str(e)}."
        if force_te:
            raise NotImplementedError(message)

        warnings.warn(f"{message}. Falling back to the reference implementation.")

        return None
    except ValueError as e:
        message = str(e)
        if message.startswith("Unsupported backend="):
            _dtype = attention_dtype or query.dtype
            msg = "NVTE doesn't work with these arguments. Falling back to the reference implementation.\n"
            "Check nvte_get_fused_attn_backend for supported configurations:\n"
            "https://github.com/NVIDIA/TransformerEngine/blob/main/transformer_engine/common/fused_attn/fused_attn.cpp#L71"
            if _dtype not in (jnp.float16, jnp.bfloat16, jnp.float8_e5m2, jnp.float8_e4m3fn):
                msg += f"In particular, NVTE doesn't support {_dtype} yet."

            if force_te:
                raise NotImplementedError(msg)

            warnings.warn(msg)
        else:
            raise
        return None


def _te_flash_attention(
    QPos: AxisSelector,
    KPos: AxisSelection,
    Key: AxisSelector,
    query: NamedArray,
    key: NamedArray,
    value: NamedArray,
    mask: Optional[Union[NamedArray, "AttentionMask"]] = None,
    bias: Optional[NamedArray] = None,
    dropout: float = 0.0,
    inference: bool = False,
    *,
    prng: Optional[PRNGKeyArray] = None,
    attention_dtype: Optional[jnp.dtype] = None,
    precision: PrecisionLike = None,
    block_size: Optional[int] = None,
    scaling_factor: float,
    logits_soft_cap: Optional[float] = None,
):
    from transformer_engine.jax.attention import fused_attn  # noqa: F401
    from transformer_engine.jax.attention import AttnBiasType, AttnMaskType, QKVLayout  # noqa: F401

    if logits_soft_cap is not None:
        raise NotImplementedError(
            "logits_soft_cap is not supported for NVTE fused attention. "
            "Please use the JAX reference implementation or ask NVIDIA..."
        )

    attention_dtype = attention_dtype or query.dtype
    query = query.astype(attention_dtype)
    key = key.astype(attention_dtype)
    value = value.astype(attention_dtype)

    if precision is not None:
        warnings.warn("precision is not supported for NVTE fused attention. Ignoring.")

    # references: https://github.com/NVIDIA/TransformerEngine/blob/8255f87f3ee8076db21777795ce15b6ddf8754c0/transformer_engine/jax/fused_attn.py#L31
    # https://github.com/NVIDIA/TransformerEngine/blob/8255f87f3ee8076db21777795ce15b6ddf8754c0/transformer_engine/jax/flax/transformer.py#L269

    q_class, k_class, v_class = _bin_and_group_axes_by_function(query, key, value, QPos, KPos, Key)
    q_: jax.Array = _reshape_axes_for_bshd_bins(query, q_class).array
    k_ = _reshape_axes_for_bshd_bins(key, k_class).array
    v_ = _reshape_axes_for_bshd_bins(value, v_class).array

    B, Sq, Hq, D = q_.shape
    Bk, Sk, Hk, Dk = k_.shape

    QPos = query.resolve_axis(QPos)
    KPos = key.resolve_axis(KPos)

    # TODO: must Dk == Dv?
    if k_.shape != v_.shape:
        raise ValueError("k and v must have the same axes")

    if B != Bk:
        raise ValueError(f"Batch axes must be the same for q, k, and v: {q_class['B']} != {k_class['B']}")

    if D != Dk:
        raise ValueError(f"Embedding axes must be the same for q, k, and v: {q_class['D']} != {k_class['D']}")

    # Mask is generated by transformer engine based on AttnMaskType
    attn_mask_type, fused_attn_mask = _te_materialize_mask(KPos, QPos, B, mask)

    is_training = not inference

    # TODO: bias type is probably also configurable
    attn_bias_type = AttnBiasType.NO_BIAS
    fused_attn_bias = None
    if bias:
        raise NotImplementedError("Using bias with flash attention on GPU is not currently implemented.")

    attn_output = fused_attn(
        qkv=(q_, k_, v_),
        bias=fused_attn_bias,
        mask=fused_attn_mask,
        seed=prng,
        attn_bias_type=attn_bias_type,
        attn_mask_type=attn_mask_type,
        qkv_layout=QKVLayout.BSHD_BSHD_BSHD,
        scaling_factor=scaling_factor,
        dropout_probability=dropout,
        is_training=is_training,
    )

    # per the NVTE code, the output is BSHD. we can reshape it to match our axes
    # we have to ungroup the axes, then reshape them to match our expected output
    attn_output = haliax.named(attn_output, ("B", "S", "H", "D"))
    # the output shape is B, S_q, H_q, D_v. Right now we're requiring D_k == D_v
    # we can reshape it to match our expected output
    # the output shape is B, S_q, H_q, D_v. Right now we're requiring D_k == D_v
    # we can reshape it to match our expected output
    attn_output = _unflatten_bshd(attn_output, q_class, v_class)

    reference_out_shape = eqx.filter_eval_shape(
        simple_attention_with_dropout,
        QPos,
        KPos,
        Key,
        query,
        key,
        value,
        mask,
        bias,
        inference,
        dropout,
        attention_dtype,
        precision,
        prng=prng,
    )
    attn_output = attn_output.rearrange(reference_out_shape.axes).astype(reference_out_shape.dtype)

    return attn_output


def _te_materialize_mask(KPos, QPos, batch_size, mask):
    from transformer_engine.jax.attention import AttnMaskType

    if isinstance(mask, NamedArray):
        raise NotImplementedError(
            "Custom NamedArray masks are not implemented for flash attention. Please pass an AttentionMask object"
        )
    elif isinstance(mask, AttentionMask):
        if mask.is_causal:
            # NVTE fused attention does not support non-zero causal offsets.
            if mask.causal_offset is not None:
                raise NotImplementedError(
                    "Causal offset is not supported for NVTE fused attention. Please use the JAX reference"
                    " implementation."
                )
            attn_mask_type = AttnMaskType.CAUSAL_MASK

            fused_attn_mask = mask.materialize(QPos, KPos)

            assert (
                fused_attn_mask is not None
            ), "If AttentionMask is causal, the materialized array should never be None. Something is wrong."

            fused_attn_mask = fused_attn_mask.array
            fused_attn_mask = jnp.dstack([fused_attn_mask] * batch_size)

        else:
            raise NotImplementedError(
                "Non-causal AttentionMask is not supported for NVTE fused attention."
                " Please use the JAX reference implementation."
            )
    else:
        attn_mask_type = AttnMaskType.NO_MASK
        fused_attn_mask = jnp.ones((batch_size, QPos.size, KPos.size))
    return attn_mask_type, fused_attn_mask


_DUMMY_HEAD = "__head__"
_DUMMY_BATCH = "__batch__"


def _bin_and_group_axes_by_function(q, k, v, QPos, KPos, Key):
    """
    NVTE and the Splash Attention kernel require the Q, K, and V to be in a specific format. This function groups the axes
    of Q, K, and V into the right bins to match that format.

    NVTE requires Q, K, and V to have shape BSHD (Batch, Sequence, Head, Embed), while Splash Attention requires BHSD.

    The size of the axes is a bit flexible, with the following conditions:
    - B must be the same for all (TODO: is this true?)
    - S must be the same for K and V. Q's S can be different
    - H: Q's H must be a multiple of K's H (for GQA or MQA)
    - D must be the same for all (TODO: is this true? possibly V can be different)

    We can thus classify the axes in q, k, v by their function and populate the NVTE axes in the right order
    - Key is D. ATM we're assuming this is a single axis.
    - QPos and KPos are always S
    - the latest other axis that is present in all three is H. If there are no other axes, we'll add a dummy axis
    - Any other axis that is present in all three is B. If there are no other axes, we'll add a dummy axis
    - If there's an axis present in Q and not in K or V, it's an extra H for Q (as part of GQA).
      These go *after* the primary H because GQA wants these to be minor axes
    - If there are any other axes present in one but not all three, it's an error
     (TODO: we could vmap over these?)
    """
    QPos = q.resolve_axis(QPos)
    KPos = k.resolve_axis(KPos)
    Key = q.resolve_axis(Key)

    q_class = {"B": [], "S": [QPos], "H": [], "D": [Key]}
    k_class = {"B": [], "S": [KPos], "H": [], "D": [Key]}
    v_class = {"B": [], "S": [KPos], "H": [], "D": [Key]}

    present_in_all: set[str] = q.shape.keys() & k.shape.keys() & v.shape.keys()
    spoken_for: set[str] = {QPos.name, KPos.name, Key.name}

    # find the primary H axes: which are axes that are:
    # - present in all three
    # - not spoken for already
    # - come after QPos in Q (if there's already a primary H)
    # - not the 0th axis in Q (even if there's no primary H)
    primary_H: list[Axis] = []
    for a in reversed(q.axes[1:]):
        if a.name in present_in_all and a.name not in spoken_for:
            primary_H.append(a)
        elif a == QPos and primary_H:  # better to always have at least one H?
            break  # anything before QPos we'll say is Batch

    # since we added them in reverse order, we need to reverse them
    primary_H.reverse()

    spoken_for.update([ax.name for ax in primary_H])

    # remaining shared axes are batch axes
    batch_axes = [ax for ax in q.axes if ax.name not in spoken_for and ax.name in present_in_all]

    spoken_for.update([ax.name for ax in batch_axes])

    q_class["B"] = batch_axes
    k_class["B"] = batch_axes
    v_class["B"] = batch_axes

    # if there's an axis in q that's not in k or v, it's an extra H for q
    extra_q_H = [ax for ax in q.axes if ax.name not in spoken_for]

    # we want primary_h to be *before* extra_q_H b/c GQA wants these to be minor axes
    q_class["H"] = primary_H + extra_q_H
    k_class["H"] = primary_H
    v_class["H"] = primary_H

    # now we want to detect any non-spoken-for axes. These are errors
    # eventually we can vmapp over these, but for now we'll just raise an error
    for a in k.axes:
        if a.name not in spoken_for:
            raise ValueError(f"Axis {a.name} is present in k but not in q and/or v")

    for a in v.axes:
        if a.name not in spoken_for:
            raise ValueError(f"Axis {a.name} is present in v but not in q and/or k")

    return q_class, k_class, v_class


def _reshape_axes_for_bshd_bins(q, q_class, output_order=("B", "S", "H", "D")):
    """
    Reshape the axes of a qkv as BSHD to match the bins in q_class
    """

    def _maybe_flatten(q, axes, name):
        if axes:
            q = q.flatten_axes(axes, name)
        else:
            q = q.broadcast_axis(Axis(name, 1))
        return q

    q = _maybe_flatten(q, q_class["B"], "B")
    q = _maybe_flatten(q, q_class["S"], "S")
    q = _maybe_flatten(q, q_class["H"], "H")
    q = _maybe_flatten(q, q_class["D"], "D")
    q = q.rearrange(output_order)
    return q


def _unflatten_bshd(attn_output, q_class, v_class):
    attn_output = attn_output.unflatten_axis("B", q_class["B"])
    attn_output = attn_output.unflatten_axis("S", q_class["S"])
    attn_output = attn_output.unflatten_axis("H", q_class["H"])
    attn_output = attn_output.unflatten_axis("D", v_class["D"])
    return attn_output


def _materialize_segment_mask(
    segment_ids: NamedArray | tuple[NamedArray, NamedArray], QPos, KPos, q_slice, k_slice
) -> NamedArray:
    """
    Make a segment mask for attention. This is a mask that prevents attention between different segments.
    """
    if isinstance(segment_ids, tuple):
        if len(segment_ids) != 2:
            raise ValueError("segment_ids must be a tuple of two NamedArrays")
        q_segment_ids, kv_segment_ids = segment_ids
        kv_segment_ids = kv_segment_ids.rename({QPos.name: KPos.name})[KPos.name, k_slice]
        q_segment_ids = q_segment_ids.rename({QPos.name: QPos})[QPos.name, q_slice]
    else:
        kv_segment_ids = segment_ids.rename({QPos.name: KPos.name})[KPos.name, k_slice]
        q_segment_ids = segment_ids[QPos.name, q_slice]

    return q_segment_ids.broadcast_axis(kv_segment_ids.axes) == kv_segment_ids


def _materialize_sliding_window_mask(
    window: int, QPos: Axis, KPos: Axis, q_slice: haliax.dslice, k_slice: haliax.dslice
) -> NamedArray:
    """Materialize a causal sliding window mask."""
    sub_q = QPos.resize(q_slice.size)
    sub_k = KPos.resize(k_slice.size)
    q_pos = hax.arange(sub_q) + q_slice.start
    k_pos = hax.arange(sub_k) + k_slice.start
    diff = q_pos.broadcast_axis(sub_k) - k_pos.broadcast_axis(sub_q)
    return (diff >= 0) & (diff < window)


class AttentionMask(eqx.Module):
    """

    !!! warning
        This class is still experimental. I'm not super happy with it yet.

    Represents an attention mask in a structured way to make it easier to optimize attention for particular use cases
    (causal, prefix, etc.). It is anticipated that this will be extended with new types of masks as needed.

    The abstraction is based on two concepts:

    1) Materialization: An AttentionMask can be materialized for a particular slice of the query and key position axes.
       Most naively, you can just get the whole mask as a NamedArray. However, in some cases, you might want to
       only get a particular chunk (e.g. for flash attention).
    2) Combination: AttentionMasks are represented as an implicit conjunction of multiple masks, each with different
        kinds of structure. You can combine masks with `&` and `|`. Due to the way jit works, we don't use inheritance
        or similar to represent different kinds of masks. Instead, we use a single class with different fields.

    In general, it should be safe to batch Attention Masks, but it is important that *all members of a batch have the
    same set of combined masks*. Otherwise, the batching will not work and you'll get weird errors

    (Perhaps it's ok to use inheritance here? I'm not sure. Splash attention landed on inheritance, so maybe
    that's a good sign.)

    """

    # If ``is_causal`` is True we apply a lower-triangular causal mask. If ``causal_offset`` is not ``None``
    # we apply a shifted causal mask such that a query at position *i* can attend to key *j* whenever
    # ``j <= i + causal_offset``. A ``None`` offset means a static offset of 0 (i.e., standard causal masking).
    is_causal: bool = eqx.field(default=False, static=True)
    causal_offset: None | NamedArray = None
    explicit_mask: Optional[NamedArray] = None
    segment_ids: tuple[NamedArray, NamedArray] | None = None
    sliding_window: Optional[int] = eqx.field(default=None, static=True)
    # CF https://github.com/jax-ml/jax/blob/47858c4ac2fd4757a3b6fc5bb2981b71a71f00c2/jax/experimental/pallas/ops/tpu/flash_attention.py#L34
    # TODO: add prefixlm
    # cf https://github.com/google-research/t5x/blob/51a99bff8696c373cc03918707ada1e98cbca407/t5x/examples/decoder_only/layers.py#L978

    def materialize(
        self, QPos: Axis, KPos: Axis, q_slice: Optional[haliax.dslice] = None, k_slice: Optional[haliax.dslice] = None
    ) -> Optional[NamedArray]:
        """
        Materialize the mask as a NamedArray. This is useful for attention functions that don't support masks,
        or for the inner loop
        """
        if q_slice is None:
            q_slice = haliax.dslice(0, QPos.size)
        if k_slice is None:
            k_slice = haliax.dslice(0, KPos.size)

        if self.is_causal:
            # None means static 0 offset
            offset = 0 if self.causal_offset is None else self.causal_offset
            shifted_k_start = k_slice.start - offset
            if isinstance(shifted_k_start, NamedArray):
                # need to vmap
                causal = hax.vmap(causal_mask, shifted_k_start.axes)(
                    QPos.resize(q_slice.size),
                    KPos.resize(k_slice.size),
                    q_slice.start,
                    shifted_k_start,  # type: ignore
                )
            else:
                causal = causal_mask(
                    QPos.resize(q_slice.size),
                    KPos.resize(k_slice.size),
                    q_slice.start,
                    shifted_k_start,
                )
        else:
            causal = None

        if self.explicit_mask is not None:
            explicit = self.explicit_mask[QPos, q_slice, KPos, k_slice]
        else:
            explicit = None

        mask = combine_masks_and(causal, explicit)

        if self.sliding_window is not None:
            sw_mask = _materialize_sliding_window_mask(
                self.sliding_window, QPos, KPos, q_slice=q_slice, k_slice=k_slice
            )
            mask = combine_masks_and(mask, sw_mask)

        if self.segment_ids is not None:
            segment_mask = _materialize_segment_mask(self.segment_ids, QPos, KPos, q_slice, k_slice)
            mask = combine_masks_and(mask, segment_mask)

        return mask

    # Static constructors --------------------------------------------------

    @staticmethod
    def causal(*, sliding_window: Optional[int] = None, offset: int | NamedArray | None = None) -> "AttentionMask":
        """Create a causal AttentionMask.

        Args:
            sliding_window: If provided, restrict each query position to attend only to keys within
                ``sliding_window`` previous positions.
            For ``offset == 0`` this is identical to the old ``AttentionMask.causal()``
            behaviour; larger offsets loosen the restriction so that each query can
            see ``offset`` additional future tokens.
        """
        if isinstance(offset, int | Integral):
            causal_offset = hax.named(offset, ())
        else:
            causal_offset = offset

        return AttentionMask(is_causal=True, causal_offset=causal_offset, sliding_window=sliding_window)

    @staticmethod
    def explicit(mask: NamedArray) -> "AttentionMask":
        return AttentionMask(is_causal=False, causal_offset=None, explicit_mask=mask)

    def __post_init__(self):
        # Normalize legacy single-array segment_ids to a tuple for consistency
        if self.segment_ids is not None and not isinstance(self.segment_ids, tuple):
            warnings.warn("Storing segment_ids as a single NamedArray is deprecated. Use a tuple instead.")
            object.__setattr__(self, "segment_ids", (self.segment_ids, self.segment_ids))

    def with_segment_ids(self, segment_ids: NamedArray, kv_segment_ids: NamedArray | None = None) -> "AttentionMask":
        """Attach segment ids to the mask.

        Always stores segment ids internally as a tuple ``(q_segment_ids, kv_segment_ids)``.
        If only a single array is provided, it is used for both queries and keys/values.
        """
        # Always store as a tuple; duplicate if only one provided.
        seg_field: tuple[NamedArray, NamedArray]
        if kv_segment_ids is None:
            seg_field = (segment_ids, segment_ids)
        else:
            seg_field = (segment_ids, kv_segment_ids)

        return AttentionMask(
            is_causal=self.is_causal,
            causal_offset=self.causal_offset,
            explicit_mask=self.explicit_mask,
            segment_ids=seg_field,
            sliding_window=self.sliding_window,
        )

    def with_sliding_window(self, sliding_window: int | None) -> "AttentionMask":
        """Return a copy of this mask with ``sliding_window`` applied."""
        return AttentionMask(
            is_causal=self.is_causal,
            causal_offset=self.causal_offset,
            explicit_mask=self.explicit_mask,
            segment_ids=self.segment_ids,
            sliding_window=sliding_window,
        )

    def __and__(self, other) -> "AttentionMask":
        # Conjunction: causal if either component is causal.
        if self.is_causal and other.is_causal:
            # If both are causal, offsets must agree if both specified; otherwise take the specified one.
            if self.causal_offset is not None and other.causal_offset is not None:
                causal_offset = eqx.error_if(
                    self.causal_offset,
                    self.causal_offset != other.causal_offset,
                    "Mismatched causal offsets cannot be combined with &",
                )
            else:
                causal_offset = self.causal_offset if self.causal_offset is not None else other.causal_offset
            is_causal = True
        elif self.is_causal:
            causal_offset = self.causal_offset
            is_causal = True
        elif other.is_causal:
            causal_offset = other.causal_offset
            is_causal = True
        else:
            causal_offset = None
            is_causal = False
        explicit_mask = combine_masks_and(self.explicit_mask, other.explicit_mask)
        segment_ids = self._check_for_same_segment_ids(other)
        if self.sliding_window is None:
            sliding_window = other.sliding_window
        elif other.sliding_window is None:
            sliding_window = self.sliding_window
        else:
            sliding_window = min(self.sliding_window, other.sliding_window)

        return AttentionMask(
            is_causal=is_causal,
            causal_offset=causal_offset,
            explicit_mask=explicit_mask,
            segment_ids=segment_ids,
            sliding_window=sliding_window,
        )

    def __or__(self, other) -> "AttentionMask":
        # Union: causal only if both are causal with the same offset; otherwise non-causal
        if (
            self.is_causal
            and other.is_causal
            and (
                (self.causal_offset is None and other.causal_offset is None)
                or (self.causal_offset is not None and self.causal_offset == other.causal_offset)
            )
        ):
            is_causal = True
            causal_offset = self.causal_offset
        else:
            is_causal = False
            causal_offset = None
        explicit_mask = combine_masks_or(self.explicit_mask, other.explicit_mask)
        segment_ids = self._check_for_same_segment_ids(other)
        if self.sliding_window is None or other.sliding_window is None:
            sliding_window = None
        else:
            sliding_window = max(self.sliding_window, other.sliding_window)
        return AttentionMask(
            is_causal=is_causal,
            causal_offset=causal_offset,
            explicit_mask=explicit_mask,
            segment_ids=segment_ids,
            sliding_window=sliding_window,
        )

    def _check_for_same_segment_ids(self, other):
        # Normalize possibly non-tuple representations to tuples for comparison.
        def _as_tuple(si):
            if si is None:
                return None
            if isinstance(si, tuple):
                return si
            else:
                return (si, si)

        self_si = _as_tuple(self.segment_ids)
        other_si = _as_tuple(other.segment_ids)

        if self_si is not None and other_si is not None:
            # only one segment mask is allowed
            # b/c we might do this in jit, we use eqx.error_if
            # in theory we can do this one by just assigning unique ids to each unique pair...
            # (but i don't really anticipate needing this)
            segment_ids = eqx.error_if(
                hax.logical_or(self_si[0] != other_si[0], self_si[1] != other_si[1]),
                "Only one segment mask is allowed",
            )
        elif self_si is not None:
            segment_ids = self_si
        else:
            segment_ids = other_si
        return segment_ids


@overload
def materialize_mask(
    mask: NamedArray | AttentionMask,
    QPos: Axis,
    KPos: Axis,
    q_slice: Optional[haliax.dslice] = None,
    k_slice: Optional[haliax.dslice] = None,
) -> NamedArray: ...


@overload
def materialize_mask(
    mask: Optional[NamedArray | AttentionMask],
    QPos: Axis,
    KPos: Axis,
    q_slice: Optional[haliax.dslice] = None,
    k_slice: Optional[haliax.dslice] = None,
) -> Optional[NamedArray]: ...


def materialize_mask(
    mask: Optional[NamedArray | AttentionMask],
    QPos: Axis,
    KPos: Axis,
    q_slice: Optional[haliax.dslice] = None,
    k_slice: Optional[haliax.dslice] = None,
) -> Optional[NamedArray]:
    """
    Materialize an attention mask if it is an AttentionMask. Otherwise, just return it.
    """
    if isinstance(mask, AttentionMask):
        mask = mask.materialize(QPos, KPos, q_slice=q_slice, k_slice=k_slice)
        return mask
    elif isinstance(mask, NamedArray):
        if q_slice is not None or k_slice is not None:
            if q_slice is None:
                q_slice = haliax.dslice(0, QPos.size)
            if k_slice is None:
                k_slice = haliax.dslice(0, KPos.size)
            mask = mask[QPos, q_slice, KPos, k_slice]

        return mask
    else:
        assert mask is None
        return None


# TODO: padding mask
# TODO: FCM mask?


def _try_tpu_splash_attention(
    QPos: AxisSelector,
    KPos: AxisSelection,
    Key: AxisSelector,
    query: NamedArray,
    key: NamedArray,
    value: NamedArray,
    mask: Optional[Union[NamedArray, "AttentionMask"]] = None,
    bias: Optional[NamedArray] = None,
    dropout: float = 0.0,
    inference: bool = False,
    *,
    force_flash: bool,
    prng: Optional[PRNGKeyArray] = None,
    attention_dtype: Optional[jnp.dtype] = None,
    precision: PrecisionLike = None,
    block_size: Optional[int] = None,
    scaling_factor: float,
    logits_soft_cap: float | None,
) -> Optional[NamedArray]:
    if dropout != 0.0:
        if force_flash:
            raise NotImplementedError("Splash attention does not support dropout.")
        warnings.warn("Splash attention does not support. Falling back to the reference implementation.")
        return None

    if bias is not None:
        if force_flash:
            raise NotImplementedError("Splash attention does not support bias.")
        warnings.warn("Splash attention does not support bias. Falling back to the reference implementation.")
        return None

    try:
        return _tpu_splash_attention(
            QPos,
            KPos,
            Key,
            query,
            key,
            value,
            mask,
            bias,
            dropout,
            inference,
            prng=prng,
            attention_dtype=attention_dtype,
            precision=precision,
            block_size=block_size,
            scaling_factor=scaling_factor,
            logits_soft_cap=logits_soft_cap,
        )
    except ImportError as e:
        if "pallas" not in str(e):
            raise
        if force_flash:
            raise ImportError("Could not import splash attention. You need to update your JAX to at least 0.4.26.")
        warnings.warn(
            "Could not import splash attention. You need to update your JAX to at least 0.4.26. "
            "Falling back to the reference implementation."
        )
        return None
    except NotImplementedError as e:
        message = str(e)
        if force_flash:
            raise NotImplementedError(f"Could not use splash attention: {message}")
        warnings.warn(f"Could not use splash attention: {message}. Falling back to the reference")
        return None


# CF https://github.com/google/maxtext/blob/db31dd4b0b686bca4cd7cf940917ec372faa183a/MaxText/layers/attentions.py#L179
def _tpu_splash_attention(
    QPos: AxisSelector,
    KPos: AxisSelection,
    Key: AxisSelector,
    query: NamedArray,
    key: NamedArray,
    value: NamedArray,
    mask: Optional[Union[NamedArray, "AttentionMask"]] = None,
    bias: Optional[NamedArray] = None,
    dropout: float = 0.0,
    inference: bool = False,
    *,
    prng: Optional[PRNGKeyArray] = None,
    attention_dtype: Optional[jnp.dtype] = None,
    precision: PrecisionLike = None,
    block_size: Optional[int] = None,
    scaling_factor: float,
    logits_soft_cap: float | None = None,
) -> Optional[NamedArray]:
    from jax.experimental.pallas.ops.tpu.splash_attention import splash_attention_kernel, splash_attention_mask

    # Splash attention requires BHSD format
    # We need to reshape the input to match this format
    if dropout != 0.0:
        raise NotImplementedError("Splash attention does not support dropout")

    if bias is not None:
        raise NotImplementedError("Splash attention does not support bias")

    # if attention_dtype is not None and attention_dtype != jnp.float32:
    #     warnings.warn("Splash attention only supports float32. Switching to float32.")

    # attention_dtype = jnp.float32

    q_class, k_class, v_class = _bin_and_group_axes_by_function(query, key, value, QPos, KPos, Key)

    query = query * scaling_factor

    q_: jax.Array = _reshape_axes_for_bshd_bins(query, q_class, output_order=list("BHSD")).array
    k_ = _reshape_axes_for_bshd_bins(key, k_class, output_order=list("BHSD")).array
    v_ = _reshape_axes_for_bshd_bins(value, v_class, output_order=list("BHSD")).array

    B, Hq, Sq, D = q_.shape
    Bk, Hk, Sk, Dk = k_.shape

    # number
    if Sk % 128 != 0:
        raise NotImplementedError("Splash attention requires KPos to be a multiple of 128")

    if block_size is not None and block_size % 128 != 0:
        raise NotImplementedError(f"Splash attention requires block_size to be a multiple of 128, got {block_size}")

    QPos = query.resolve_axis(QPos)
    KPos = key.resolve_axis(KPos)

    # TODO: must Dk == Dv?
    if k_.shape != v_.shape:
        raise ValueError("k and v must have the same axes")

    # TODO: this isn't really necessary on TPU?
    if B != Bk:
        raise ValueError(f"Batch axes must be the same for q, k, and v: {q_class['B']} != {k_class['B']}")

    if D != Dk:
        raise ValueError(f"Embedding axes must be the same for q, k, and v: {q_class['D']} != {k_class['D']}")

    def _physical_axis_for_binning(d):
        def flatten(axes):
            if axes is None:
                return axes
            result = []
            for ax in axes:
                if isinstance(ax, tuple):
                    result += list(ax)
                else:
                    result.append(ax)
            return tuple(result)

        b_out = flatten(tuple(ax for ax in pspec_for_axis(d["B"]) if ax is not None) or None)
        h_out = flatten(tuple(ax for ax in pspec_for_axis(d["H"]) if ax is not None) or None)
        s_out = flatten(tuple(ax for ax in pspec_for_axis(d["S"]) if ax is not None) or None)
        d_out = flatten(tuple(ax for ax in pspec_for_axis(d["D"]) if ax is not None) or None)

        return PartitionSpec(b_out, h_out, s_out, d_out)

    # BHSD
    physical_axes_q = _physical_axis_for_binning(q_class)
    physical_axes_k = _physical_axis_for_binning(k_class)
    physical_axes_v = _physical_axis_for_binning(v_class)

    # segment_ids: handle both the new tuple form and legacy single-array form for robustness
    segment_ids = mask.segment_ids if isinstance(mask, AttentionMask) else None
    if segment_ids is not None:
        if isinstance(segment_ids, tuple):
            _seg_axes = segment_ids[0].axes
        else:
            _seg_axes = segment_ids.axes
        physical_axes_segments = pspec_for_axis(_seg_axes)
    else:
        physical_axes_segments = None
    # do we have a batch axis in segment_ids? (needed for vmap below)
    if segment_ids is not None:
        if isinstance(segment_ids, tuple):
            q_segment_ids, kv_segment_ids = segment_ids
            kv_segment_ids = kv_segment_ids
        else:
            assert segment_ids is not None
            q_segment_ids, kv_segment_ids = segment_ids, segment_ids

        segment_ids = SegmentIds(q_segment_ids.array, kv_segment_ids.array)

        q_segment_batch_axis = _find_batch_axis_for_segment_ids(QPos, q_segment_ids)
        kv_segment_batch_axis = _find_batch_axis_for_segment_ids(QPos, kv_segment_ids)

        if q_segment_batch_axis is not None or kv_segment_batch_axis is not None:
            segment_batch_axis = SegmentIds(q_segment_batch_axis, kv_segment_batch_axis)  # type: ignore
        else:
            segment_batch_axis = None
    else:
        segment_batch_axis = None

    # MaxText uses a block size of 512
    block_size = block_size or 512

    # copied from MaxText
    @functools.partial(
        shard_map,
        mesh=haliax.partitioning._get_mesh(),
        in_specs=(
            physical_axes_q,
            physical_axes_k,
            physical_axes_v,
            physical_axes_segments,
        ),
        out_specs=physical_axes_q,
        check_rep=False,
    )
    def wrap_flash_attention(q, k, v, segment_ids):
        # NB: inside the function, q, k, and v are partitioned, so in general the lengths of dims are not the same
        Sq = q.shape[2]
        Sk = k.shape[2]
        Hq = q.shape[1]
        block_sizes = splash_attention_kernel.BlockSizes(
            block_q=min(block_size, Sq),
            block_kv_compute=min(block_size, Sk),
            block_kv=min(block_size, Sk),
            block_q_dkv=min(block_size, Sq),
            block_kv_dkv=min(block_size, Sk),
            block_kv_dkv_compute=min(block_size, Sq),
            block_q_dq=min(block_size, Sq),
            block_kv_dq=min(block_size, Sq),
        )

        if mask is None:
            base_mask = splash_attention_mask.FullMask(_shape=(Sq, Sk))
        elif isinstance(mask, AttentionMask):
            if mask.is_causal:
                if mask.causal_offset is not None:
                    raise NotImplementedError(
                        "Causal offsets are not supported for splash attention. Please use a standard causal mask."
                    )
                base_mask = splash_attention_mask.CausalMask((Sq, Sk), 0)
            else:
                base_mask = splash_attention_mask.FullMask(_shape=(Sq, Sk))
            if mask.sliding_window is not None:
                local_mask = splash_attention_mask.LocalMask(
                    shape=(Sq, Sk),
                    window_size=(mask.sliding_window - 1, None),
                    offset=0,
                )
                base_mask = splash_attention_mask.LogicalAnd(base_mask, local_mask)
            # This is going to be a pain to support
            if mask.explicit_mask is not None:
                raise NotImplementedError("Explicit masks are not yet supported for splash attention")

        elif isinstance(mask, NamedArray):
            raise NotImplementedError("NamedArray masks are not yet supported for splash attention")
        else:
            raise ValueError(f"Unknown mask type: {mask}")

        kernel_mask = splash_attention_mask.MultiHeadMask(masks=[base_mask for _ in range(Hq)])

        # copied from MaxText
        splash_kernel = splash_attention_kernel.make_splash_mha(
            mask=kernel_mask,
            head_shards=1,
            q_seq_shards=1,
            block_sizes=block_sizes,
            attn_logits_soft_cap=logits_soft_cap,
        )

        q = q.astype(attention_dtype)
        k = k.astype(attention_dtype)
        v = v.astype(attention_dtype)
        return jax.vmap(
            lambda q, k, v, si: splash_kernel(q, k, v, segment_ids=si), in_axes=(0, 0, 0, segment_batch_axis)
        )(q, k, v, segment_ids)

    attn_output = wrap_flash_attention(q_, k_, v_, segment_ids)

    attn_output = haliax.named(attn_output, ("B", "H", "S", "D"))
    # the output shape is B, S_q, H_q, D_v. Right now we're requiring D_k == D_v
    # we can reshape it to match our expected output
    attn_output = _unflatten_bshd(attn_output, q_class, v_class)
    with haliax.axis_mapping({}):
        reference_out_shape = eqx.filter_eval_shape(
            simple_attention_with_dropout,
            QPos,
            KPos,
            Key,
            query,
            key,
            value,
            mask,
            bias,
            inference,
            dropout,
            attention_dtype,
            precision,
            prng=prng,
        )
    attn_output = attn_output.rearrange(reference_out_shape.axes).astype(reference_out_shape.dtype)

    attn_output = haliax.shard(attn_output)

    return attn_output


def _find_batch_axis_for_segment_ids(Pos, segment_ids) -> Optional[int]:
    index_of_seq_dim = segment_ids.axes.index(Pos)
    other_indices = [i for i in range(len(segment_ids.axes)) if i != index_of_seq_dim]
    if len(other_indices) > 1:
        raise NotImplementedError(
            f"Only one batch axis is supported in segment_ids right now (got {segment_ids.axes})"
        )
    elif len(other_indices) == 1:
        segment_batch_axis = other_indices[0]
    else:
        segment_batch_axis = None

    return segment_batch_axis


@dataclass(frozen=True)
class AttentionConfig:
    """Configuration for the Attention module.

    Args:
        Embed: The embedding dimension axis
        num_heads: Number of attention heads
        num_kv_heads: Number of key/value heads (for grouped-query attention)
        use_bias: Whether to use bias in the attention projections
        upcast_attn: Whether to upcast attention to float32 for better numerical stability
        attn_backend: Which attention backend to use
        flash_attention_block_size: Block size for flash attention
        rope: Configuration for rotary position embeddings
        scaling_factor: Optional scaling factor for attention scores. If None, defaults to 1/sqrt(head_size)
        qk_norm: Optional configuration for QK normalization. If None, no normalization is applied.
    """

    Embed: Axis

    num_heads: int
    num_kv_heads: int
    head_dim: int | None = None
    use_bias: bool = False
    use_output_bias: Optional[bool] = None  # If None, uses use_bias
    upcast_attn: bool = False
    attn_backend: Optional[AttentionBackend] = None
    flash_attention_block_size: Optional[int] = None
    rope: Optional[RotaryEmbeddingsConfig] = None
    scaling_factor: Optional[float] = None
    logits_soft_cap: Optional[float] = None
    qk_norm: Optional[LayerNormConfigBase] = None
    initializer_range: float = 0.02

    """Configuration for QK normalization. If None, no normalization is applied."""

    def __post_init__(self):
        assert (
            self.num_heads % self.num_kv_heads == 0
        ), f"num_heads={self.num_heads} not divisible by num_kv_heads={self.num_kv_heads}."

    @property
    def head_size(self) -> int:
        if self.head_dim is not None:
            return self.head_dim
        return self.Embed.size // self.num_heads

    @property
    def q_heads_per_group(self) -> int:
        return self.num_heads // self.num_kv_heads

    @property
    def KVHeads(self) -> Axis:
        return Axis("kv_head", self.num_kv_heads)

    @property
    def Heads(self) -> Axis:
        return Axis("heads", self.num_heads)

    @property
    def HeadSize(self) -> Axis:
        return Axis("head_size", self.head_size)

    @property
    def QHeadsPerGroup(self) -> Axis:
        """Axis for query heads per group."""
        return Axis("q_heads_per_group", self.q_heads_per_group)

    @property
    def use_flash_attention(self) -> bool:
        """Whether to use flash attention based on the backend."""
        if self.attn_backend is None:
            return default_attention_type() != AttentionBackend.VANILLA
        return self.attn_backend != AttentionBackend.VANILLA

    # ---------------------------------------------------------------------------------
    # KV-cache helper (paged only)
    # ---------------------------------------------------------------------------------


class Attention(eqx.Module):
    """A multi-head attention layer that uses dot product attention.

    This is a general-purpose attention layer that can be used in various transformer architectures.
    It supports multi-head attention (MHA), multi-query attention (MQA), and grouped-query attention (GQA).

    Supports ROPE and QK normalization. We should probably not add much more stuff.
    """

    config: AttentionConfig = eqx.field(static=True)
    q_proj: hnn.Linear
    k_proj: hnn.Linear
    v_proj: hnn.Linear
    o_proj: hnn.Linear
    q_norm: Optional[LayerNormBase] = None
    k_norm: Optional[LayerNormBase] = None
    rot_embs: Optional[RotaryEmbeddings] = None

    @staticmethod
    def init(config: AttentionConfig, *, key) -> "Attention":
        use_bias = config.use_bias
        use_output_bias = config.use_output_bias if config.use_output_bias is not None else use_bias
        k_q, k_k, k_v, k_o = jrandom.split(key, 4)
        q_proj = hnn.Linear.init(
            In=config.Embed,
            Out=(config.KVHeads, config.QHeadsPerGroup, config.HeadSize),
            key=k_q,
            use_bias=use_bias,
            out_first=True,
            init_scale=math.sqrt(config.Embed.size) * config.initializer_range,
        )
        k_proj = hnn.Linear.init(
            In=config.Embed, Out=(config.KVHeads, config.HeadSize), key=k_k, use_bias=use_bias, out_first=True,
            init_scale=math.sqrt(config.Embed.size) * config.initializer_range,
        )
        v_proj = hnn.Linear.init(
            In=(config.Embed), Out=(config.KVHeads, config.HeadSize), key=k_v, use_bias=use_bias, out_first=True,
            init_scale=math.sqrt(config.Embed.size) * config.initializer_range,
        )
        o_proj = hnn.Linear.init(
<<<<<<< HEAD
            In=(config.Heads, config.HeadSize), Out=config.Embed, key=k_o, use_bias=use_bias, out_first=True,
            init_scale=math.sqrt(config.HeadSize.size) * config.initializer_range,
=======
            In=(config.Heads, config.HeadSize), Out=config.Embed, key=k_o, use_bias=use_output_bias, out_first=True
>>>>>>> 27207e5d
        )

        q_norm = None
        k_norm = None
        if config.qk_norm is not None:
            q_norm = config.qk_norm.build(config.HeadSize)
            k_norm = config.qk_norm.build(config.HeadSize)

        # Build rotary embeddings once during initialization if configured
        rot_embs = config.rope.build(config.HeadSize) if config.rope is not None else None

        return Attention(config, q_proj, k_proj, v_proj, o_proj, q_norm, k_norm, rot_embs)

    def empty_page_cache(self, page_table: PageTable, *, dtype) -> "KvPageCache":
        return KvPageCache.init(
            page_table,
            self.config.KVHeads,
            self.config.HeadSize,
            dtype=dtype,
        )

    @named_call
    def __call__(
        self,
        x: NamedArray,
        mask: Optional[NamedArray | AttentionMask],
        *,
        key=None,
        pos_ids: NamedArray | None = None,
    ) -> NamedArray:
        key_proj, key_o = maybe_rng_split(key, 2)

        # Shared computation of q, k, v
        q, k, v = self._compute_qkv(x, key=key_proj, pos_ids=pos_ids)

        # Reshape for attention kernels (convert embed → heads/head_size)
        q = q.rearrange((..., "kv_head", "q_heads_per_group", "position", "head_size"))
        k = k.rearrange((..., "kv_head", "position", "head_size"))
        v = v.rearrange((..., "kv_head", "position", "head_size"))

        # Distinguish key sequence axis for attention
        k = k.rename({"position": "key_position"})
        v = v.rename({"position": "key_position"})

        # Apply attention
        attn_output = dot_product_attention(
            "position",
            "key_position",
            "head_size",
            q,
            k,
            v,
            mask,
            attention_dtype=jnp.float32 if self.config.upcast_attn else x.dtype,
            attn_backend=self.config.attn_backend,
            flash_block_size=self.config.flash_attention_block_size,
            scaling_factor=self.config.scaling_factor,
            logits_soft_cap=self.config.logits_soft_cap,
            inference=True,
            prng=key,
        )

        # Flatten heads and apply output projection
        attn_output = attn_output.flatten_axes(("kv_head", "q_heads_per_group"), "heads")
        attn_output = attn_output.astype(x.dtype)
        attn_output = self.o_proj(attn_output, key=key_o)

        return attn_output

    # Note: the non-paged decode path has been removed. Use paged_decode.

    @named_call
    @jax.profiler.annotate_function
    def paged_decode(
        self,
        x: NamedArray,
        kv_cache: "KvPageCache",
        batch_info: PageBatchInfo,
        *,
        pos_ids: NamedArray,
        key=None,
    ) -> tuple[NamedArray, "KvPageCache"]:
        """Decode-time forward pass using a paged KV cache.

        This method is intended for autoregressive decoding and prefill.  ``batch_info``
        describes where the new keys and values should be written in ``kv_cache``.
        Currently only causal masks are supported.
        """

        key_proj, key_o = maybe_rng_split(key, 2)

        q, k, v = self._compute_qkv(x, key=key_proj, pos_ids=pos_ids)

        kv_cache = kv_cache.update(batch_info, k, v)

        sm_scale = (
            self.config.scaling_factor
            if self.config.scaling_factor is not None
            else 1.0 / math.sqrt(self.config.HeadSize.size)
        )

        attn_tokens = ragged_paged_attention(
            q,
            kv_cache.kv_pages,
            batch_info.seq_lens,
            batch_info.page_indices,
            batch_info.cu_q_lens,
            batch_info.num_seqs,
            sm_scale=sm_scale,
            soft_cap=self.config.logits_soft_cap,
        )

        attn_output = attn_tokens.flatten_axes(("kv_head", "q_heads_per_group"), "heads")
        attn_output = attn_output.astype(x.dtype)
        attn_output = self.o_proj(attn_output, key=key_o)

        return attn_output, kv_cache

    def _compute_qkv(
        self,
        x: NamedArray,
        *,
        key,
        pos_ids: NamedArray | None = None,
    ) -> tuple[NamedArray, NamedArray, NamedArray]:
        """Project *x* to Q, K and V and apply all per-head processing."""

        # Split the projection key into three – one for each of Q, K, V
        key_q, key_k, key_v = maybe_rng_split(key, 3)

        # Linear projections
        q = self.q_proj(x, key=key_q)
        k = self.k_proj(x, key=key_k)
        v = self.v_proj(x, key=key_v)

        # Optional QK layer-norm
        if self.config.qk_norm is not None:
            q = self.q_norm(q)  # type: ignore[misc]
            k = self.k_norm(k)  # type: ignore[misc]

        # Apply rotary embeddings if configured
        if self.rot_embs is not None:
            if pos_ids is None:
                pos_ids = hax.arange(x.resolve_axis("position"))
            q = self.rot_embs(q, pos_ids)
            k = self.rot_embs(k, pos_ids)

        return q, k, v


class KvPageCache(eqx.Module):
    """
    KvPageCache for paged attention. It contains keys and values for all pages, including
    potentially sequences that are not currently active.

    Contains a global view of all pages and their sequences. This can't be usefully used
    with an accompanying PageTable.
    """

    kv_pages: NamedArray  # [Page, Slot, 2 * KVHeads, Embed]

    @staticmethod
    def init(page_table: PageTable, kv_heads: Axis, head_size: Axis, dtype=jnp.float32) -> "KvPageCache":
        """
        Initialize a KvPageCache with the given page table and dimensions.

        Args:
            page_table: The PageTable instance that defines the pages.
            kv_heads: Axis for key/value heads.
            head_size: Axis for head size.
            dtype: Data type for the cache.
        """
        kv_pages = hax.zeros(
            {
                "page": page_table.num_pages,
                "slot": page_table.page_size,
                "kv_head": 2 * kv_heads.size,
                head_size.name: head_size.size,
            },
            dtype=dtype,
        )
        return KvPageCache(kv_pages)

    def update(
        self,
        batch_info: PageBatchInfo,
        new_k: NamedArray,  # [Tok, KvHeads, HeadDim]
        new_v: NamedArray,  # [Tok, KvHeads, HeadDim]
    ) -> "KvPageCache":
        """Append keys and values to the paged cache using *batch_info* to locate pages."""

        page_size = self.kv_pages.array.shape[1]

        assert page_size == batch_info.page_size, (
            f"Page size mismatch: {page_size} != {batch_info.page_size}. "
            "Ensure that the page size in batch_info matches the kv_pages."
        )

        t_pages, t_slots = batch_info.pages_and_slots()

        # jax.debug.print("Updating kv_pages at pages {t_pages} and slots {t_slots}",
        #                 t_pages=t_pages, t_slots=t_slots)

        new_k = new_k.astype(self.kv_pages.dtype)
        new_v = new_v.astype(self.kv_pages.dtype)
        kv_pages = eqx.error_if(self.kv_pages, hax.any(hax.isnan(self.kv_pages)).scalar(), "NaN in kv_pages pre")
        kv_pages = kv_pages.at["page", t_pages, "slot", t_slots, "kv_head", 0::2].set(new_k, mode="drop")
        kv_pages = kv_pages.at["page", t_pages, "slot", t_slots, "kv_head", 1::2].set(new_v, mode="drop")

        kv_pages = eqx.error_if(kv_pages, hax.any(hax.isnan(kv_pages)).scalar(), "NaN in kv_pages")

        return dataclasses.replace(self, kv_pages=kv_pages)

    def copy_page(self, src_page: int, dst_page: int) -> "KvPageCache":
        """Copy the entire contents of page ``src_page`` into ``dst_page``.

        This is used when creating clones that should have an identical last partial page, but mapped to a fresh page.
        """
        new_k = self.kv_pages.at["page", dst_page].set(self.kv_pages["page", src_page])
        return dataclasses.replace(self, kv_pages=new_k)


def ragged_paged_attention(
    q: NamedArray,  # [Tok, KVHeads, QHeadsPerGroup, HeadSize]
    kv_pages: NamedArray,  # [Page, PageSize, 2 * KVHeads, HeadDim]
    kv_lens: NamedArray,  # i32[Seq]
    page_indices: NamedArray,  # i32[Seq, PagePerSeq]
    cu_q_lens: NamedArray,  # i32[Seq + 1] <-- cumulative lengths for the sequences, including new tokens
    num_seqs: jnp.ndarray,
    sm_scale: float = 1.0,
    soft_cap: float | None = None,
) -> NamedArray:
    """Ragged attention for paged KV caches.

    This function dispatches to the TPU implementation when available and
    supported, otherwise it falls back to :func:`default_ragged_paged_attention`.
    """

    def _tpu_rpa_available() -> bool:
        if tpu_ragged_paged_attention is None:
            return False
        if jax.default_backend() != "tpu":
            return False
        kind = str(getattr(jax.devices()[0], "device_kind", "")).lower()
        if "tpu v2" in kind or "tpu v3" in kind:
            return False
        return True

    if _tpu_rpa_available():
        try:
            out = _do_tpu_ragged_paged_attention(
                q,
                kv_pages,
                kv_lens,
                page_indices,
                cu_q_lens,
                num_seqs,
                sm_scale=sm_scale,
                soft_cap=soft_cap,
            )
            return out
        except Exception:  # pragma: no cover - fall back if kernel fails
            warnings.warn("TPU ragged paged attention failed. Falling back to reference implementation.")
            logger.warning("Failed to use TPU ragged paged attention. Falling back to reference", exc_info=True)

    return default_ragged_paged_attention(
        q,
        kv_pages,
        kv_lens,
        page_indices,
        cu_q_lens.array,
        num_seqs,
        sm_scale=sm_scale,
        soft_cap=soft_cap,
    )


def _do_tpu_ragged_paged_attention(
    q: ht.Float[NamedArray, "position kv_head q_heads_per_group head_size"],
    kv_pages: ht.Float[NamedArray, "page page_size kv_head head_size"],
    kv_lens: ht.i32[NamedArray, " seq"],  # type: ignore[name-defined]
    page_indices: ht.i32[NamedArray, "seq page"],
    cu_q_lens: ht.i32[NamedArray, " seq"],  # type: ignore[name-defined]
    num_seqs: jnp.ndarray,  # scalar int32
    sm_scale: float = 1.0,
    soft_cap: float | None = None,
) -> NamedArray:
    # Usual shardmap dance
    # The TPU kernel expects the second dimension of the query tensor to be the total number of query heads.
    q_flat = q.flatten_axes(("kv_head", "q_heads_per_group"), "kv_head")
    if num_seqs.ndim == 0:
        this_num_seqs = num_seqs.reshape((1,))
    else:
        this_num_seqs = num_seqs

    # the INVALIDs make the TPU sad. mask them with 0:
    this_num_seqs = jnp.where(this_num_seqs < 0, 0, this_num_seqs)
    page_indices = hax.where(~is_valid(page_indices), 0, page_indices)
    kv_lens = hax.where(~is_valid(kv_lens), 0, kv_lens)

    o = shard_map(
        functools.partial(tpu_ragged_paged_attention, sm_scale=sm_scale, soft_cap=soft_cap),
        haliax.partitioning._get_mesh(),
        in_specs=(
            haliax.partitioning.pspec_for_axis(q_flat.axes),
            haliax.partitioning.pspec_for_axis(kv_pages.axes),
            haliax.partitioning.pspec_for_axis(kv_lens.axes),
            haliax.partitioning.pspec_for_axis(page_indices.axes),
            haliax.partitioning.pspec_for_axis(cu_q_lens.axes),
            # haliax.partitioning.pspec_for_axis(num_seqs)
            PartitionSpec(),  # num_seqs
        ),
        out_specs=pspec_for_axis(
            (
                "position",
                "kv_head",
                "head_size",
            )
        ),
        check_rep=False,
    )(
        q_flat.array,
        kv_pages.array,
        kv_lens.array,
        page_indices.array,
        cu_q_lens.array,
        this_num_seqs,
    )

    out = hax.named(
        o,
        ("position", "kv_head", "head_size"),
    )
    out = out.unflatten_axis(
        "kv_head",
        (
            q.resolve_axis("kv_head"),
            q.resolve_axis("q_heads_per_group"),
        ),
    )

    return out


def default_ragged_paged_attention(
    q: NamedArray,  # [tok, KVHeads, QHeadsPerGroup, HeadSize]
    kv_pages: NamedArray,  # [Page, PageSize, 2 * KVHeads, HeadDim]
    kv_lens: NamedArray,  # i32[Seq]
    page_indices: NamedArray,  # i32[Seq, PagePerSeq]
    cu_q_lens: jnp.ndarray,  # i32[Seq + 1] <-- cumulative lengths for the sequences, including new tokens
    num_seqs: jnp.ndarray,  # scalar int32
    sm_scale: float,
    soft_cap: float | None = None,
) -> NamedArray:
    """Default implementation of ragged paged attention.
    This implementation is not optimized for performance and is intended for testing purposes.

    It does each sequence independently
    """

    Q_BS = min(1, q.axis_size("position"))  # block size for query
    KV_BS = min(2, page_indices.axis_size("page"))  # block size for key-value
    Q_B = hax.Axis("position", Q_BS)

    H = q.resolve_axis("kv_head")
    Q_H = q.resolve_axis("q_heads_per_group")

    D = q.resolve_axis("head_size")

    page_size = kv_pages.array.shape[1]

    q = q * sm_scale

    # pad by at least ``Q_BS`` positions so that any block starting within the
    # original array has enough headroom for a full block slice. This avoids the
    # clamping behavior of ``jax.lax.dynamic_slice`` when ``start + size``
    # exceeds the array length.
    padding_amount = (Q_BS - q.axis_size("position") % Q_BS) % Q_BS
    if padding_amount != 0:
        padded_q = hax.concatenate(
            "position",
            [q, hax.zeros_like(q["position", hax.ds(0, padding_amount)])],
        )
    else:
        padded_q = q

    q_orig = q
    q = padded_q

    output = hax.zeros_like(q)

    def _compute_attention_for_seq(seq_id, carry):
        o = carry
        # have to be careful since we're in jit
        q_len = cu_q_lens[seq_id + 1] - cu_q_lens[seq_id]
        num_q_blocks = (q_len + Q_BS - 1) // Q_BS

        def _compute_attention_for_q_block(q_block_id, carry):
            o = carry
            q_start = cu_q_lens[seq_id] + q_block_id * Q_BS
            q_block = q.at["position", hax.ds(q_start, Q_B)].get(mode="fill", fill_value=float("nan"))
            kv_len = kv_lens["seq", seq_id].scalar()

            # q_start indexes into the global query tensor, so we need to
            # convert it to the token position within this sequence.
            # kv_len is the total length of the sequence in the KV cache,
            # including any prefix tokens. q_len is just the number of query
            # tokens for this sequence. The position of the first query token
            # within the sequence is therefore ``kv_len - q_len``. Adding the
            # block offset ``q_start - cu_q_lens[seq_id]`` yields the absolute
            # position of the current block within the sequence.
            q_pos_id_start = kv_len - q_len + q_start - cu_q_lens[seq_id]
            q_pos_id_end = q_pos_id_start + q_len
            q_tok = hax.arange(q_block.resolve_axis("position"), start=q_pos_id_start)

            kv_pos_per_block = page_size * KV_BS  # how many tokens per kv block

            num_kv_blocks = (kv_len + kv_pos_per_block - 1) // kv_pos_per_block

            def _compute_attention_for_kv_block(kv_block_id, carry):
                o_b, sum_exp_b, max_b = carry

                kv_page_start = kv_block_id * KV_BS
                block_page_idx = page_indices["seq", seq_id, "page", hax.ds(kv_page_start, KV_BS)]

                kv_pos_start = kv_page_start * page_size

                slots = kv_pages["page", block_page_idx, "slot", :]
                kv_block = slots.flatten_axes(("page", "slot"), "kv_position")

                kv_tok = hax.arange(kv_block.resolve_axis("kv_position"), start=kv_pos_start)
                k_block = kv_block["kv_head", 0::2]
                v_block = kv_block["kv_head", 1::2]

                attn_b = hax.dot(q_block, k_block, axis=(D,))

                if soft_cap is not None:
                    attn_b = hax.tanh(attn_b / soft_cap) * soft_cap

                attn_mask = kv_tok.broadcast_axis(q_tok.axes) <= q_tok  # causal
                attn_mask = attn_mask & (kv_tok < kv_len) & (q_tok < q_pos_id_end)  # stay within bounds

                attn_b = hax.where(attn_mask, attn_b, -1e10)

                new_max_b = hax.maximum(max_b, hax.max(attn_b, "kv_position"))
                P_ij = hax.exp(attn_b - new_max_b)
                P_ij = hax.where(attn_mask, P_ij, 0.0)

                exp_diff = hax.exp(max_b - new_max_b)
                sum_exp_b = exp_diff * sum_exp_b + hax.sum(P_ij, axis="kv_position")

                o_b = exp_diff * o_b + hax.dot(P_ij, v_block, axis="kv_position")

                return o_b, sum_exp_b, new_max_b

            # standard flashattention loop with fancy paging
            o_b = o.at["position", hax.ds(q_start, Q_BS)].get(mode="fill", fill_value=float("nan"))
            sum_exp_b = hax.zeros((Q_B, H, Q_H))
            max_b = hax.full((Q_B, H, Q_H), -jnp.inf)

            o_b, sum_exp_b, max_b = jax.lax.fori_loop(
                0, num_kv_blocks, _compute_attention_for_kv_block, (o_b, sum_exp_b, max_b)
            )

            # Normalize
            sum_exp_b = hax.maximum(sum_exp_b, 1e-10)
            o_b = o_b / sum_exp_b
            # mask out anything not in the original query range
            o_b = hax.where(q_tok < q_pos_id_end, o_b, 0.0)
            o = o.at["position", hax.ds(q_start, Q_BS)].set(o_b, mode="drop")
            return o

        o = jax.lax.fori_loop(0, num_q_blocks, _compute_attention_for_q_block, o)

        return o

    output = jax.lax.fori_loop(0, num_seqs, _compute_attention_for_seq, output)
    output = output["position", 0 : q_orig.axis_size("position")]

    return output


@dataclass(frozen=True)
class MultiHeadLatentAttentionConfig:
    """Configuration for MultiHeadLatentAttention adapted from DeepSeek-V3."""

    Embed: Axis
    num_heads: int
    kv_lora_rank: int
    q_lora_rank: int | None = None
    qk_rope_head_dim: int = 64
    qk_nope_head_dim: int = 128
    v_head_dim: int = 128
    use_bias: bool = False
    upcast_attn: bool = False
    attn_backend: Optional[AttentionBackend] = None
    flash_attention_block_size: Optional[int] = None
    rope: Optional[RotaryEmbeddingsConfig] = None
    scaling_factor: Optional[float] = None
    logits_soft_cap: Optional[float] = None

    @property
    def Heads(self) -> Axis:
        return Axis("heads", self.num_heads)

    @property
    def QHeadSize(self) -> Axis:
        return Axis("q_head_dim", self.qk_rope_head_dim + self.qk_nope_head_dim)

    @property
    def VHeadSize(self) -> Axis:
        return Axis("v_head_dim", self.v_head_dim)

    @property
    def LatentSize(self) -> Axis:
        return Axis("latent", self.kv_lora_rank)

    @property
    def QLoraSize(self) -> Axis:
        return Axis("q_lora_rank", self.q_lora_rank)

    @property
    def KVCombinedSize(self) -> Axis:
        return Axis("kv_combined", self.kv_lora_rank + self.qk_rope_head_dim)


class MultiHeadLatentAttention(eqx.Module):
    """Multi-head attention layer with latent projections inspired by DeepSeek-V3.
    Reference: https://huggingface.co/deepseek-ai/DeepSeek-V3/blob/main/modeling_deepseek.py
    """

    config: MultiHeadLatentAttentionConfig = eqx.field(static=True)
    kv_a_proj: hnn.Linear
    kv_a_norm: LayerNormBase
    kv_b_proj: hnn.Linear
    o_proj: hnn.Linear

    q_proj: hnn.Linear = None
    q_a_proj: Optional[hnn.Linear] = None
    q_a_norm: Optional[LayerNormBase] = None
    q_b_proj: Optional[hnn.Linear] = None

    rot_embs: Optional[RotaryEmbeddings] = eqx.field(default=None)

    @staticmethod
    def init(config: MultiHeadLatentAttentionConfig, *, key) -> "MultiHeadLatentAttention":
        use_bias = config.use_bias
        keys = jrandom.split(key, 5)
        if config.q_lora_rank is None:
            q_proj = hnn.Linear.init(
                In=config.Embed,
                Out=(config.Heads, config.QHeadSize),
                key=keys[0],
                use_bias=False,
                out_first=True,
            )
            q_a_proj = None
            q_a_norm = None
            q_b_proj = None
        else:
            q_a_proj = hnn.Linear.init(
                In=config.Embed,
                Out=config.QLoraSize,
                key=keys[0],
                use_bias=use_bias,
                out_first=True,
            )
            q_a_norm = hnn.RmsNorm.init(Axis("q_lora_rank", config.q_lora_rank), use_bias=False)
            q_b_proj = hnn.Linear.init(
                In=config.QLoraSize,
                Out=(config.Heads, config.QHeadSize),
                key=keys[1],
                use_bias=False,
                out_first=True,
            )
            q_proj = None

        kv_a_proj = hnn.Linear.init(
            In=config.Embed,
            Out=config.KVCombinedSize,
            key=keys[2],
            use_bias=use_bias,
            out_first=True,
        )
        kv_a_norm = hnn.RmsNorm.init(Axis("latent", config.kv_lora_rank), use_bias=False)
        kv_b_proj = hnn.Linear.init(
            In=config.LatentSize,
            Out=(
                config.Heads,
                Axis("kv_out", config.qk_nope_head_dim + config.v_head_dim),
            ),
            key=keys[3],
            use_bias=False,
            out_first=True,
        )
        o_proj = hnn.Linear.init(
            In=(config.Heads, config.VHeadSize),
            Out=config.Embed,
            key=keys[4],
            use_bias=use_bias,
            out_first=True,
        )
        rot_embs = config.rope.build(Axis("q_head_dim", config.qk_rope_head_dim)) if config.rope is not None else None

        return MultiHeadLatentAttention(
            config,
            kv_a_proj,
            kv_a_norm,
            kv_b_proj,
            o_proj,
            q_proj,
            q_a_proj,
            q_a_norm,
            q_b_proj,
            rot_embs,
        )

    @named_call
    def __call__(
        self,
        x: NamedArray,
        mask: Optional[NamedArray | AttentionMask],
        *,
        key=None,
        pos_ids: NamedArray | None = None,
    ) -> NamedArray:
        k_q_a, k_q_b, k_kv_a, k_kv_b, k_o = maybe_rng_split(key, 5)

        # Project to a shared latent space for K and V.
        # For inference, this means you just need to cache the reduced size latent.
        kv = self.kv_a_proj(x, key=k_kv_a)
        compressed_kv = kv["kv_combined", : self.config.kv_lora_rank].rename({"kv_combined": "latent"})

        # We can't do RoPE on K without materializing K, so we shave off a
        # qk_rope_head_dim-sized chunk to materialize for RoPE.
        k_pe = (
            kv["kv_combined", self.config.kv_lora_rank :]
            .rename({"kv_combined": "q_head_dim"})
            .broadcast_axis(self.config.Heads)
            .rearrange(("batch", "heads", "position", "q_head_dim"))
        )
        compressed_kv_norm = self.kv_a_norm(compressed_kv)
        kv_out = self.kv_b_proj(compressed_kv_norm, key=k_kv_b)

        # Split the matrix into K_nope and the full V.
        k_nope = kv_out["kv_out", : self.config.qk_nope_head_dim].rename({"kv_out": "q_head_dim"})
        v = kv_out["kv_out", self.config.qk_nope_head_dim :].rename({"kv_out": "v_head_dim"})

        # Optional step of doing LoRA on Q (as done in DeepSeek).
        if self.config.q_lora_rank is None:
            q = self.q_proj(x, key=k_q_a)
        else:
            assert (
                self.q_a_proj is not None and self.q_a_norm is not None and self.q_b_proj is not None
            ), "q_lora_rank defined, but LoRA matrices are not."
            q = self.q_a_proj(x, key=k_q_a)
            q = self.q_a_norm(q)
            q = self.q_b_proj(q, key=k_q_b)
        q = q.rearrange((..., "heads", "position", "q_head_dim"))

        # Prep for partial RoPE.
        q_nope = q["q_head_dim", : self.config.qk_nope_head_dim]
        q_pe = q["q_head_dim", self.config.qk_nope_head_dim :]

        # Apply RoPE to the split-off portion and then merge back together.
        if self.rot_embs is not None:
            if pos_ids is None:
                pos_ids = hax.arange(x.resolve_axis("position"), dtype=jnp.int32)
            q_pe = self.rot_embs(q_pe, pos_ids)
            k_pe = self.rot_embs(k_pe, pos_ids)

        query_states = hax.concatenate("q_head_dim", (q_nope, q_pe))
        key_states = hax.concatenate("q_head_dim", (k_nope, k_pe))

        # Rename axes for attention inputs.
        key_states = key_states.rename({"position": "key_position"})
        v = v.rename({"position": "key_position"})
        # Build the value tensor AFTER renaming position → key_position.
        v_attn = v.rename({"v_head_dim": "q_head_dim"})

        attn_output = dot_product_attention(
            "position",
            "key_position",
            "q_head_dim",
            query_states,
            key_states,
            v_attn,
            mask,
            attention_dtype=jnp.float32 if self.config.upcast_attn else x.dtype,
            attn_backend=self.config.attn_backend,
            flash_block_size=self.config.flash_attention_block_size,
            scaling_factor=self.config.scaling_factor,
            logits_soft_cap=self.config.logits_soft_cap,
            dropout=0.0,
            inference=True,
            prng=key,
        )

        attn_output = attn_output.rename({"q_head_dim": "v_head_dim"}).astype(x.dtype)
        assert self.o_proj is not None
        attn_output = self.o_proj(attn_output, key=k_o)
        return attn_output


class AttentionWithSink(Attention):
    """Attention module that includes a learned sink term per head.

    The sink is added to the softmax denominator, reducing the attention mass
    assigned to tokens and allowing some probability to fall into a separate
    bucket. This can improve stability during generation.
    """

    sinks: NamedArray | None = None

    @staticmethod
    def init(config: AttentionConfig, *, key) -> "AttentionWithSink":
        base = Attention.init(config, key=key)
        sinks = hax.zeros((config.KVHeads, config.QHeadsPerGroup), dtype=jnp.float32)
        return AttentionWithSink(
            base.config,
            base.q_proj,
            base.k_proj,
            base.v_proj,
            base.o_proj,
            base.q_norm,
            base.k_norm,
            base.rot_embs,
            sinks,
        )

    @named_call
    def __call__(
        self, x: NamedArray, mask: Optional[NamedArray | AttentionMask], *, key=None, pos_ids: NamedArray | None = None
    ) -> NamedArray:
        key_q, key_k, key_v, key_o = maybe_rng_split(key, 4)

        q_proj = self.q_proj(x, key=key_q)
        k_proj = self.k_proj(x, key=key_k)
        v = self.v_proj(x, key=key_v)

        if self.config.qk_norm is not None:
            q = self.q_norm(q_proj)  # type: ignore[misc]
            k = self.k_norm(k_proj)  # type: ignore[misc]
        else:
            q = q_proj
            k = k_proj

        q = q.rearrange((..., "kv_head", "q_heads_per_group", "position", "head_size"))
        k = k.rearrange((..., "kv_head", "position", "head_size"))
        v = v.rearrange((..., "kv_head", "position", "head_size"))

<<<<<<< HEAD

        # Apply rotary position embeddings if configured
=======
>>>>>>> 27207e5d
        if self.rot_embs is not None:
            if pos_ids is None:
                pos_ids = hax.arange(x.resolve_axis("position"), dtype=jnp.int32)
            q = self.rot_embs(q, pos_ids)
            k = self.rot_embs(k, pos_ids)

<<<<<<< HEAD

        # Rename position axis for attention
=======
>>>>>>> 27207e5d
        k = k.rename({"position": "key_position"})
        v = v.rename({"position": "key_position"})

        attn_output = dot_product_attention_with_sink(
            "position",
            "key_position",
            "head_size",
            q,
            k,
            v,
            self.sinks,
            mask,
            attention_dtype=jnp.float32 if self.config.upcast_attn else x.dtype,
            attn_backend=self.config.attn_backend,
            flash_block_size=self.config.flash_attention_block_size,
            scaling_factor=self.config.scaling_factor,
            logits_soft_cap=self.config.logits_soft_cap,
            dropout=0.0,
            inference=True,
            prng=key,
        )

        attn_output = attn_output.flatten_axes(("kv_head", "q_heads_per_group"), "heads")
        attn_output = attn_output.astype(x.dtype)
        attn_output = self.o_proj(attn_output, key=key_o)


        return attn_output<|MERGE_RESOLUTION|>--- conflicted
+++ resolved
@@ -14,11 +14,8 @@
 
 import equinox as eqx
 import jax
-<<<<<<< HEAD
 import jax.numpy as jnp
 import jax.debug as debug
-=======
->>>>>>> 27207e5d
 import jax.random as jrandom
 from jax import numpy as jnp
 
@@ -1496,12 +1493,8 @@
             init_scale=math.sqrt(config.Embed.size) * config.initializer_range,
         )
         o_proj = hnn.Linear.init(
-<<<<<<< HEAD
             In=(config.Heads, config.HeadSize), Out=config.Embed, key=k_o, use_bias=use_bias, out_first=True,
             init_scale=math.sqrt(config.HeadSize.size) * config.initializer_range,
-=======
-            In=(config.Heads, config.HeadSize), Out=config.Embed, key=k_o, use_bias=use_output_bias, out_first=True
->>>>>>> 27207e5d
         )
 
         q_norm = None
@@ -1542,6 +1535,14 @@
         k = k.rearrange((..., "kv_head", "position", "head_size"))
         v = v.rearrange((..., "kv_head", "position", "head_size"))
 
+        # Apply rotary position embeddings if configured
+        if self.rot_embs is not None:
+            if pos_ids is None:
+                pos_ids = hax.arange(x.resolve_axis("position"), dtype=jnp.int32)
+            q = self.rot_embs(q, pos_ids)
+            k = self.rot_embs(k, pos_ids)
+
+        # Rename position axis for attention
         # Distinguish key sequence axis for attention
         k = k.rename({"position": "key_position"})
         v = v.rename({"position": "key_position"})
@@ -2253,22 +2254,12 @@
         k = k.rearrange((..., "kv_head", "position", "head_size"))
         v = v.rearrange((..., "kv_head", "position", "head_size"))
 
-<<<<<<< HEAD
-
-        # Apply rotary position embeddings if configured
-=======
->>>>>>> 27207e5d
         if self.rot_embs is not None:
             if pos_ids is None:
                 pos_ids = hax.arange(x.resolve_axis("position"), dtype=jnp.int32)
             q = self.rot_embs(q, pos_ids)
             k = self.rot_embs(k, pos_ids)
 
-<<<<<<< HEAD
-
-        # Rename position axis for attention
-=======
->>>>>>> 27207e5d
         k = k.rename({"position": "key_position"})
         v = v.rename({"position": "key_position"})
 
