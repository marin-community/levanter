import functools
import math
import warnings
from dataclasses import dataclass
from enum import Enum
from typing import Optional, Union, overload

import equinox as eqx
import jax
import jax.numpy as jnp
import jax.random as jrandom
from jax.experimental.pallas.ops.tpu.splash_attention import SegmentIds
from jax.experimental.shard_map import shard_map
from jax.sharding import PartitionSpec
from jaxtyping import PRNGKeyArray

import haliax
import haliax as hax
import haliax.nn as hnn
from haliax import Axis, AxisSelection, AxisSelector, NamedArray, axis_name
from haliax.jax_utils import maybe_rng_split, named_call
from haliax.nn.attention import causal_mask, combine_masks_and, combine_masks_or
from haliax.nn.normalization import LayerNormBase
from haliax.partitioning import pspec_for_axis
from haliax.types import PrecisionLike

from .normalization import LayerNormConfigBase
from .rotary import RotaryEmbeddings, RotaryEmbeddingsConfig


class AttentionBackend(Enum):
    DEFAULT = "default"  # use the default attention type for the accelerator
    NVTE = "nvte"  # with Transformer Engine on NVIDIA GPUs
    SPLASH = "splash"  # on TPU.
    JAX_FLASH = "jax_flash"  # Use the JAX reference implementation
    VANILLA = "vanilla"  # regular dot product attention


def default_attention_type() -> AttentionBackend:
    accelerator_type = jax.local_devices()[0].platform
    if accelerator_type == "gpu":
        return AttentionBackend.NVTE
    elif accelerator_type == "tpu":
        return AttentionBackend.SPLASH
    else:
        return AttentionBackend.JAX_FLASH


@named_call
def dot_product_attention(
    QPos: AxisSelector,
    KPos: AxisSelection,
    Key: AxisSelector,
    query: NamedArray,
    key: NamedArray,
    value: NamedArray,
    mask: Optional[Union["AttentionMask", NamedArray]] = None,
    bias: Optional[NamedArray] = None,
    attention_dtype: Optional[jnp.dtype] = None,
    precision: PrecisionLike = None,
    use_flash: Optional[bool] = None,
    attn_backend: Optional[AttentionBackend] = None,
    flash_block_size: Optional[int] = None,
    dropout: float = 0.0,
    *,
    logits_soft_cap: float | None = None,
    scaling_factor: float | None = None,
    inference: bool = True,
    prng: PRNGKeyArray | None = None,
):
    """
    This method is similar to [haliax.nn.attention.dot_product_attention][] but it can use different backends for
    attention. In particular, it can use the Transformer Engine for NVIDIA GPUs, the Splash Attention kernel for TPUs,
    or a pure JAX reference flash attention 2 implementation for other platforms, or it can fall back to regular dot
    product attention.

    It also uses the [AttentionMask][] class, which we might move to haliax.nn.attention in the future.
    Unlike the Haliax version, it requires that the QPos and KPos already be different.

    Args:
        Key: Size of key dimension
        QPos: Axis of query sequence length. Can be an AxisSpec to attend along more than one axis.
        KPos: Axis of key sequence length. Can be an AxisSpec to attend along more than one axis.
        query: shape at least {QPos, KeySize}
        key: shape at least {KPos, KeySize}
        value: shape at least {KPos, ValueSize}
        mask: attention mask
        bias: Optional[NamedArray] broadcast compatible with (KeySize, QPos, KPos). Should be float
        attention_dtype: Optional dtype to use for attention
        precision: PrecisionLike for dot product. See precision argument to jax.lax.dot_general
        use_flash: whether to use flash attention
        attn_backend: AttentionBackend to use. If None, will use the default for the accelerator.
        flash_block_size: block size for flash attention. If None, will use an appropriate default
        dropout: dropout rate
        inference: whether to use inference mode
        prng: PRNGKeyArray for dropout
        scaling_factor: If not None, query will be multiplied by this value before attention.
             default is 1/sqrt(HeadSize.size)
        logits_soft_cap: If not None, the attention logits will be soft_capped with tanh(logits / logits_soft_cap) * logits_soft_cap.
    Returns:
        NamedArray of shape (value.axes - KPos + QPos)
    """
    if axis_name(QPos) == axis_name(KPos):
        raise ValueError("QPos and KPos must have different names")

    if use_flash is not None:
        if attn_backend is None:
            if not use_flash:
                attn_backend = AttentionBackend.VANILLA
            else:
                attn_backend = AttentionBackend.DEFAULT
        else:
            if attn_backend != AttentionBackend.VANILLA and not use_flash:
                raise ValueError("use_flash is False, but flash_backend is not VANILLA")
            elif attn_backend == AttentionBackend.VANILLA and use_flash:
                raise ValueError("use_flash is True, but flash_backend is VANILLA")
    elif use_flash is None and attn_backend is None:
        # if the block_size doesn't divide the seq lens, we can't use flash. Previously default was use_flash=False
        if flash_block_size is not None:
            qlen = query.axis_size(QPos)
            klen = key.axis_size(KPos)
            if qlen % flash_block_size != 0 or klen % flash_block_size != 0:
                use_flash = False
                attn_backend = AttentionBackend.VANILLA

    if attn_backend is None or attn_backend == AttentionBackend.DEFAULT:
        was_default = True
        attn_backend = default_attention_type()
    else:
        was_default = False

    if scaling_factor is None:
        scaling_factor = 1 / math.sqrt(query.resolve_axis(Key).size)

    match attn_backend:
        case AttentionBackend.NVTE:
            attention_out = _try_te_attention(
                QPos,
                KPos,
                Key,
                query,
                key,
                value,
                mask,
                bias,
                dropout,
                inference,
                prng=prng,
                attention_dtype=attention_dtype,
                precision=precision,
                flash_block_size=flash_block_size,
                force_te=not was_default,
                scaling_factor=scaling_factor,
                logits_soft_cap=logits_soft_cap,
            )
        case AttentionBackend.SPLASH:
            attention_out = _try_tpu_splash_attention(
                QPos,
                KPos,
                Key,
                query,
                key,
                value,
                mask,
                bias,
                dropout,
                inference,
                force_flash=not was_default,
                prng=prng,
                attention_dtype=attention_dtype,
                precision=precision,
                block_size=flash_block_size,
                scaling_factor=scaling_factor,
                logits_soft_cap=logits_soft_cap,
            )
        case AttentionBackend.VANILLA:
            attention_out = simple_attention_with_dropout(
                QPos,
                KPos,
                Key,
                query,
                key,
                value,
                mask,
                bias,
                inference,
                dropout,
                attention_dtype,
                precision,
                prng=prng,
                scaling_factor=scaling_factor,
                logits_soft_cap=logits_soft_cap,
            )
        case _:
            attention_out = None

    if attention_out is not None:
        return attention_out
    else:
        # local import to avoid circular imports
        from levanter.models.flash_attention import flash_attention

        return flash_attention(
            QPos,
            KPos,
            Key,
            query,
            key,
            value,
            block_size=flash_block_size,
            mask=mask,
            bias=bias,
            dropout=dropout,
            inference=inference,
            key=prng,
            dtype=attention_dtype,
            precision=precision,
            scaling_factor=scaling_factor,
            logits_soft_cap=logits_soft_cap,
        )


def dot_product_attention_with_sink(
    QPos: AxisSelector,
    KPos: AxisSelection,
    Key: AxisSelector,
    query: NamedArray,
    key: NamedArray,
    value: NamedArray,
    attn_sink: NamedArray,
    mask: Optional[Union["AttentionMask", NamedArray]] = None,
    bias: Optional[NamedArray] = None,
    attention_dtype: Optional[jnp.dtype] = None,
    precision: PrecisionLike = None,
    use_flash: Optional[bool] = None,
    attn_backend: Optional[AttentionBackend] = None,
    flash_block_size: Optional[int] = None,
    dropout: float = 0.0,
    *,
    logits_soft_cap: float | None = None,
    scaling_factor: float | None = None,
    inference: bool = True,
    prng: PRNGKeyArray | None = None,
):
    """Dot-product attention variant with a learned sink term per head.

    The sink is implemented by appending a dummy key/value of zeros and
    inserting the sink logit via the bias term at the final key position.
    """

    QPos = query.resolve_axis(QPos)
    KPos = key.resolve_axis(KPos)
    Key = query.resolve_axis(Key)

    KPos1 = KPos.resize(1)
    KPosPlus = KPos.resize(KPos.size + 1)

    zero_key_axes = tuple(KPos1 if ax == KPos else ax for ax in key.axes)
    zero_key = hax.zeros(zero_key_axes, dtype=key.dtype)
    key = hax.concatenate(KPosPlus, [key, zero_key])

    zero_val_axes = tuple(KPos1 if ax == KPos else ax for ax in value.axes)
    zero_val = hax.zeros(zero_val_axes, dtype=value.dtype)
    value = hax.concatenate(KPosPlus, [value, zero_val])

    m = materialize_mask(mask, QPos, KPos)
    if m is not None:
        sink_mask_axes = tuple(KPos1 if ax == KPos else ax for ax in m.axes)
        sink_mask = hax.ones(sink_mask_axes, dtype=m.dtype)
        m = hax.concatenate(KPosPlus, [m, sink_mask])

    bias_axes_prefix = tuple(ax for ax in query.axes if ax != Key)
    sink_bias = attn_sink
    for ax in bias_axes_prefix:
        if ax not in sink_bias.axes:
            sink_bias = sink_bias.broadcast_axis(ax)
    sink_bias = sink_bias.broadcast_axis(KPos1)

    if bias is not None:
        bias = hax.concatenate(KPosPlus, [bias, sink_bias])
    else:
        zero_bias_axes = bias_axes_prefix + (KPos,)
        zero_bias = hax.zeros(zero_bias_axes, dtype=sink_bias.dtype)
        bias = hax.concatenate(KPosPlus, [zero_bias, sink_bias])

    return dot_product_attention(
        QPos,
        KPosPlus,
        Key,
        query,
        key,
        value,
        m,
        bias,
        attention_dtype,
        precision,
        use_flash,
        attn_backend,
        flash_block_size,
        dropout,
        logits_soft_cap=logits_soft_cap,
        scaling_factor=scaling_factor,
        inference=inference,
        prng=prng,
    )


def simple_attention_with_dropout(
    QPos: Axis,
    KPos: Axis,
    Key: Axis,
    query: NamedArray,
    key: NamedArray,
    value: NamedArray,
    mask: Optional[Union[NamedArray, "AttentionMask"]] = None,
    bias: Optional[NamedArray] = None,
    inference: bool = False,
    dropout: float = 0.0,
    attention_dtype: Optional[jnp.dtype] = None,
    precision: PrecisionLike = None,
    *,
    prng: Optional[PRNGKeyArray] = None,
    scaling_factor: float | None = None,
    logits_soft_cap: Optional[float] = None,
):
    QPos = query.resolve_axis(QPos)
    KPos = key.resolve_axis(KPos)
    m = materialize_mask(mask, QPos, KPos)
    orig_dtype = query.dtype

    if scaling_factor is None:
        scaling_factor = 1.0 / jnp.sqrt(query.axis_size(Key))

    query = query * scaling_factor

    if attention_dtype is not None:
        query = query.astype(attention_dtype)
        key = key.astype(attention_dtype)

    weights = haliax.dot(query, key, precision=precision, axis=Key)

    if bias is not None:
        weights = weights + bias

    if logits_soft_cap is not None:
        weights = hax.tanh(weights / logits_soft_cap) * logits_soft_cap

    if m is not None:
        weights = haliax.where(m, weights, -1e9)

    weights = haliax.nn.softmax(weights, axis=KPos)

    weights = weights.astype(orig_dtype)

    out = haliax.nn.dropout(weights, dropout, key=prng, inference=inference)

    return haliax.dot(out, value, axis=KPos)


def _try_te_attention(
    QPos: AxisSelector,
    KPos: AxisSelection,
    Key: AxisSelector,
    query: NamedArray,
    key: NamedArray,
    value: NamedArray,
    mask: Optional[Union[NamedArray, "AttentionMask"]] = None,
    bias: Optional[NamedArray] = None,
    dropout: float = 0.0,
    inference: bool = False,
    *,
    prng: Optional[PRNGKeyArray] = None,
    attention_dtype: Optional[jnp.dtype] = None,
    precision: PrecisionLike = None,
    flash_block_size: Optional[int] = None,
    force_te: bool,
    scaling_factor: float,
    logits_soft_cap: Optional[float] = None,
):
    try:
        return _te_flash_attention(
            QPos,
            KPos,
            Key,
            query,
            key,
            value,
            mask=mask,
            bias=bias,
            dropout=dropout,
            inference=inference,
            prng=prng,
            attention_dtype=attention_dtype,
            precision=precision,
            block_size=flash_block_size,
            scaling_factor=scaling_factor,
            logits_soft_cap=logits_soft_cap,
        )
    except ImportError as e:
        if "transformer_engine" not in str(e):
            raise

        msg = "transformer_engine is not installed. Please install it to use NVIDIA's optimized fused attention."
        if force_te:
            raise ImportError(msg)

        warnings.warn(f"{msg}. Falling back to the reference implementation.")

        return None
    except NotImplementedError as e:
        message = f"Could not use transformer_engine for flash attention: {str(e)}."
        if force_te:
            raise NotImplementedError(message)

        warnings.warn(f"{message}. Falling back to the reference implementation.")

        return None
    except ValueError as e:
        message = str(e)
        if message.startswith("Unsupported backend="):
            _dtype = attention_dtype or query.dtype
            msg = "NVTE doesn't work with these arguments. Falling back to the reference implementation.\n"
            "Check nvte_get_fused_attn_backend for supported configurations:\n"
            "https://github.com/NVIDIA/TransformerEngine/blob/main/transformer_engine/common/fused_attn/fused_attn.cpp#L71"
            if _dtype not in (jnp.float16, jnp.bfloat16, jnp.float8_e5m2, jnp.float8_e4m3fn):
                msg += f"In particular, NVTE doesn't support {_dtype} yet."

            if force_te:
                raise NotImplementedError(msg)

            warnings.warn(msg)
        else:
            raise
        return None


def _te_flash_attention(
    QPos: AxisSelector,
    KPos: AxisSelection,
    Key: AxisSelector,
    query: NamedArray,
    key: NamedArray,
    value: NamedArray,
    mask: Optional[Union[NamedArray, "AttentionMask"]] = None,
    bias: Optional[NamedArray] = None,
    dropout: float = 0.0,
    inference: bool = False,
    *,
    prng: Optional[PRNGKeyArray] = None,
    attention_dtype: Optional[jnp.dtype] = None,
    precision: PrecisionLike = None,
    block_size: Optional[int] = None,
    scaling_factor: float,
    logits_soft_cap: Optional[float] = None,
):
    from transformer_engine.jax.attention import fused_attn  # noqa: F401
    from transformer_engine.jax.attention import AttnBiasType, AttnMaskType, QKVLayout  # noqa: F401

    if logits_soft_cap is not None:
        raise NotImplementedError(
            "logits_soft_cap is not supported for NVTE fused attention. "
            "Please use the JAX reference implementation or ask NVIDIA..."
        )

    attention_dtype = attention_dtype or query.dtype
    query = query.astype(attention_dtype)
    key = key.astype(attention_dtype)
    value = value.astype(attention_dtype)

    if precision is not None:
        warnings.warn("precision is not supported for NVTE fused attention. Ignoring.")

    # references: https://github.com/NVIDIA/TransformerEngine/blob/8255f87f3ee8076db21777795ce15b6ddf8754c0/transformer_engine/jax/fused_attn.py#L31
    # https://github.com/NVIDIA/TransformerEngine/blob/8255f87f3ee8076db21777795ce15b6ddf8754c0/transformer_engine/jax/flax/transformer.py#L269

    q_class, k_class, v_class = _bin_and_group_axes_by_function(query, key, value, QPos, KPos, Key)
    q_: jax.Array = _reshape_axes_for_bshd_bins(query, q_class).array
    k_ = _reshape_axes_for_bshd_bins(key, k_class).array
    v_ = _reshape_axes_for_bshd_bins(value, v_class).array

    B, Sq, Hq, D = q_.shape
    Bk, Sk, Hk, Dk = k_.shape

    QPos = query.resolve_axis(QPos)
    KPos = key.resolve_axis(KPos)

    # TODO: must Dk == Dv?
    if k_.shape != v_.shape:
        raise ValueError("k and v must have the same axes")

    if B != Bk:
        raise ValueError(f"Batch axes must be the same for q, k, and v: {q_class['B']} != {k_class['B']}")

    if D != Dk:
        raise ValueError(f"Embedding axes must be the same for q, k, and v: {q_class['D']} != {k_class['D']}")

    # Mask is generated by transformer engine based on AttnMaskType
    attn_mask_type, fused_attn_mask = _te_materialize_mask(KPos, QPos, B, mask)

    is_training = not inference

    # TODO: bias type is probably also configurable
    attn_bias_type = AttnBiasType.NO_BIAS
    fused_attn_bias = None
    if bias:
        raise NotImplementedError("Using bias with flash attention on GPU is not currently implemented.")

    attn_output = fused_attn(
        qkv=(q_, k_, v_),
        bias=fused_attn_bias,
        mask=fused_attn_mask,
        seed=prng,
        attn_bias_type=attn_bias_type,
        attn_mask_type=attn_mask_type,
        qkv_layout=QKVLayout.BSHD_BSHD_BSHD,
        scaling_factor=scaling_factor,
        dropout_probability=dropout,
        is_training=is_training,
    )

    # per the NVTE code, the output is BSHD. we can reshape it to match our axes
    # we have to ungroup the axes, then reshape them to match our expected output
    attn_output = haliax.named(attn_output, ("B", "S", "H", "D"))
    # the output shape is B, S_q, H_q, D_v. Right now we're requiring D_k == D_v
    # we can reshape it to match our expected output
    # the output shape is B, S_q, H_q, D_v. Right now we're requiring D_k == D_v
    # we can reshape it to match our expected output
    attn_output = _unflatten_bshd(attn_output, q_class, v_class)

    reference_out_shape = eqx.filter_eval_shape(
        simple_attention_with_dropout,
        QPos,
        KPos,
        Key,
        query,
        key,
        value,
        mask,
        bias,
        inference,
        dropout,
        attention_dtype,
        precision,
        prng=prng,
    )
    attn_output = attn_output.rearrange(reference_out_shape.axes).astype(reference_out_shape.dtype)

    return attn_output


def _te_materialize_mask(KPos, QPos, batch_size, mask):
    from transformer_engine.jax.attention import AttnMaskType

    if isinstance(mask, NamedArray):
        raise NotImplementedError(
            "Custom NamedArray masks are not implemented for flash attention. Please pass an AttentionMask object"
        )
    elif isinstance(mask, AttentionMask):
        if mask.causal():
            attn_mask_type = AttnMaskType.CAUSAL_MASK

            fused_attn_mask = mask.materialize(QPos, KPos)

            assert fused_attn_mask is not None, (
                "If AttentionMask is causal, the materialized array should never be None. Something is wrong."
            )

            fused_attn_mask = fused_attn_mask.array
            fused_attn_mask = jnp.dstack([fused_attn_mask] * batch_size)

        else:
            raise NotImplementedError(
                "Non-Causal masks are not implemented for flash attention. Please pass an AttentionMask object"
            )
    else:
        attn_mask_type = AttnMaskType.NO_MASK
        fused_attn_mask = jnp.ones((batch_size, QPos.size, KPos.size))
    return attn_mask_type, fused_attn_mask


_DUMMY_HEAD = "__head__"
_DUMMY_BATCH = "__batch__"


def _bin_and_group_axes_by_function(q, k, v, QPos, KPos, Key):
    """
    NVTE and the Splash Attention kernel require the Q, K, and V to be in a specific format. This function groups the axes
    of Q, K, and V into the right bins to match that format.

    NVTE requires Q, K, and V to have shape BSHD (Batch, Sequence, Head, Embed), while Splash Attention requires BHSD.

    The size of the axes is a bit flexible, with the following conditions:
    - B must be the same for all (TODO: is this true?)
    - S must be the same for K and V. Q's S can be different
    - H: Q's H must be a multiple of K's H (for GQA or MQA)
    - D must be the same for all (TODO: is this true? possibly V can be different)

    We can thus classify the axes in q, k, v by their function and populate the NVTE axes in the right order
    - Key is D. ATM we're assuming this is a single axis.
    - QPos and KPos are always S
    - the latest other axis that is present in all three is H. If there are no other axes, we'll add a dummy axis
    - Any other axis that is present in all three is B. If there are no other axes, we'll add a dummy axis
    - If there's an axis present in Q and not in K or V, it's an extra H for Q (as part of GQA).
      These go *after* the primary H because GQA wants these to be minor axes
    - If there are any other axes present in one but not all three, it's an error
     (TODO: we could vmap over these?)
    """
    QPos = q.resolve_axis(QPos)
    KPos = k.resolve_axis(KPos)
    Key = q.resolve_axis(Key)

    q_class = {"B": [], "S": [QPos], "H": [], "D": [Key]}
    k_class = {"B": [], "S": [KPos], "H": [], "D": [Key]}
    v_class = {"B": [], "S": [KPos], "H": [], "D": [Key]}

    present_in_all: set[str] = q.shape.keys() & k.shape.keys() & v.shape.keys()
    spoken_for: set[str] = {QPos.name, KPos.name, Key.name}

    # find the primary H axes: which are axes that are:
    # - present in all three
    # - not spoken for already
    # - come after QPos in Q (if there's already a primary H)
    # - not the 0th axis in Q (even if there's no primary H)
    primary_H: list[Axis] = []
    for a in reversed(q.axes[1:]):
        if a.name in present_in_all and a.name not in spoken_for:
            primary_H.append(a)
        elif a == QPos and primary_H:  # better to always have at least one H?
            break  # anything before QPos we'll say is Batch

    # since we added them in reverse order, we need to reverse them
    primary_H.reverse()

    spoken_for.update([ax.name for ax in primary_H])

    # remaining shared axes are batch axes
    batch_axes = [ax for ax in q.axes if ax.name not in spoken_for and ax.name in present_in_all]

    spoken_for.update([ax.name for ax in batch_axes])

    q_class["B"] = batch_axes
    k_class["B"] = batch_axes
    v_class["B"] = batch_axes

    # if there's an axis in q that's not in k or v, it's an extra H for q
    extra_q_H = [ax for ax in q.axes if ax.name not in spoken_for]

    # we want primary_h to be *before* extra_q_H b/c GQA wants these to be minor axes
    q_class["H"] = primary_H + extra_q_H
    k_class["H"] = primary_H
    v_class["H"] = primary_H

    # now we want to detect any non-spoken-for axes. These are errors
    # eventually we can vmapp over these, but for now we'll just raise an error
    for a in k.axes:
        if a.name not in spoken_for:
            raise ValueError(f"Axis {a.name} is present in k but not in q and/or v")

    for a in v.axes:
        if a.name not in spoken_for:
            raise ValueError(f"Axis {a.name} is present in v but not in q and/or k")

    return q_class, k_class, v_class


def _reshape_axes_for_bshd_bins(q, q_class, output_order=("B", "S", "H", "D")):
    """
    Reshape the axes of a qkv as BSHD to match the bins in q_class
    """

    def _maybe_flatten(q, axes, name):
        if axes:
            q = q.flatten_axes(axes, name)
        else:
            q = q.broadcast_axis(Axis(name, 1))
        return q

    q = _maybe_flatten(q, q_class["B"], "B")
    q = _maybe_flatten(q, q_class["S"], "S")
    q = _maybe_flatten(q, q_class["H"], "H")
    q = _maybe_flatten(q, q_class["D"], "D")
    q = q.rearrange(output_order)
    return q


def _unflatten_bshd(attn_output, q_class, v_class):
    attn_output = attn_output.unflatten_axis("B", q_class["B"])
    attn_output = attn_output.unflatten_axis("S", q_class["S"])
    attn_output = attn_output.unflatten_axis("H", q_class["H"])
    attn_output = attn_output.unflatten_axis("D", v_class["D"])
    return attn_output


def _materialize_segment_mask(segment_ids, QPos, KPos, q_slice, k_slice) -> NamedArray:
    """
    Make a segment mask for attention. This is a mask that prevents attention between different segments.
    """
    kv_segment_ids = segment_ids.rename({QPos: KPos})[KPos, k_slice]
    q_segment_ids = segment_ids[QPos, q_slice]
    sub_KPos = kv_segment_ids.resolve_axis(KPos.name)

    return q_segment_ids.broadcast_axis(sub_KPos) == kv_segment_ids


def _materialize_sliding_window_mask(
    window: int, QPos: Axis, KPos: Axis, q_slice: haliax.dslice, k_slice: haliax.dslice
) -> NamedArray:
    """Materialize a causal sliding window mask."""
    sub_q = QPos.resize(q_slice.size)
    sub_k = KPos.resize(k_slice.size)
    q_pos = hax.arange(sub_q) + q_slice.start
    k_pos = hax.arange(sub_k) + k_slice.start
    diff = q_pos.broadcast_axis(sub_k) - k_pos.broadcast_axis(sub_q)
    return (diff >= 0) & (diff < window)


class AttentionMask(eqx.Module):
    """

    !!! warning
        This class is still experimental. I'm not super happy with it yet.

    Represents an attention mask in a structured way to make it easier to optimize attention for particular use cases
    (causal, prefix, etc.). It is anticipated that this will be extended with new types of masks as needed.

    The abstraction is based on two concepts:

    1) Materialization: An AttentionMask can be materialized for a particular slice of the query and key position axes.
       Most naively, you can just get the whole mask as a NamedArray. However, in some cases, you might want to
       only get a particular chunk (e.g. for flash attention).
    2) Combination: AttentionMasks are represented as an implicit conjunction of multiple masks, each with different
        kinds of structure. You can combine masks with `&` and `|`. Due to the way jit works, we don't use inheritance
        or similar to represent different kinds of masks. Instead, we use a single class with different fields.

    In general, it should be safe to batch Attention Masks, but it is important that *all members of a batch have the
    same set of combined masks*. Otherwise, the batching will not work and you'll get weird errors

    (Perhaps it's ok to use inheritance here? I'm not sure. Splash attention landed on inheritance, so maybe
    that's a good sign.)

    """

    is_causal: bool = eqx.field(static=True)
    explicit_mask: Optional[NamedArray] = None
    segment_ids: Optional[NamedArray] = None
    sliding_window: Optional[int] = eqx.field(default=None, static=True)
    # CF https://github.com/jax-ml/jax/blob/47858c4ac2fd4757a3b6fc5bb2981b71a71f00c2/jax/experimental/pallas/ops/tpu/flash_attention.py#L34
    # TODO: add prefixlm
    # cf https://github.com/google-research/t5x/blob/51a99bff8696c373cc03918707ada1e98cbca407/t5x/examples/decoder_only/layers.py#L978

    def materialize(
        self, QPos: Axis, KPos: Axis, q_slice: Optional[haliax.dslice] = None, k_slice: Optional[haliax.dslice] = None
    ) -> Optional[NamedArray]:
        """
        Materialize the mask as a NamedArray. This is useful for attention functions that don't support masks,
        or for the inner loop
        """
        if q_slice is None:
            q_slice = haliax.dslice(0, QPos.size)
        if k_slice is None:
            k_slice = haliax.dslice(0, KPos.size)

        if self.is_causal:
            causal = causal_mask(QPos.resize(q_slice.size), KPos.resize(k_slice.size), q_slice.start, k_slice.start)
        else:
            causal = None

        if self.explicit_mask is not None:
            explicit = self.explicit_mask[QPos, q_slice, KPos, k_slice]
        else:
            explicit = None

        mask = combine_masks_and(causal, explicit)

        if self.sliding_window is not None:
            sw_mask = _materialize_sliding_window_mask(
                self.sliding_window, QPos, KPos, q_slice=q_slice, k_slice=k_slice
            )
            mask = combine_masks_and(mask, sw_mask)

        if self.segment_ids is not None:
            segment_mask = _materialize_segment_mask(self.segment_ids, QPos, KPos, q_slice, k_slice)
            mask = combine_masks_and(mask, segment_mask)

        return mask

    @staticmethod
    def causal(sliding_window: Optional[int] = None) -> "AttentionMask":
        """Create a causal AttentionMask.

        Args:
            sliding_window: If provided, restrict each query position to attend only to keys within
                ``sliding_window`` previous positions.
        """
        return AttentionMask(is_causal=True, sliding_window=sliding_window)

    @staticmethod
    def explicit(mask: NamedArray) -> "AttentionMask":
        return AttentionMask(is_causal=False, explicit_mask=mask)

    def with_segment_ids(self, segment_ids: NamedArray) -> "AttentionMask":
        return AttentionMask(
            is_causal=self.is_causal,
            explicit_mask=self.explicit_mask,
            segment_ids=segment_ids,
            sliding_window=self.sliding_window,
        )

    def with_sliding_window(self, sliding_window: int | None) -> "AttentionMask":
        """Return a copy of this mask with ``sliding_window`` applied."""
        return AttentionMask(
            is_causal=self.is_causal,
            explicit_mask=self.explicit_mask,
            segment_ids=self.segment_ids,
            sliding_window=sliding_window,
        )

    def __and__(self, other) -> "AttentionMask":
        is_causal = self.is_causal or other.is_causal
        explicit_mask = combine_masks_and(self.explicit_mask, other.explicit_mask)
        segment_ids = self._check_for_same_segment_ids(other)
        if self.sliding_window is None:
            sliding_window = other.sliding_window
        elif other.sliding_window is None:
            sliding_window = self.sliding_window
        else:
            sliding_window = min(self.sliding_window, other.sliding_window)

        return AttentionMask(
            is_causal=is_causal,
            explicit_mask=explicit_mask,
            segment_ids=segment_ids,
            sliding_window=sliding_window,
        )

    def __or__(self, other) -> "AttentionMask":
        is_causal = self.is_causal and other.is_causal
        explicit_mask = combine_masks_or(self.explicit_mask, other.explicit_mask)
        segment_ids = self._check_for_same_segment_ids(other)
        if self.sliding_window is None or other.sliding_window is None:
            sliding_window = None
        else:
            sliding_window = max(self.sliding_window, other.sliding_window)
        return AttentionMask(
            is_causal=is_causal,
            explicit_mask=explicit_mask,
            segment_ids=segment_ids,
            sliding_window=sliding_window,
        )

    def _check_for_same_segment_ids(self, other):
        if self.segment_ids is not None and other.segment_ids is not None:
            # only one segment mask is allowed
            # b/c we might do this in jit, we use eqx.error_if
            # in theory we can do this one by just assigning unique ids to each unique pair...
            # (but i don't really anticipate needing this)
            segment_ids = eqx.error_if(
                self.segment_ids,
                not haliax.all(self.segment_ids == other.segment_ids),
                "Only one segment mask is allowed",
            )
        elif self.segment_ids is not None:
            segment_ids = self.segment_ids
        else:
            segment_ids = other.segment_ids
        return segment_ids


@overload
def materialize_mask(
    mask: NamedArray | AttentionMask,
    QPos: Axis,
    KPos: Axis,
    q_slice: Optional[haliax.dslice] = None,
    k_slice: Optional[haliax.dslice] = None,
) -> NamedArray: ...


@overload
def materialize_mask(
    mask: Optional[NamedArray | AttentionMask],
    QPos: Axis,
    KPos: Axis,
    q_slice: Optional[haliax.dslice] = None,
    k_slice: Optional[haliax.dslice] = None,
) -> Optional[NamedArray]: ...


def materialize_mask(
    mask: Optional[NamedArray | AttentionMask],
    QPos: Axis,
    KPos: Axis,
    q_slice: Optional[haliax.dslice] = None,
    k_slice: Optional[haliax.dslice] = None,
) -> Optional[NamedArray]:
    """
    Materialize an attention mask if it is an AttentionMask. Otherwise, just return it.
    """
    if isinstance(mask, AttentionMask):
        mask = mask.materialize(QPos, KPos, q_slice=q_slice, k_slice=k_slice)
        return mask
    elif isinstance(mask, NamedArray):
        if q_slice is not None or k_slice is not None:
            if q_slice is None:
                q_slice = haliax.dslice(0, QPos.size)
            if k_slice is None:
                k_slice = haliax.dslice(0, KPos.size)
            mask = mask[QPos, q_slice, KPos, k_slice]

        return mask
    else:
        assert mask is None
        return None


# TODO: padding mask
# TODO: FCM mask?


def _try_tpu_splash_attention(
    QPos: AxisSelector,
    KPos: AxisSelection,
    Key: AxisSelector,
    query: NamedArray,
    key: NamedArray,
    value: NamedArray,
    mask: Optional[Union[NamedArray, "AttentionMask"]] = None,
    bias: Optional[NamedArray] = None,
    dropout: float = 0.0,
    inference: bool = False,
    *,
    force_flash: bool,
    prng: Optional[PRNGKeyArray] = None,
    attention_dtype: Optional[jnp.dtype] = None,
    precision: PrecisionLike = None,
    block_size: Optional[int] = None,
    scaling_factor: float,
    logits_soft_cap: float | None,
) -> Optional[NamedArray]:
    if dropout != 0.0:
        if force_flash:
            raise NotImplementedError("Splash attention does not support dropout.")
        warnings.warn("Splash attention does not support. Falling back to the reference implementation.")
        return None

    if bias is not None:
        if force_flash:
            raise NotImplementedError("Splash attention does not support bias.")
        warnings.warn("Splash attention does not support bias. Falling back to the reference implementation.")
        return None

    try:
        return _tpu_splash_attention(
            QPos,
            KPos,
            Key,
            query,
            key,
            value,
            mask,
            bias,
            dropout,
            inference,
            prng=prng,
            attention_dtype=attention_dtype,
            precision=precision,
            block_size=block_size,
            scaling_factor=scaling_factor,
            logits_soft_cap=logits_soft_cap,
        )
    except ImportError as e:
        if "pallas" not in str(e):
            raise
        if force_flash:
            raise ImportError("Could not import splash attention. You need to update your JAX to at least 0.4.26.")
        warnings.warn(
            "Could not import splash attention. You need to update your JAX to at least 0.4.26. "
            "Falling back to the reference implementation."
        )
        return None
    except NotImplementedError as e:
        message = str(e)
        if force_flash:
            raise NotImplementedError(f"Could not use splash attention: {message}")
        warnings.warn(f"Could not use splash attention: {message}. Falling back to the reference")
        return None


# CF https://github.com/google/maxtext/blob/db31dd4b0b686bca4cd7cf940917ec372faa183a/MaxText/layers/attentions.py#L179
def _tpu_splash_attention(
    QPos: AxisSelector,
    KPos: AxisSelection,
    Key: AxisSelector,
    query: NamedArray,
    key: NamedArray,
    value: NamedArray,
    mask: Optional[Union[NamedArray, "AttentionMask"]] = None,
    bias: Optional[NamedArray] = None,
    dropout: float = 0.0,
    inference: bool = False,
    *,
    prng: Optional[PRNGKeyArray] = None,
    attention_dtype: Optional[jnp.dtype] = None,
    precision: PrecisionLike = None,
    block_size: Optional[int] = None,
    scaling_factor: float,
    logits_soft_cap: float | None = None,
) -> Optional[NamedArray]:
    from jax.experimental.pallas.ops.tpu.splash_attention import splash_attention_kernel, splash_attention_mask

    # Splash attention requires BHSD format
    # We need to reshape the input to match this format
    if dropout != 0.0:
        raise NotImplementedError("Splash attention does not support dropout")

    if bias is not None:
        raise NotImplementedError("Splash attention does not support bias")

    # if attention_dtype is not None and attention_dtype != jnp.float32:
    #     warnings.warn("Splash attention only supports float32. Switching to float32.")

    # attention_dtype = jnp.float32

    q_class, k_class, v_class = _bin_and_group_axes_by_function(query, key, value, QPos, KPos, Key)

    query = query * scaling_factor

    q_: jax.Array = _reshape_axes_for_bshd_bins(query, q_class, output_order=list("BHSD")).array
    k_ = _reshape_axes_for_bshd_bins(key, k_class, output_order=list("BHSD")).array
    v_ = _reshape_axes_for_bshd_bins(value, v_class, output_order=list("BHSD")).array

    B, Hq, Sq, D = q_.shape
    Bk, Hk, Sk, Dk = k_.shape

    # number
    if Sk % 128 != 0:
        raise NotImplementedError("Splash attention requires KPos to be a multiple of 128")

    if block_size is not None and block_size % 128 != 0:
        raise NotImplementedError(f"Splash attention requires block_size to be a multiple of 128, got {block_size}")

    QPos = query.resolve_axis(QPos)
    KPos = key.resolve_axis(KPos)

    # TODO: must Dk == Dv?
    if k_.shape != v_.shape:
        raise ValueError("k and v must have the same axes")

    # TODO: this isn't really necessary on TPU?
    if B != Bk:
        raise ValueError(f"Batch axes must be the same for q, k, and v: {q_class['B']} != {k_class['B']}")

    if D != Dk:
        raise ValueError(f"Embedding axes must be the same for q, k, and v: {q_class['D']} != {k_class['D']}")

    def _physical_axis_for_binning(d):
        def flatten(axes):
            if axes is None:
                return axes
            result = []
            for ax in axes:
                if isinstance(ax, tuple):
                    result += list(ax)
                else:
                    result.append(ax)
            return tuple(result)

        b_out = flatten(tuple(ax for ax in pspec_for_axis(d["B"]) if ax is not None) or None)
        h_out = flatten(tuple(ax for ax in pspec_for_axis(d["H"]) if ax is not None) or None)
        s_out = flatten(tuple(ax for ax in pspec_for_axis(d["S"]) if ax is not None) or None)
        d_out = flatten(tuple(ax for ax in pspec_for_axis(d["D"]) if ax is not None) or None)

        return PartitionSpec(b_out, h_out, s_out, d_out)

    # BHSD
    physical_axes_q = _physical_axis_for_binning(q_class)
    physical_axes_k = _physical_axis_for_binning(k_class)
    physical_axes_v = _physical_axis_for_binning(v_class)

    # segment_ids
    segment_ids = mask.segment_ids if isinstance(mask, AttentionMask) else None
    physical_axes_segments = pspec_for_axis(segment_ids.axes) if segment_ids is not None else None
    # do we have a batch axis in segment_ids? (needed for vmap below)
    if segment_ids is not None:
        index_of_seq_dim = segment_ids.axes.index(QPos)
        other_indices = [i for i in range(len(segment_ids.axes)) if i != index_of_seq_dim]
        if len(other_indices) > 1:
            raise NotImplementedError(
                f"Only one batch axis is supported in segment_ids right now (got {segment_ids.axes})"
            )
        elif len(other_indices) == 1:
            segment_batch_axis = other_indices[0]
        else:
            segment_batch_axis = None
    else:
        segment_batch_axis = None

    # MaxText uses a block size of 512
    block_size = block_size or 512

    # copied from MaxText
    @functools.partial(
        shard_map,
        mesh=haliax.partitioning._get_mesh(),
        in_specs=(
            physical_axes_q,
            physical_axes_k,
            physical_axes_v,
            physical_axes_segments,
        ),
        out_specs=physical_axes_q,
        check_rep=False,
    )
    def wrap_flash_attention(q, k, v, segment_ids):
        # NB: inside the function, q, k, and v are partitioned, so in general the lengths of dims are not the same
        Sq = q.shape[2]
        Sk = k.shape[2]
        Hq = q.shape[1]
        block_sizes = splash_attention_kernel.BlockSizes(
            block_q=min(block_size, Sq),
            block_kv_compute=min(block_size, Sk),
            block_kv=min(block_size, Sk),
            block_q_dkv=min(block_size, Sq),
            block_kv_dkv=min(block_size, Sk),
            block_kv_dkv_compute=min(block_size, Sq),
            block_q_dq=min(block_size, Sq),
            block_kv_dq=min(block_size, Sq),
        )

        if mask.segment_ids is not None:
            # for now only support self attention
            segment_ids = segment_ids.array
            segment_ids = SegmentIds(segment_ids, segment_ids)

        if mask is None:
            base_mask = splash_attention_mask.FullMask(_shape=(Sq, Sk))
        elif isinstance(mask, AttentionMask):
            if mask.is_causal:
                base_mask = splash_attention_mask.CausalMask(shape=(Sq, Sk))
            else:
                base_mask = splash_attention_mask.FullMask(_shape=(Sq, Sk))
            if mask.sliding_window is not None:
                local_mask = splash_attention_mask.LocalMask(
                    shape=(Sq, Sk),
                    window_size=(mask.sliding_window - 1, None),
                    offset=0,
                )
                base_mask = splash_attention_mask.LogicalAnd(base_mask, local_mask)
            # This is going to be a pain to support
            if mask.explicit_mask is not None:
                raise NotImplementedError("Explicit masks are not yet supported for splash attention")

        elif isinstance(mask, NamedArray):
            raise NotImplementedError("NamedArray masks are not yet supported for splash attention")
        else:
            raise ValueError(f"Unknown mask type: {mask}")

        kernel_mask = splash_attention_mask.MultiHeadMask(masks=[base_mask for _ in range(Hq)])

        # copied from MaxText
        splash_kernel = splash_attention_kernel.make_splash_mha(
            mask=kernel_mask,
            head_shards=1,
            q_seq_shards=1,
            block_sizes=block_sizes,
            attn_logits_soft_cap=logits_soft_cap,
        )

        q = q.astype(attention_dtype)
        k = k.astype(attention_dtype)
        v = v.astype(attention_dtype)
        return jax.vmap(
            lambda q, k, v, si: splash_kernel(q, k, v, segment_ids=si), in_axes=(0, 0, 0, segment_batch_axis)
        )(q, k, v, segment_ids)

    attn_output = wrap_flash_attention(q_, k_, v_, segment_ids)

    attn_output = haliax.named(attn_output, ("B", "H", "S", "D"))
    # the output shape is B, S_q, H_q, D_v. Right now we're requiring D_k == D_v
    # we can reshape it to match our expected output
    attn_output = _unflatten_bshd(attn_output, q_class, v_class)
    with haliax.axis_mapping({}):
        reference_out_shape = eqx.filter_eval_shape(
            simple_attention_with_dropout,
            QPos,
            KPos,
            Key,
            query,
            key,
            value,
            mask,
            bias,
            inference,
            dropout,
            attention_dtype,
            precision,
            prng=prng,
        )
    attn_output = attn_output.rearrange(reference_out_shape.axes).astype(reference_out_shape.dtype)

    attn_output = haliax.shard(attn_output)

    return attn_output


@dataclass(frozen=True)
class AttentionConfig:
    """Configuration for the Attention module.

    Args:
        Embed: The embedding dimension axis
        num_heads: Number of attention heads
        num_kv_heads: Number of key/value heads (for grouped-query attention)
        use_bias: Whether to use bias in the attention projections
        upcast_attn: Whether to upcast attention to float32 for better numerical stability
        attn_backend: Which attention backend to use
        flash_attention_block_size: Block size for flash attention
        rope: Configuration for rotary position embeddings
        scaling_factor: Optional scaling factor for attention scores. If None, defaults to 1/sqrt(head_size)
        qk_norm: Optional configuration for QK normalization. If None, no normalization is applied.
    """

    Embed: Axis

    num_heads: int
    num_kv_heads: int
    head_dim: int | None = None
    use_bias: bool = False
    upcast_attn: bool = False
    attn_backend: Optional[AttentionBackend] = None
    flash_attention_block_size: Optional[int] = None
    rope: Optional[RotaryEmbeddingsConfig] = None
    scaling_factor: Optional[float] = None
    logits_soft_cap: Optional[float] = None
    qk_norm: Optional[LayerNormConfigBase] = None
    """Configuration for QK normalization. If None, no normalization is applied."""

    def __post_init__(self):
        assert self.num_heads % self.num_kv_heads == 0, (
            f"num_heads={self.num_heads} not divisible by num_kv_heads={self.num_kv_heads}."
        )

    @property
    def head_size(self) -> int:
        if self.head_dim is not None:
            return self.head_dim
        return self.Embed.size // self.num_heads

    @property
    def q_heads_per_group(self) -> int:
        return self.num_heads // self.num_kv_heads

    @property
    def KVHeads(self) -> Axis:
        return Axis("kv_heads", self.num_kv_heads)

    @property
    def Heads(self) -> Axis:
        return Axis("heads", self.num_heads)

    @property
    def HeadSize(self) -> Axis:
        return Axis("head_size", self.head_size)

    @property
    def QHeadsPerGroup(self) -> Axis:
        """Axis for query heads per group."""
        return Axis("q_heads_per_group", self.q_heads_per_group)

    @property
    def use_flash_attention(self) -> bool:
        """Whether to use flash attention based on the backend."""
        if self.attn_backend is None:
            return default_attention_type() != AttentionBackend.VANILLA
        return self.attn_backend != AttentionBackend.VANILLA


class Attention(eqx.Module):
    """A multi-head attention layer that uses dot product attention.

    This is a general-purpose attention layer that can be used in various transformer architectures.
    It supports multi-head attention (MHA), multi-query attention (MQA), and grouped-query attention (GQA).
    """

    config: AttentionConfig = eqx.field(static=True)
    q_proj: hnn.Linear
    k_proj: hnn.Linear
    v_proj: hnn.Linear
    o_proj: hnn.Linear
    q_norm: Optional[LayerNormBase] = None
    k_norm: Optional[LayerNormBase] = None
    rot_embs: Optional[RotaryEmbeddings] = eqx.field(default=None)

    @staticmethod
    def init(config: AttentionConfig, *, key) -> "Attention":
        use_bias = config.use_bias
        k_q, k_k, k_v, k_o = jrandom.split(key, 4)
        q_proj = hnn.Linear.init(
            In=config.Embed,
            Out=(config.KVHeads, config.QHeadsPerGroup, config.HeadSize),
            key=k_q,
            use_bias=use_bias,
            out_first=True,
        )
        k_proj = hnn.Linear.init(
            In=config.Embed, Out=(config.KVHeads, config.HeadSize), key=k_k, use_bias=use_bias, out_first=True
        )
        v_proj = hnn.Linear.init(
            In=(config.Embed), Out=(config.KVHeads, config.HeadSize), key=k_v, use_bias=use_bias, out_first=True
        )
        o_proj = hnn.Linear.init(
            In=(config.Heads, config.HeadSize), Out=config.Embed, key=k_o, use_bias=use_bias, out_first=True
        )

        q_norm = None
        k_norm = None
        if config.qk_norm is not None:
            q_norm = config.qk_norm.build(config.HeadSize)
            k_norm = config.qk_norm.build(config.HeadSize)

        # Build rotary embeddings once during initialization if configured
        rot_embs = config.rope.build(config.HeadSize) if config.rope is not None else None

        return Attention(config, q_proj, k_proj, v_proj, o_proj, q_norm, k_norm, rot_embs)

    @named_call
    def __call__(
        self, x: NamedArray, mask: Optional[NamedArray | AttentionMask], *, key=None, pos_ids: NamedArray | None = None
    ) -> NamedArray:
        key_q, key_k, key_v, key_o = maybe_rng_split(key, 4)

        # Project to query, key, value
        q_proj = self.q_proj(x, key=key_q)
        k_proj = self.k_proj(x, key=key_k)
        v = self.v_proj(x, key=key_v)

        # Apply QK normalization if enabled
        if self.config.qk_norm is not None:
            q = self.q_norm(q_proj)  # type: ignore[misc]
            k = self.k_norm(k_proj)  # type: ignore[misc]
        else:
            q = q_proj
            k = k_proj

        # Reshape for attention
        q = q.rearrange((..., "kv_heads", "q_heads_per_group", "position", "head_size"))
        k = k.rearrange((..., "kv_heads", "position", "head_size"))
        v = v.rearrange((..., "kv_heads", "position", "head_size"))

        # Apply rotary position embeddings if configured
        if self.rot_embs is not None:
            if pos_ids is None:
                pos_ids = hax.arange(x.resolve_axis("position"), dtype=jnp.int32)
            q = self.rot_embs(q, pos_ids)
            k = self.rot_embs(k, pos_ids)

        # Rename position axis for attention
        k = k.rename({"position": "key_position"})
        v = v.rename({"position": "key_position"})

        # Apply attention
        attn_output = dot_product_attention(
            "position",
            "key_position",
            "head_size",
            q,
            k,
            v,
            mask,
            attention_dtype=jnp.float32 if self.config.upcast_attn else x.dtype,
            attn_backend=self.config.attn_backend,
            flash_block_size=self.config.flash_attention_block_size,
            scaling_factor=self.config.scaling_factor,
            logits_soft_cap=self.config.logits_soft_cap,
            dropout=0.0,  # TODO: support dropout
            inference=True,  # TODO: support training
            prng=key,
        )

        # Flatten heads and apply output projection
        attn_output = attn_output.flatten_axes(("kv_heads", "q_heads_per_group"), "heads")
        attn_output = attn_output.astype(x.dtype)
        attn_output = self.o_proj(attn_output, key=key_o)

        return attn_output


<<<<<<< HEAD
@dataclass(frozen=True)
class MultiHeadLatentAttentionConfig:
    """Configuration for MultiHeadLatentAttention adapted from DeepSeek-V3."""

    Embed: Axis
    num_heads: int
    kv_lora_rank: int
    q_lora_rank: int | None = None
    qk_rope_head_dim: int = 64
    qk_nope_head_dim: int = 128
    v_head_dim: int = 128
    use_bias: bool = False
    upcast_attn: bool = False
    attn_backend: Optional[AttentionBackend] = None
    flash_attention_block_size: Optional[int] = None
    rope: Optional[RotaryEmbeddingsConfig] = None
    scaling_factor: Optional[float] = None
    logits_soft_cap: Optional[float] = None

    @property
    def Heads(self) -> Axis:
        return Axis("heads", self.num_heads)

    @property
    def QHeadSize(self) -> Axis:
        return Axis("q_head_dim", self.qk_rope_head_dim + self.qk_nope_head_dim)

    @property
    def VHeadSize(self) -> Axis:
        return Axis("v_head_dim", self.v_head_dim)

    @property
    def LatentSize(self) -> Axis:
        return Axis("latent", self.kv_lora_rank)

    @property
    def QLoraSize(self) -> Axis:
        return Axis("q_lora_rank", self.q_lora_rank)

    @property
    def KVCombinedSize(self) -> Axis:
        return Axis("kv_combined", self.kv_lora_rank + self.qk_rope_head_dim)


class MultiHeadLatentAttention(eqx.Module):
    """Multi-head attention layer with latent projections inspired by DeepSeek-V3.
    Reference: https://huggingface.co/deepseek-ai/DeepSeek-V3/blob/main/modeling_deepseek.py
    """

    config: MultiHeadLatentAttentionConfig = eqx.field(static=True)
    kv_a_proj: hnn.Linear
    kv_a_norm: LayerNormBase
    kv_b_proj: hnn.Linear
    o_proj: hnn.Linear

    q_proj: hnn.Linear = None
    q_a_proj: Optional[hnn.Linear] = None
    q_a_norm: Optional[LayerNormBase] = None
    q_b_proj: Optional[hnn.Linear] = None

    rot_embs: Optional[RotaryEmbeddings] = eqx.field(default=None)

    @staticmethod
    def init(config: MultiHeadLatentAttentionConfig, *, key) -> "MultiHeadLatentAttention":
        use_bias = config.use_bias
        keys = jrandom.split(key, 5)
        if config.q_lora_rank is None:
            q_proj = hnn.Linear.init(
                In=config.Embed,
                Out=(config.Heads, config.QHeadSize),
                key=keys[0],
                use_bias=False,
                out_first=True,
            )
            q_a_proj = None
            q_a_norm = None
            q_b_proj = None
        else:
            q_a_proj = hnn.Linear.init(
                In=config.Embed,
                Out=config.QLoraSize,
                key=keys[0],
                use_bias=use_bias,
                out_first=True,
            )
            q_a_norm = hnn.RmsNorm.init(Axis("q_lora_rank", config.q_lora_rank), use_bias=False)
            q_b_proj = hnn.Linear.init(
                In=config.QLoraSize,
                Out=(config.Heads, config.QHeadSize),
                key=keys[1],
                use_bias=False,
                out_first=True,
            )
            q_proj = None

        kv_a_proj = hnn.Linear.init(
            In=config.Embed,
            Out=config.KVCombinedSize,
            key=keys[2],
            use_bias=use_bias,
            out_first=True,
        )
        kv_a_norm = hnn.RmsNorm.init(Axis("latent", config.kv_lora_rank), use_bias=False)
        kv_b_proj = hnn.Linear.init(
            In=config.LatentSize,
            Out=(
                config.Heads,
                Axis("kv_out", config.qk_nope_head_dim + config.v_head_dim),
            ),
            key=keys[3],
            use_bias=False,
            out_first=True,
        )
        o_proj = hnn.Linear.init(
            In=(config.Heads, config.VHeadSize),
            Out=config.Embed,
            key=keys[4],
            use_bias=use_bias,
            out_first=True,
        )
        rot_embs = config.rope.build(Axis("q_head_dim", config.qk_rope_head_dim)) if config.rope is not None else None

        return MultiHeadLatentAttention(
            config,
            kv_a_proj,
            kv_a_norm,
            kv_b_proj,
            o_proj,
            q_proj,
            q_a_proj,
            q_a_norm,
            q_b_proj,
            rot_embs,
=======
class AttentionWithSink(Attention):
    """Attention module that includes a learned sink term per head.

    The sink is added to the softmax denominator, reducing the attention mass
    assigned to tokens and allowing some probability to fall into a separate
    bucket. This can improve stability during generation.
    """

    sinks: NamedArray | None = None

    @staticmethod
    def init(config: AttentionConfig, *, key) -> "AttentionWithSink":
        base = Attention.init(config, key=key)
        sinks = hax.zeros((config.KVHeads, config.QHeadsPerGroup), dtype=jnp.float32)
        return AttentionWithSink(
            base.config,
            base.q_proj,
            base.k_proj,
            base.v_proj,
            base.o_proj,
            base.q_norm,
            base.k_norm,
            base.rot_embs,
            sinks,
>>>>>>> 5e6dc6ce
        )

    @named_call
    def __call__(
<<<<<<< HEAD
        self,
        x: NamedArray,
        mask: Optional[NamedArray | AttentionMask],
        *,
        key=None,
        pos_ids: NamedArray | None = None,
    ) -> NamedArray:
        k_q_a, k_q_b, k_kv_a, k_kv_b, k_o = maybe_rng_split(key, 5)

        # Project to a shared latent space for K and V.
        # For inference, this means you just need to cache the reduced size latent.
        kv = self.kv_a_proj(x, key=k_kv_a)
        compressed_kv = kv["kv_combined", : self.config.kv_lora_rank].rename({"kv_combined": "latent"})

        # We can't do RoPE on K without materializing K, so we shave off a
        # qk_rope_head_dim-sized chunk to materialize for RoPE.
        k_pe = (
            kv["kv_combined", self.config.kv_lora_rank :]
            .rename({"kv_combined": "q_head_dim"})
            .broadcast_axis(self.config.Heads)
            .rearrange(("batch", "heads", "position", "q_head_dim"))
        )
        compressed_kv_norm = self.kv_a_norm(compressed_kv)
        kv_out = self.kv_b_proj(compressed_kv_norm, key=k_kv_b)

        # Split the matrix into K_nope and the full V.
        k_nope = kv_out["kv_out", : self.config.qk_nope_head_dim].rename({"kv_out": "q_head_dim"})
        v = kv_out["kv_out", self.config.qk_nope_head_dim :].rename({"kv_out": "v_head_dim"})

        # Optional step of doing LoRA on Q (as done in DeepSeek).
        if self.config.q_lora_rank is None:
            q = self.q_proj(x, key=k_q_a)
        else:
            assert self.q_a_proj is not None and self.q_a_norm is not None and self.q_b_proj is not None, (
                "q_lora_rank defined, but LoRA matrices are not."
            )
            q = self.q_a_proj(x, key=k_q_a)
            q = self.q_a_norm(q)
            q = self.q_b_proj(q, key=k_q_b)
        q = q.rearrange((..., "heads", "position", "q_head_dim"))

        # Prep for partial RoPE.
        q_nope = q["q_head_dim", : self.config.qk_nope_head_dim]
        q_pe = q["q_head_dim", self.config.qk_nope_head_dim :]

        # Apply RoPE to the split-off portion and then merge back together.
        if self.rot_embs is not None:
            if pos_ids is None:
                pos_ids = hax.arange(x.resolve_axis("position"), dtype=jnp.int32)
            q_pe = self.rot_embs(q_pe, pos_ids)
            k_pe = self.rot_embs(k_pe, pos_ids)

        query_states = hax.concatenate("q_head_dim", (q_nope, q_pe))
        key_states = hax.concatenate("q_head_dim", (k_nope, k_pe))

        # Rename axes for attention inputs.
        key_states = key_states.rename({"position": "key_position"})
        v = v.rename({"position": "key_position"})
        # Build the value tensor AFTER renaming position → key_position.
        v_attn = v.rename({"v_head_dim": "q_head_dim"})

        attn_output = dot_product_attention(
            "position",
            "key_position",
            "q_head_dim",
            query_states,
            key_states,
            v_attn,
=======
        self, x: NamedArray, mask: Optional[NamedArray | AttentionMask], *, key=None, pos_ids: NamedArray | None = None
    ) -> NamedArray:
        key_q, key_k, key_v, key_o = maybe_rng_split(key, 4)

        q_proj = self.q_proj(x, key=key_q)
        k_proj = self.k_proj(x, key=key_k)
        v = self.v_proj(x, key=key_v)

        if self.config.qk_norm is not None:
            q = self.q_norm(q_proj)  # type: ignore[misc]
            k = self.k_norm(k_proj)  # type: ignore[misc]
        else:
            q = q_proj
            k = k_proj

        q = q.rearrange((..., "kv_heads", "q_heads_per_group", "position", "head_size"))
        k = k.rearrange((..., "kv_heads", "position", "head_size"))
        v = v.rearrange((..., "kv_heads", "position", "head_size"))

        if self.rot_embs is not None:
            if pos_ids is None:
                pos_ids = hax.arange(x.resolve_axis("position"), dtype=jnp.int32)
            q = self.rot_embs(q, pos_ids)
            k = self.rot_embs(k, pos_ids)

        k = k.rename({"position": "key_position"})
        v = v.rename({"position": "key_position"})

        attn_output = dot_product_attention_with_sink(
            "position",
            "key_position",
            "head_size",
            q,
            k,
            v,
            self.sinks,
>>>>>>> 5e6dc6ce
            mask,
            attention_dtype=jnp.float32 if self.config.upcast_attn else x.dtype,
            attn_backend=self.config.attn_backend,
            flash_block_size=self.config.flash_attention_block_size,
            scaling_factor=self.config.scaling_factor,
            logits_soft_cap=self.config.logits_soft_cap,
            dropout=0.0,
            inference=True,
            prng=key,
        )

<<<<<<< HEAD
        attn_output = attn_output.rename({"q_head_dim": "v_head_dim"}).astype(x.dtype)
        assert self.o_proj is not None
        attn_output = self.o_proj(attn_output, key=k_o)
=======
        attn_output = attn_output.flatten_axes(("kv_heads", "q_heads_per_group"), "heads")
        attn_output = attn_output.astype(x.dtype)
        attn_output = self.o_proj(attn_output, key=key_o)

>>>>>>> 5e6dc6ce
        return attn_output<|MERGE_RESOLUTION|>--- conflicted
+++ resolved
@@ -1384,8 +1384,6 @@
 
         return attn_output
 
-
-<<<<<<< HEAD
 @dataclass(frozen=True)
 class MultiHeadLatentAttentionConfig:
     """Configuration for MultiHeadLatentAttention adapted from DeepSeek-V3."""
@@ -1519,7 +1517,94 @@
             q_a_norm,
             q_b_proj,
             rot_embs,
-=======
+        )
+
+    @named_call
+    def __call__(
+        self,
+        x: NamedArray,
+        mask: Optional[NamedArray | AttentionMask],
+        *,
+        key=None,
+        pos_ids: NamedArray | None = None,
+    ) -> NamedArray:
+        k_q_a, k_q_b, k_kv_a, k_kv_b, k_o = maybe_rng_split(key, 5)
+
+        # Project to a shared latent space for K and V.
+        # For inference, this means you just need to cache the reduced size latent.
+        kv = self.kv_a_proj(x, key=k_kv_a)
+        compressed_kv = kv["kv_combined", : self.config.kv_lora_rank].rename({"kv_combined": "latent"})
+
+        # We can't do RoPE on K without materializing K, so we shave off a
+        # qk_rope_head_dim-sized chunk to materialize for RoPE.
+        k_pe = (
+            kv["kv_combined", self.config.kv_lora_rank :]
+            .rename({"kv_combined": "q_head_dim"})
+            .broadcast_axis(self.config.Heads)
+            .rearrange(("batch", "heads", "position", "q_head_dim"))
+        )
+        compressed_kv_norm = self.kv_a_norm(compressed_kv)
+        kv_out = self.kv_b_proj(compressed_kv_norm, key=k_kv_b)
+
+        # Split the matrix into K_nope and the full V.
+        k_nope = kv_out["kv_out", : self.config.qk_nope_head_dim].rename({"kv_out": "q_head_dim"})
+        v = kv_out["kv_out", self.config.qk_nope_head_dim :].rename({"kv_out": "v_head_dim"})
+
+        # Optional step of doing LoRA on Q (as done in DeepSeek).
+        if self.config.q_lora_rank is None:
+            q = self.q_proj(x, key=k_q_a)
+        else:
+            assert self.q_a_proj is not None and self.q_a_norm is not None and self.q_b_proj is not None, (
+                "q_lora_rank defined, but LoRA matrices are not."
+            )
+            q = self.q_a_proj(x, key=k_q_a)
+            q = self.q_a_norm(q)
+            q = self.q_b_proj(q, key=k_q_b)
+        q = q.rearrange((..., "heads", "position", "q_head_dim"))
+
+        # Prep for partial RoPE.
+        q_nope = q["q_head_dim", : self.config.qk_nope_head_dim]
+        q_pe = q["q_head_dim", self.config.qk_nope_head_dim :]
+
+        # Apply RoPE to the split-off portion and then merge back together.
+        if self.rot_embs is not None:
+            if pos_ids is None:
+                pos_ids = hax.arange(x.resolve_axis("position"), dtype=jnp.int32)
+            q_pe = self.rot_embs(q_pe, pos_ids)
+            k_pe = self.rot_embs(k_pe, pos_ids)
+
+        query_states = hax.concatenate("q_head_dim", (q_nope, q_pe))
+        key_states = hax.concatenate("q_head_dim", (k_nope, k_pe))
+
+        # Rename axes for attention inputs.
+        key_states = key_states.rename({"position": "key_position"})
+        v = v.rename({"position": "key_position"})
+        # Build the value tensor AFTER renaming position → key_position.
+        v_attn = v.rename({"v_head_dim": "q_head_dim"})
+
+        attn_output = dot_product_attention(
+            "position",
+            "key_position",
+            "q_head_dim",
+            query_states,
+            key_states,
+            v_attn,
+            mask,
+            attention_dtype=jnp.float32 if self.config.upcast_attn else x.dtype,
+            attn_backend=self.config.attn_backend,
+            flash_block_size=self.config.flash_attention_block_size,
+            scaling_factor=self.config.scaling_factor,
+            logits_soft_cap=self.config.logits_soft_cap,
+            dropout=0.0,
+            inference=True,
+            prng=key,
+        )
+
+        attn_output = attn_output.rename({"q_head_dim": "v_head_dim"}).astype(x.dtype)
+        assert self.o_proj is not None
+        attn_output = self.o_proj(attn_output, key=k_o)
+        return attn_output
+
 class AttentionWithSink(Attention):
     """Attention module that includes a learned sink term per head.
 
@@ -1544,81 +1629,10 @@
             base.k_norm,
             base.rot_embs,
             sinks,
->>>>>>> 5e6dc6ce
         )
 
     @named_call
     def __call__(
-<<<<<<< HEAD
-        self,
-        x: NamedArray,
-        mask: Optional[NamedArray | AttentionMask],
-        *,
-        key=None,
-        pos_ids: NamedArray | None = None,
-    ) -> NamedArray:
-        k_q_a, k_q_b, k_kv_a, k_kv_b, k_o = maybe_rng_split(key, 5)
-
-        # Project to a shared latent space for K and V.
-        # For inference, this means you just need to cache the reduced size latent.
-        kv = self.kv_a_proj(x, key=k_kv_a)
-        compressed_kv = kv["kv_combined", : self.config.kv_lora_rank].rename({"kv_combined": "latent"})
-
-        # We can't do RoPE on K without materializing K, so we shave off a
-        # qk_rope_head_dim-sized chunk to materialize for RoPE.
-        k_pe = (
-            kv["kv_combined", self.config.kv_lora_rank :]
-            .rename({"kv_combined": "q_head_dim"})
-            .broadcast_axis(self.config.Heads)
-            .rearrange(("batch", "heads", "position", "q_head_dim"))
-        )
-        compressed_kv_norm = self.kv_a_norm(compressed_kv)
-        kv_out = self.kv_b_proj(compressed_kv_norm, key=k_kv_b)
-
-        # Split the matrix into K_nope and the full V.
-        k_nope = kv_out["kv_out", : self.config.qk_nope_head_dim].rename({"kv_out": "q_head_dim"})
-        v = kv_out["kv_out", self.config.qk_nope_head_dim :].rename({"kv_out": "v_head_dim"})
-
-        # Optional step of doing LoRA on Q (as done in DeepSeek).
-        if self.config.q_lora_rank is None:
-            q = self.q_proj(x, key=k_q_a)
-        else:
-            assert self.q_a_proj is not None and self.q_a_norm is not None and self.q_b_proj is not None, (
-                "q_lora_rank defined, but LoRA matrices are not."
-            )
-            q = self.q_a_proj(x, key=k_q_a)
-            q = self.q_a_norm(q)
-            q = self.q_b_proj(q, key=k_q_b)
-        q = q.rearrange((..., "heads", "position", "q_head_dim"))
-
-        # Prep for partial RoPE.
-        q_nope = q["q_head_dim", : self.config.qk_nope_head_dim]
-        q_pe = q["q_head_dim", self.config.qk_nope_head_dim :]
-
-        # Apply RoPE to the split-off portion and then merge back together.
-        if self.rot_embs is not None:
-            if pos_ids is None:
-                pos_ids = hax.arange(x.resolve_axis("position"), dtype=jnp.int32)
-            q_pe = self.rot_embs(q_pe, pos_ids)
-            k_pe = self.rot_embs(k_pe, pos_ids)
-
-        query_states = hax.concatenate("q_head_dim", (q_nope, q_pe))
-        key_states = hax.concatenate("q_head_dim", (k_nope, k_pe))
-
-        # Rename axes for attention inputs.
-        key_states = key_states.rename({"position": "key_position"})
-        v = v.rename({"position": "key_position"})
-        # Build the value tensor AFTER renaming position → key_position.
-        v_attn = v.rename({"v_head_dim": "q_head_dim"})
-
-        attn_output = dot_product_attention(
-            "position",
-            "key_position",
-            "q_head_dim",
-            query_states,
-            key_states,
-            v_attn,
-=======
         self, x: NamedArray, mask: Optional[NamedArray | AttentionMask], *, key=None, pos_ids: NamedArray | None = None
     ) -> NamedArray:
         key_q, key_k, key_v, key_o = maybe_rng_split(key, 4)
@@ -1655,7 +1669,6 @@
             k,
             v,
             self.sinks,
->>>>>>> 5e6dc6ce
             mask,
             attention_dtype=jnp.float32 if self.config.upcast_attn else x.dtype,
             attn_backend=self.config.attn_backend,
@@ -1667,14 +1680,8 @@
             prng=key,
         )
 
-<<<<<<< HEAD
-        attn_output = attn_output.rename({"q_head_dim": "v_head_dim"}).astype(x.dtype)
-        assert self.o_proj is not None
-        attn_output = self.o_proj(attn_output, key=k_o)
-=======
         attn_output = attn_output.flatten_axes(("kv_heads", "q_heads_per_group"), "heads")
         attn_output = attn_output.astype(x.dtype)
         attn_output = self.o_proj(attn_output, key=key_o)
 
->>>>>>> 5e6dc6ce
         return attn_output