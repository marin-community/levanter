--- conflicted
+++ resolved
@@ -13,13 +13,9 @@
 
 import humanfriendly
 import jax
-<<<<<<< HEAD
 import jax.numpy as jnp
-from tqdm import tqdm
-=======
 from tqdm_loggable import tqdm_logging
 from tqdm_loggable.auto import tqdm
->>>>>>> 0f2f3269
 
 import haliax.nn
 
@@ -29,15 +25,10 @@
 from levanter.tracker.helpers import log_optimizer_hyperparams
 from levanter.tracker.histogram import Histogram
 from levanter.tracker.wandb import WandbConfig
-<<<<<<< HEAD
 from levanter.trainer import FullCallback, M, StepInfo, TrainerState
 from levanter.utils import jax_utils
+from levanter.utils import flop_utils
 from levanter.utils.jax_utils import barrier_sync, jnp_to_python, join_key
-=======
-from levanter.trainer import StepInfo
-from levanter.utils import flop_utils
-from levanter.utils.jax_utils import barrier_sync, jnp_to_python
->>>>>>> 0f2f3269
 from levanter.visualization import compute_and_visualize_log_probs as viz_probs
 
 
@@ -80,7 +71,7 @@
     if n > 0:
         total_loss /= n
 
-        #logger.info(f"eval loading time: {total_load_time / n:.3f} s/ba")
+        # logger.info(f"eval loading time: {total_load_time / n:.3f} s/ba")
         # logger.info(f"eval loss time: {total_loss_time / n:.3f} s/ba")
 
     return total_loss
@@ -110,11 +101,6 @@
     return compute_loss
 
 
-<<<<<<< HEAD
-def log_step_info(step: StepInfo):
-    levanter.tracker.log({"train/loss": step.loss, "global_step": step.step}, step=step.step)
-    log_optimizer_hyperparams(step.opt_state, step=step.step, prefix="optim")
-=======
 def log_step_info(total_steps: Optional[int]):
     def log_step_info_inner(step: StepInfo):
         metrics = {"train/loss": step.loss, "global_step": step.step}
@@ -124,7 +110,6 @@
         levanter.tracker.log_metrics(metrics, step=step.step)
 
     return log_step_info_inner
->>>>>>> 0f2f3269
 
 
 def wandb_xla_logger(config: WandbConfig):
@@ -179,31 +164,6 @@
 
         # log these totals because it's useful for comparing different seqlens, batch sizes, etc
         total_tokens = tokens_per_example * batch_size * step_info.step
-<<<<<<< HEAD
-        levanter.tracker.log({wrap_key("total_tokens"): total_tokens}, step=step_info.step)
-
-        if flops_per_example:
-            total_flops = flops_per_example * batch_size * step_info.step
-            levanter.tracker.log({wrap_key("total_gflops"): total_flops / 1e9}, step=step_info.step)
-
-        if step_info.step_duration != 0.0:
-            levanter.tracker.log(
-                {
-                    wrap_key("examples_per_second"): float(batch_size) / step_info.step_duration,
-                    wrap_key("tokens_per_second"): float(tokens_per_example) / step_info.step_duration * batch_size,
-                    wrap_key("duration"): step_info.step_duration,
-                },
-                step=step_info.step,
-            )
-
-            if flops_per_example is not None:
-                levanter.tracker.log(
-                    {
-                        wrap_key("gflops_per_second"): flops_per_example / 1e9 / step_info.step_duration * batch_size,
-                    },
-                    step=step_info.step,
-                )
-=======
         dict_to_log["total_tokens"] = total_tokens
 
         if flops_per_example:
@@ -225,7 +185,6 @@
 
         dict_to_log = {wrap_key(k): v for k, v in dict_to_log.items()}
         levanter.tracker.log_metrics(dict_to_log, step=step_info.step)
->>>>>>> 0f2f3269
 
     return log_performance_stats
 
@@ -413,7 +372,17 @@
     return compute_and_viz_log_probs
 
 
-<<<<<<< HEAD
+_did_tqdm_logging_one_time_setup = False
+
+
+def _tqdm_logging_one_time_setup():
+    global _did_tqdm_logging_one_time_setup
+    if _did_tqdm_logging_one_time_setup:
+        return
+    _did_tqdm_logging_one_time_setup = True
+    tqdm_logging.tqdm_logging.set_log_rate(timedelta(seconds=60))
+
+
 class GradWatchCallback(FullCallback[M, dict[str, float | Histogram]]):
     """
     Emulates the behavior of Wandb's PyTorch-only built-in gradient logging (wandb.watch)
@@ -479,15 +448,4 @@
 
         _rec_log_magnitudes(to_log, None, tree)
 
-        return to_log
-=======
-_did_tqdm_logging_one_time_setup = False
-
-
-def _tqdm_logging_one_time_setup():
-    global _did_tqdm_logging_one_time_setup
-    if _did_tqdm_logging_one_time_setup:
-        return
-    _did_tqdm_logging_one_time_setup = True
-    tqdm_logging.tqdm_logging.set_log_rate(timedelta(seconds=60))
->>>>>>> 0f2f3269
+        return to_log