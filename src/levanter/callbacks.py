--- conflicted
+++ resolved
@@ -31,8 +31,12 @@
     total_loss_time = 0.0
     n = 0
 
-<<<<<<< HEAD
-    pbar = tqdm(dataset, desc="eval", position=1, leave=False)
+    if name is not None:
+        desc = f"eval {name}"
+    else:
+        desc = "eval"
+
+    pbar = tqdm(dataset, desc=desc, position=1, leave=False, total=max_batches)
     iter_ = iter(pbar)
     while True:
         time_in = time.time()
@@ -41,16 +45,6 @@
             break
         load_time = time.time() - time_in
         total_load_time += load_time
-
-=======
-    if name is not None:
-        desc = f"eval {name}"
-    else:
-        desc = "eval"
-
-    pbar = tqdm(dataset, desc=desc, position=1, leave=False, total=max_batches)
-    for batch in pbar:
->>>>>>> 3c485772
         loss = loss_fn(model, batch)
         total_loss += loss.item()
         n += 1
