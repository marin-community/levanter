--- conflicted
+++ resolved
@@ -12,13 +12,8 @@
 from haliax.jax_utils import ensure_scalar
 from jax import numpy as jnp
 
-<<<<<<< HEAD
-from levanter.inference.utils import INVALID, masked_set, is_valid, is_stop_signal, purge
-from levanter.inference.page_table import PageTable
-=======
 from levanter.inference.page_table import PageTable
 from levanter.inference.utils import INVALID, is_stop_signal, is_valid, masked_set, purge
->>>>>>> ec2e13b4
 
 
 class PackedSequence(eqx.Module):
@@ -125,33 +120,9 @@
     def invalidate_finished(self) -> "DecodeState":
         """Invalidate metadata for sequences marked finished by ``finished_mask``.
 
-<<<<<<< HEAD
         - Sets ``seq_lens`` to INVALID for finished slots
         - Resets ``clone_sources`` to INVALID
         - Clears ``kv_pages`` rows for finished slots to INVALID
-=======
-        - Sets ``seq_id`` and ``seq_lens`` to INVALID for finished slots
-        - Resets ``clone_sources`` to INVALID
-        - Clears ``kv_pages`` rows for finished slots to INVALID
-        """
-        mask = self.finished
-        new_seq_id = hax.where(mask, INVALID, self.seq_id)
-        new_seq_lens = hax.where(mask, INVALID, self.seq_lens)
-        new_clone_sources = hax.where(mask, INVALID, self.clone_sources)
-        new_kv_pages = hax.where(mask, INVALID, self.kv_pages)
-        finished = hax.zeros_like(self.finished)  # reset finished flags
-
-        return dataclasses.replace(
-            self,
-            seq_id=new_seq_id,
-            seq_lens=new_seq_lens,
-            clone_sources=new_clone_sources,
-            kv_pages=new_kv_pages,
-            finished=finished,
-        )
-
-    def prng_key_for(self, seq_id: int, pos_id: int) -> jaxtyping.PRNGKeyArray:
->>>>>>> ec2e13b4
         """
         mask = self.finished
         new_seq_lens = hax.where(mask, INVALID, self.seq_lens)
@@ -286,21 +257,12 @@
             tokens=new_tokens,
             # set log probs to nan for the prefix tokens
             logprobs=(
-<<<<<<< HEAD
                 self.logprobs.at["seq", local_slot_id, "position", 0:num].set(jnp.nan)
                 if self.logprobs is not None
                 else None
             ),
             seq_lens=self.seq_lens.at["seq", local_slot_id].set(num),
             finished=self.finished.at["seq", local_slot_id].set(False),
-=======
-                self.logprobs.at["seq", local_seq_id, "position", 0:num].set(jnp.nan)
-                if self.logprobs is not None
-                else None
-            ),
-            seq_lens=self.seq_lens.at["seq", local_seq_id].set(num),
-            finished=self.finished.at["seq", local_seq_id].set(False),
->>>>>>> ec2e13b4
         )
 
         if seq_params is not None:
@@ -393,7 +355,6 @@
         # TODO: we want to purge new_tokens of any sequences that have finished, to avoid re-processing them
         # easiest is to set the purge mask inside the loop above (based on fins)
         # jax.debug.print("should_purge: {}", should_purge)
-<<<<<<< HEAD
         # jax.debug.print("before {} {} {} {}", local_slot_ids, new_tokens, pos_ids, num_new_tokens)
         local_slot_ids = purge(local_slot_ids, should_purge)
         new_tokens = purge(new_tokens, should_purge)
@@ -403,17 +364,6 @@
 
         # Enqueue tokens and their corresponding position ids into the queue
         new_tqueue = self.tqueue.enqueue_tokens(new_tokens, local_slot_ids, pos_ids, num_new_tokens_to_queue)
-=======
-        # jax.debug.print("before {} {} {} {}", local_seq_ids, new_tokens, pos_ids, num_new_tokens)
-        local_seq_ids = purge(local_seq_ids, should_purge)
-        new_tokens = purge(new_tokens, should_purge)
-        pos_ids = purge(pos_ids, should_purge)
-        num_new_tokens_to_queue = hax.sum((~should_purge).astype(jnp.int32)).scalar()
-        # jax.debug.print("after {} {} {} {}", local_seq_ids, new_tokens, pos_ids, num_new_tokens_to_queue)
-
-        # Enqueue tokens and their corresponding position ids into the queue
-        new_tqueue = self.tqueue.enqueue_tokens(new_tokens, local_seq_ids, pos_ids, num_new_tokens_to_queue)
->>>>>>> ec2e13b4
 
         return dataclasses.replace(
             self, tokens=tokens, logprobs=logprobs, seq_lens=counts, tqueue=new_tqueue, finished=fins
@@ -429,15 +379,9 @@
         Returns jnp.ndarray with the same shape as slot_id, where each entry is True if the sequence is finished.
         """
 
-<<<<<<< HEAD
         if slot_id.ndim == 0:
             slot_id = jnp.expand_dims(slot_id, axis=0)
         return self.finished.array[slot_id]
-=======
-        if seq_id.ndim == 0:
-            seq_id = jnp.expand_dims(seq_id, axis=0)
-        return self.finished.array[seq_id]
->>>>>>> ec2e13b4
 
     def debug_print(self):
         jax.debug.print(
@@ -481,19 +425,12 @@
             kv_pages=hax.full({"seq": max_seqs, "page": pages_per_seq}, INVALID, dtype=jnp.int32),
             page_size=page_size,
             page_table=page_table,
-<<<<<<< HEAD
-            # slot_id=hax.full({"seq": max_seqs}, INVALID, dtype=jnp.int32),
-            tokens=hax.full({"seq": max_seqs, "position": max_seq_len}, pad_token_id, dtype=jnp.int32),
-            logprobs=None,
-=======
-            seq_id=hax.full({"seq": max_seqs}, INVALID, dtype=jnp.int32),
             tokens=hax.full({"seq": max_seqs, "position": max_seq_len}, pad_token_id, dtype=jnp.int32),
             logprobs=(
                 None
                 if not enable_logprobs
                 else hax.full({"seq": max_seqs, "position": max_seq_len}, jnp.nan, dtype=jnp.float32)
             ),
->>>>>>> ec2e13b4
             seq_lens=hax.zeros({"seq": max_seqs}, dtype=jnp.int32),
             clone_sources=hax.full({"seq": max_seqs}, INVALID, dtype=jnp.int32),
             max_num_tokens=hax.full({"seq": max_seqs}, 0, dtype=jnp.int32),
@@ -554,7 +491,7 @@
         num_new_tokens: int,
     ) -> "TokenQueue":
         """Append ``new_tokens`` and ``new_slot_ids`` to the queue."""
-        jax.debug.print("Enqueueing tokens {} {} {} {}", new_tokens, new_slot_ids, new_pos_ids, num_new_tokens)
+        # jax.debug.print("Enqueueing tokens {} {} {} {}", new_tokens, new_slot_ids, new_pos_ids, num_new_tokens)
 
         new_q_tokens = masked_set(
             self.queued_tokens,
@@ -688,11 +625,7 @@
     """
     A simple queue-like buffer for outputs emitted by the decode generation loop.
 
-<<<<<<< HEAD
     Stores the flat stream of sampled token IDs and their corresponding local slot IDs, with an
-=======
-    Stores the flat stream of sampled token IDs and their corresponding local sequence IDs, with an
->>>>>>> ec2e13b4
     optional logprob stream. Also carries a copy of the latest `finished` flags from `DecodeState`.
 
     This mirrors the behavior of `TokenQueue` but is for host-side consumption of outputs rather than
@@ -700,11 +633,7 @@
     """
 
     tokens: ht.i32[NamedArray, "position"]
-<<<<<<< HEAD
     slot_ids: ht.i32[NamedArray, "position"]
-=======
-    seq_ids: ht.i32[NamedArray, "position"]
->>>>>>> ec2e13b4
     logprobs: ht.Float[NamedArray, "position"] | None
     num_tokens: jax.Array
     finished: ht.bool_[NamedArray, "seq"]
@@ -721,11 +650,7 @@
     def init(max_tokens: int, max_seqs: int, with_logprobs: bool = True) -> "_DecodeOutputs":
         return _DecodeOutputs(
             tokens=hax.full({"position": max_tokens}, INVALID, dtype=jnp.int32),
-<<<<<<< HEAD
             slot_ids=hax.full({"position": max_tokens}, INVALID, dtype=jnp.int32),
-=======
-            seq_ids=hax.full({"position": max_tokens}, INVALID, dtype=jnp.int32),
->>>>>>> ec2e13b4
             logprobs=(hax.full({"position": max_tokens}, jnp.nan, dtype=jnp.float32) if with_logprobs else None),
             num_tokens=jnp.array(0, dtype=jnp.int32),
             finished=hax.zeros({"seq": max_seqs}, dtype=bool),
@@ -734,11 +659,7 @@
     def append(
         self,
         new_tokens: ht.i32[NamedArray, " position"],  # type: ignore[name-defined]
-<<<<<<< HEAD
         new_slot_ids: ht.i32[NamedArray, " position"],  # type: ignore[name-defined]
-=======
-        new_seq_ids: ht.i32[NamedArray, " position"],  # type: ignore[name-defined]
->>>>>>> ec2e13b4
         new_logprobs: ht.Float[NamedArray, " position"],  # type: ignore[name-defined]
         num_new_tokens: int,
         finished_snapshot: ht.bool_[NamedArray, "seq"],  # type: ignore[name-defined]
@@ -746,11 +667,7 @@
         """Append a batch of outputs and update the finished flags snapshot."""
 
         new_tok_buf = masked_set(self.tokens, "position", self.num_tokens, new_tokens, num_new_tokens)
-<<<<<<< HEAD
         new_sid_buf = masked_set(self.slot_ids, "position", self.num_tokens, new_slot_ids, num_new_tokens)
-=======
-        new_sid_buf = masked_set(self.seq_ids, "position", self.num_tokens, new_seq_ids, num_new_tokens)
->>>>>>> ec2e13b4
         if self.logprobs is not None:
             new_lp_buf = masked_set(self.logprobs, "position", self.num_tokens, new_logprobs, num_new_tokens)
         else:
@@ -760,65 +677,8 @@
         return dataclasses.replace(
             self,
             tokens=new_tok_buf,
-<<<<<<< HEAD
             slot_ids=new_sid_buf,
             logprobs=new_lp_buf,
             num_tokens=self.num_tokens + num_new_tokens,
             finished=new_finished,
-        )
-=======
-            seq_ids=new_sid_buf,
-            logprobs=new_lp_buf,
-            num_tokens=self.num_tokens + num_new_tokens,
-            finished=new_finished,
-        )
-
-    def pack_next(self, max_tokens: int):  # type: ignore[no-untyped-def]
-        """Dequeue up to `max_tokens` entries and return them along with an updated buffer.
-
-        Returns (new_outputs, tokens, seq_ids, logprobs, num_packed, finished_snapshot)
-        """
-        num = jnp.minimum(self.num_tokens, max_tokens)
-
-        tokens = self.tokens["position", hax.ds(0, max_tokens)]  # type: ignore[name-defined]
-        seq_ids = self.seq_ids["position", hax.ds(0, max_tokens)]  # type: ignore[name-defined]
-        logprobs = None if self.logprobs is None else self.logprobs["position", hax.ds(0, max_tokens)]
-
-        # roll left by num and refill back with INVALID sentinel
-        rolled_tokens = hax.roll(self.tokens, -num, "position")
-        rolled_seq_ids = hax.roll(self.seq_ids, -num, "position")
-        rolled_logprobs = None if self.logprobs is None else hax.roll(self.logprobs, -num, "position")
-
-        pos_axis = self.tokens.resolve_axis("position")
-        idx = hax.arange(pos_axis)
-        mask = idx >= (pos_axis.size - num)
-        new_tokens = hax.where(mask, hax.full_like(idx, INVALID), rolled_tokens)
-        new_seq_ids = hax.where(mask, hax.full_like(idx, INVALID), rolled_seq_ids)
-        new_logprobs = None
-        if rolled_logprobs is not None:
-            new_logprobs = hax.where(mask, hax.full_like(idx, jnp.nan, dtype=jnp.float32), rolled_logprobs)
-
-        new_self = dataclasses.replace(
-            self,
-            tokens=new_tokens,
-            seq_ids=new_seq_ids,
-            logprobs=new_logprobs,
-            num_tokens=self.num_tokens - num,
-        )
-
-        return new_self, tokens, seq_ids, logprobs, num, self.finished
-
-    def extend_from(self, other: "_DecodeOutputs") -> "_DecodeOutputs":
-        """Append all queued entries from `other` into this buffer and combine finished flags.
-
-        Consumes `other` in the process (by packing it), but does not mutate it in place; returns a new buffer.
-        """
-        if int(jax.device_get(other.num_tokens)) <= 0:
-            # Just combine finished snapshots
-            return dataclasses.replace(self, finished=(self.finished | other.finished))
-
-        _, tokens, seq_ids, logprobs, num, fins = other.pack_next(other.max_queued_tokens)
-        # Combine finished with OR so we never regress a done flag
-        combined_finished = self.finished | fins
-        return self.append(tokens, seq_ids, logprobs, num, combined_finished)
->>>>>>> ec2e13b4
+        )