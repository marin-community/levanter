--- conflicted
+++ resolved
@@ -210,7 +210,6 @@
     decode_state = dataclasses.replace(decode_state, page_table=page_table)
     new_state = dataclasses.replace(state, decode_state=decode_state, cache=cache)
     return new_state, child_local_id
-<<<<<<< HEAD
 
 
 class PrefillWork(eqx.Module):
@@ -223,8 +222,6 @@
     prompt_tokens: ht.i32[NamedArray, "seq position"]  # type: ignore[name-defined]
     prompt_lengths: ht.i32[NamedArray, "seq"]  # type: ignore[name-defined]
     seq_params: SeqDecodingParams
-=======
->>>>>>> c3d7b685
 
 
 def _compute_sample_indices(pos_ids, slot_ids, seq_lens, max_sample_indices):
@@ -801,16 +798,7 @@
                     if len(cmap) == 0:
                         self.sequences.pop(rid, None)
             # Ensure any residual tokens/logprobs for this slot are dropped from the pending queue
-<<<<<<< HEAD
             self.free_slots.append(local_slot)
-=======
-            # TODO: this shouldn't be necessary.
-            self.gen_state = dataclasses.replace(
-                self.gen_state, decode_state=self.gen_state.decode_state.purge_queue_of_slot(local_slot)
-            )
-            self.free_slots.append(local_slot)
-        self._verify_free_slot_view(context="release_finished")
->>>>>>> c3d7b685
 
     # ------------------------------- Queue helpers -------------------------------
     def enqueue_requests(self, requests: Sequence[Request]) -> None:
@@ -823,12 +811,8 @@
         Returns the decode outputs for the admitted prefill batch, or None if no work was admitted.
         """
         if not self.request_queue:
-<<<<<<< HEAD
             return None
 
-=======
-            return 0, None
->>>>>>> c3d7b685
         sim_slots = len(self.free_slots)
         sim_pages = self._free_page_count()
         max_prefill_size = int(self.config.max_prefill_size or self.gen_state.decode_state.page_table.max_len_per_seq)
@@ -856,21 +840,12 @@
             primaries_in_batch += 1
 
         if not batch:
-<<<<<<< HEAD
             return None
 
         # Build a single PrefillWork description and run prefill exactly once
         prefill_work = self._prefill_prompts(batch)
         if prefill_work is None:
             return None
-
-=======
-            return 0, None
-        # Build a single TokenQueue for prefill and run prefill exactly once
-        token_queue = self._prefill_prompts(batch)
-        if token_queue is None or int(jax.device_get(token_queue.num_queued_tokens)) == 0:
-            return 0, None
->>>>>>> c3d7b685
         new_state = _run_prefill(
             self.gen_state, self.model, self.sampler, prefill_work, self.config.max_seqs_in_prefill
         )
@@ -892,18 +867,12 @@
     def _prefill_prompts(
         self,
         requests: Sequence[Request],
-<<<<<<< HEAD
     ) -> PrefillWork | None:
         """Pack prompt work into a single PrefillWork structure for downstream device execution."""
-=======
-    ) -> TokenQueue | None:
-        """Assign slot ids, set per-seq params, and build a single TokenQueue for prefill.
->>>>>>> c3d7b685
 
         decode_state = self.gen_state.decode_state
         max_seqs_in_prefill = self.config.max_seqs_in_prefill
         max_prefill_size = self.config.max_prefill_size or self.model.Pos.size
-<<<<<<< HEAD
         max_seq_len = decode_state.tokens.axis_size("position")
         max_slots = decode_state.max_seqs
 
@@ -932,13 +901,6 @@
             )
         else:
             stop_tokens = None
-=======
-        tokens = np.full((max_prefill_size,), INVALID, dtype=jnp.int32)
-        slot_ids = np.full((max_prefill_size,), INVALID, dtype=jnp.int32)
-        pos_ids = np.full((max_prefill_size,), INVALID, dtype=jnp.int32)
-        offset = 0
-        num_seqs_in_prefill = 0
->>>>>>> c3d7b685
 
         offset = 0
         num_primary = 0
@@ -948,18 +910,9 @@
             seq_tokens = request.prompt_tokens
             seq_params = request.decode_params
 
-<<<<<<< HEAD
             if len(seq_tokens) + offset > queue_tokens.shape[0] or num_primary >= max_seqs_in_prefill:
                 break
 
-=======
-            # Stop adding more if we would exceed the single prefill buffer or sequence batch
-            if len(seq_tokens) + offset > tokens.shape[0] or num_seqs_in_prefill >= max_seqs_in_prefill:
-                break
-
-            # also give up if we don't have enough slots for all n_generations
-            # TODO: relax this constraint
->>>>>>> c3d7b685
             if len(self.free_slots) < request.n_generations:
                 if max_seqs_in_prefill < request.n_generations:
                     raise RuntimeError(
@@ -968,26 +921,6 @@
                         "Increase max_seqs_in_prefill or reduce n_generations."
                     )
                 break
-<<<<<<< HEAD
-=======
-
-            requested_slot = self.free_slots.pop()
-            page_table, assigned_slot = self.gen_state.decode_state.page_table.assign_seq_id_to_seq(requested_slot)
-            slot_id = int(jax.device_get(assigned_slot))
-
-            if slot_id != requested_slot:
-                raise RuntimeError(f"Requested local slot {requested_slot} but PageTable assigned {slot_id}.")
-
-            self.gen_state = dataclasses.replace(
-                self.gen_state,
-                decode_state=dataclasses.replace(self.gen_state.decode_state, page_table=page_table),
-            )
-
-            this_tokens = np.asarray(seq_tokens, dtype=np.int32)
-            tokens[offset : offset + len(seq_tokens)] = this_tokens
-            slot_ids[offset : offset + len(seq_tokens)] = slot_id
-            pos_ids[offset : offset + len(seq_tokens)] = np.arange(len(seq_tokens), dtype=np.int32)
->>>>>>> c3d7b685
 
             requested_slot = self.free_slots.pop()
             slot_id = int(requested_slot)
@@ -1019,7 +952,6 @@
                     seq_num_stops, seq_stop_len = seq_stop.shape
                     row[:seq_num_stops, -seq_stop_len:] = seq_stop
 
-<<<<<<< HEAD
             rid = int(request.request_id)
             self.local_map[slot_id] = (rid, 0)
             self.sequences.setdefault(rid, {})[0] = slot_id
@@ -1027,22 +959,6 @@
             offset += len(seq_tokens)
             num_primary += 1
             total_new += 1
-=======
-            self.gen_state = dataclasses.replace(
-                self.gen_state,
-                decode_state=self.gen_state.decode_state.assign_seq(
-                    local_slot_id=slot_id,
-                    tokens=hax.named(this_tokens, axis="position"),
-                    seq_len=jnp.asarray(len(seq_tokens)),
-                    kv_pages=None,
-                    seq_params=seq_params,
-                ),
-            )
-            # Record mapping: primary child id is 0
-            rid = int(request.request_id)
-            self.local_map[slot_id] = (rid, 0)
-            self.sequences.setdefault(rid, {})[0] = slot_id
->>>>>>> c3d7b685
 
             if request.n_generations > 1:
                 parent_length = len(seq_tokens)
@@ -1051,7 +967,6 @@
                         raise RuntimeError("Clone requested but no free local slots remained.")
 
                     requested_child_slot = self.free_slots.pop()
-<<<<<<< HEAD
                     child_slot_id = int(requested_child_slot)
                     clone_idx = total_new
                     if clone_idx >= max_slots:
@@ -1084,6 +999,7 @@
             num_queued_tokens=jnp.array(offset, dtype=jnp.int32),
         )
 
+        self._verify_free_slot_view(context="prefill_prompts")
         return PrefillWork(
             queue=prefill_queue,
             new_num_seqs=jnp.array(total_new, dtype=jnp.int32),
@@ -1102,32 +1018,6 @@
                 key=jnp.asarray(prng_keys, dtype=jnp.uint32),
             ),
         )
-=======
-                    self.gen_state, child_local_id = self.gen_state.clone_sequence(
-                        slot_id,
-                        child_local_id=requested_child_slot,
-                        seq_params=dataclasses.replace(seq_params, key=jax.random.fold_in(seq_params.key, k)),
-                    )
-                    child_local_id = int(jax.device_get(child_local_id))
-                    if child_local_id != requested_child_slot:
-                        raise RuntimeError(
-                            f"Requested clone slot {requested_child_slot} but received {child_local_id}."
-                        )
-                    # Record mapping for clone: child id is k
-                    self.local_map[child_local_id] = (rid, k)
-                    self.sequences.setdefault(rid, {})[k] = child_local_id
-
-        if offset > 0:
-            prefill_queue = TokenQueue(
-                queued_tokens=hax.named(tokens, axis="position"),
-                queued_slot_ids=hax.named(slot_ids, axis="position"),
-                queued_pos_ids=hax.named(pos_ids, axis="position"),
-                num_queued_tokens=jnp.array(offset, dtype=jnp.int32),
-            )
-
-        self._verify_free_slot_view(context="prefill_prompts")
-        return prefill_queue
->>>>>>> c3d7b685
 
     def generate(self, requests: Sequence[Request]) -> GenerationResult:
         """Generate tokens for a batch of Requests.
