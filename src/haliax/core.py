import contextlib
import functools as ft
import typing
import warnings
from dataclasses import dataclass
from math import prod
from types import EllipsisType
from typing import Any, Dict, List, Mapping, Optional, Sequence, Tuple, Union, cast, overload

import jax
import jax.numpy as jnp
import numpy as np

import haliax
from haliax.jax_utils import is_jax_array_like
from haliax.util import ensure_tuple, index_where

from .types import Axis, AxisSelection, AxisSelector, AxisSpec, PrecisionLike, Scalar


NamedOrNumeric = Union[Scalar, "NamedArray"]

_ENABLE_SHAPE_CHECKS = True


@contextlib.contextmanager
def enable_shape_checks(enabled):
    """
    Sometimes we end up in situations where an array that jax makes is passed into the NamedArray constructor that
    doesn't conform to the shape we expect. This shows up in particular when we are using jax.vmap or jax.scan,
    and we sometimes have weird situations with deserialization

    Yields the old value because we sometimes want to nest this
    """
    global _ENABLE_SHAPE_CHECKS
    old = _ENABLE_SHAPE_CHECKS
    _ENABLE_SHAPE_CHECKS = enabled
    try:
        yield old
    finally:
        _ENABLE_SHAPE_CHECKS = old


def are_shape_checks_enabled():
    return _ENABLE_SHAPE_CHECKS


@jax.tree_util.register_pytree_node_class
@dataclass(frozen=True)
class NamedArray:
    array: jnp.ndarray
    axes: Tuple[Axis, ...]

    def __post_init__(self):
        if not isinstance(self.axes, tuple):
            object.__setattr__(self, "axes", tuple(self.axes))
        # ensure axes are all Axis objects
        # TODO: anonymous positional axes?
        for axis in self.axes:
            if not isinstance(axis, Axis):
                raise TypeError(f"Expected Axis, got {type(axis)}")

        # ensure unique axes for now
        if len(set(a.name for a in self.axes)) != len(self.axes):
            raise ValueError(f"Axes must be unique, but {self.axes} are not")

        if are_shape_checks_enabled():
            self._ensure_shape_matches_axes()

    def _ensure_shape_matches_axes(self):
        """This is typically called automatically, but sometimes we need to call it manually if
        are_shape_checks_enabled() is False"""
        if is_jax_array_like(self.array):
            s = jnp.shape(self.array)
            if s != tuple(a.size for a in self.axes):
                raise ValueError(f"Shape of underlying array {s} does not match shape of axes {self.axes}")

    def resolve_axes(self, axes: AxisSelection) -> Tuple[Axis, ...]:
        """Returns the axes corresponding to the given axis selection."""
        indices = self._lookup_indices(axes)
        if isinstance(indices, int):
            return (self.axes[indices],)
        elif indices is None:
            raise ValueError(f"Axis {axes} not found")
        else:
            result = []
            for i in indices:
                if i is None:
                    raise ValueError(f"Axis {axes} not found")
                result.append(self.axes[i])
            return tuple(result)

    def item(self):
        return self.array.item()

    def scalar(self) -> jnp.ndarray:
        """
        Returns a scalar array corresponding to the value of this NamedArray.
        Raises an error if the NamedArray is not scalar.

        We sometimes use this to convert a NamedArray to a scalar for returning a loss or similar. Losses
        have to be jnp.ndarrays, not NamedArrays, so we need to convert them. item doesn't work inside jitted
        functions because it returns a python scalar.

        You could just call array, but that's not as clear and doesn't assert.
        """
        if self.array.ndim != 0:
            raise ValueError(f"Expected scalar, got {self.array.ndim}-dimensional array")
        return self.array

    # shape = property(lambda self: self.array.shape)
    dtype = property(lambda self: self.array.dtype)
    ndim = property(lambda self: self.array.ndim)
    size = property(lambda self: self.array.size)
    nbytes = property(lambda self: self.array.nbytes)

    def tree_flatten(self) -> Any:
        return ((self.array,), self.axes)

    @classmethod
    def tree_unflatten(cls, aux, tree: Any) -> Any:
        assert len(tree) == 1
        return cls(tree[0], axes=aux)

    def has_axis(self, axis: AxisSelection) -> bool:
        return self._lookup_indices(axis) is not None

    @overload
<<<<<<< HEAD
    def axis_size(self, axis: AxisSelector) -> int:  # type: ignore
        ...

    @overload
    def axis_size(self, axis: Sequence[AxisSelector]) -> Tuple[int, ...]:  # type: ignore
        ...

    def axis_size(self, axis: AxisSelection) -> Union[int, Tuple[int, ...]]:
        """
        Returns the size of the given axis, or a tuple of sizes if given multiple axes.
        """
        indices = self._lookup_indices(axis)
        if isinstance(indices, int):
            return self.axes[indices].size
        elif indices is None:
            raise ValueError(f"Axis {axis} not found")
        else:
            result = []
            for i in indices:
                if i is None:
                    raise ValueError(f"Axis {axis} not found")
                result.append(self.axes[i].size)
            return tuple(result)

    @overload
    def _lookup_indices(self, axis: AxisSelector) -> Optional[int]:  # type: ignore
        ...

    @overload
    def _lookup_indices(self, axis: Sequence[AxisSelector]) -> Tuple[Optional[int], ...]:
        ...

=======
    def axis_size(self, axis: Union[Axis, str]) -> int:  # type: ignore
        ...

    @overload
    def axis_size(self, axis: Sequence[Union[Axis, str]]) -> Tuple[int, ...]:  # type: ignore
        ...

    def axis_size(self, axis: AxisSelection) -> Union[int, Tuple[int, ...]]:
        """
        Returns the size of the given axis, or a tuple of sizes if given multiple axes.
        """
        indices = self._lookup_indices(axis)
        if isinstance(indices, int):
            return self.axes[indices].size
        elif indices is None:
            raise ValueError(f"Axis {axis} not found")
        else:
            result = []
            for i in indices:
                if i is None:
                    raise ValueError(f"Axis {axis} not found")
                result.append(self.axes[i].size)
            return tuple(result)

    @overload
    def resolve_axis(self, axis: AxisSelector) -> Axis:  # type: ignore
        ...

    @overload
    def resolve_axis(self, axis: Sequence[AxisSelector]) -> Tuple[Axis, ...]:  # type: ignore
        ...

    def resolve_axis(self, axes: AxisSelection) -> AxisSpec:  # type: ignore
        """Returns the axes corresponding to the given axis selection."""
        indices = self._lookup_indices(axes)
        if isinstance(indices, int):
            return self.axes[indices]
        elif indices is None:
            raise ValueError(f"Axis {axes} not found")
        else:
            result = []
            for i in indices:
                if i is None:
                    raise ValueError(f"Axis {axes} not found")
                result.append(self.axes[i])
            return tuple(result)

    @overload
    def _lookup_indices(self, axis: AxisSelector) -> Optional[int]:  # type: ignore
        ...

    @overload
    def _lookup_indices(self, axis: Sequence[AxisSelector]) -> Tuple[Optional[int], ...]:
        ...

>>>>>>> f7861cf7
    def _lookup_indices(self, axis: AxisSelection) -> Union[Optional[int], Tuple[Optional[int], ...]]:
        """
        For a single axis, returns an int corresponding to the index of the axis.
        For multiple axes, returns a tuple of ints corresponding to the indices of the axes.

        If the axis is not present, returns None for that position
        """
        if isinstance(axis, Axis):
            ax_name = axis.name
            try:
                return self.axes.index(axis)
            except ValueError:
                try:
                    axis_index = index_where(lambda a: a.name == ax_name, self.axes)
                    if axis_index >= 0:
                        warnings.warn("Found axis with same name but different size.", UserWarning)
                    return axis_index
                except ValueError:
                    return None
        elif isinstance(axis, str):
            try:
                return index_where(lambda a: a.name == axis, self.axes)
            except ValueError:
<<<<<<< HEAD
                try:
                    axis_index = index_where(lambda a: a.name == ax_name, self.axes)
                    if axis_index >= 0:
                        warnings.warn("Found axis with same name but different size.", UserWarning)
                    return axis_index
                except ValueError:
                    return None
        elif isinstance(axis, str):
            try:
                return index_where(lambda a: a.name == axis, self.axes)
            except ValueError:
=======
>>>>>>> f7861cf7
                return None
        else:
            return tuple(self._lookup_indices(a) for a in axis)

    # Axis rearrangement
    def rearrange(self, axis: Sequence[Union[AxisSelector, EllipsisType]]) -> "NamedArray":
        return rearrange(self, axis)

    def broadcast_to(self, axes: AxisSpec) -> "NamedArray":
        axes = ensure_tuple(axes)
        return haliax.broadcast_to(self, axes=axes)

    def broadcast_axis(self, axis: AxisSpec) -> "NamedArray":
        return haliax.broadcast_axis(self, axis=axis)

    def split(self, axis: AxisSelector, new_axes: Sequence[Axis]) -> Sequence["NamedArray"]:
        return haliax.split(self, axis=axis, new_axes=new_axes)

    def flatten_axes(self, old_axes: Sequence[AxisSelector], new_axis: AxisSelector) -> "NamedArray":
        return haliax.flatten_axes(self, old_axes=old_axes, new_axis=new_axis)

    def unflatten_axis(self, axis: AxisSelector, new_axes: Sequence[Axis]) -> "NamedArray":
        return haliax.unflatten_axis(self, axis=axis, new_axes=new_axes)

    def unbind(self, axis: AxisSelector) -> Sequence["NamedArray"]:
        return haliax.unbind(self, axis=axis)

    def rename(self, renames: Mapping[AxisSelector, AxisSelector]) -> "NamedArray":
        return haliax.rename(self, renames=renames)

    # TOOD: AxisSelector-ify new_axis
    def slice(self, axis: AxisSelector, new_axis: Axis, start: int = 0) -> "NamedArray":
        return haliax.slice(self, axis=axis, new_axis=new_axis, start=start)

    def take(self, axis: AxisSelector, index: Union[int, "NamedArray"]) -> "NamedArray":
        return haliax.take(self, axis=axis, index=index)

    # np.ndarray methods:
    def all(self, axis: Optional[AxisSelection] = None) -> "NamedArray":
        return haliax.all(self, axis=axis)

    def any(self, axis: Optional[AxisSelection] = None) -> "NamedArray":
        return haliax.any(self, axis=axis)

    # TODO: test
    def argmax(self, axis: AxisSelector) -> "NamedArray":
        return haliax.argmax(self, axis=axis)

    def argmin(self, axis: AxisSelector) -> "NamedArray":
        return haliax.argmin(self, axis=axis)

    def argsort(self, axis: AxisSelector) -> "NamedArray":
        return haliax.argsort(self, axis=axis)

    def astype(self, dtype) -> "NamedArray":
        return NamedArray(self.array.astype(dtype), self.axes)

    def clip(self, a_min=None, a_max=None) -> Any:
        return haliax.clip(self, a_min=a_min, a_max=a_max)

    # TODO
    # def compress(self, condition, axis: Optional[int] = None) -> Any:
    #     ...

    def conj(self) -> "NamedArray":
        return NamedArray(self.array.conj(), self.axes)

    def conjugate(self) -> "NamedArray":
        return NamedArray(self.array.conjugate(), self.axes)

    def copy(self) -> "NamedArray":
        return NamedArray(self.array.copy(), self.axes)

    def cumprod(self, axis: Optional[AxisSelection] = None, *, dtype=None) -> "NamedArray":
        return haliax.cumprod(self, axis=axis, dtype=dtype)

    def cumsum(self, axis: Optional[AxisSelection] = None, *, dtype=None) -> "NamedArray":
        return haliax.cumsum(self, axis=axis, dtype=dtype)

    def dot(self, axis: AxisSelection, b, *, precision: PrecisionLike = None) -> "NamedArray":
        return dot(axis, self, b, precision=precision)

    @property
    def imag(self) -> "NamedArray":
        return NamedArray(self.array.imag, self.axes)

    def max(
        self,
        axis: Optional[AxisSelection] = None,
        *,
        initial=None,
        where=None,
    ) -> "NamedArray":
        return haliax.max(self, axis=axis, initial=initial, where=where)

    def mean(
        self,
        axis: Optional[AxisSelection] = None,
        *,
        dtype=None,
        where=None,
    ) -> "NamedArray":
        return haliax.mean(self, axis=axis, dtype=dtype, where=where)

    def min(
        self,
        axis: Optional[AxisSelection] = None,
        *,
        initial=None,
        where=None,
    ) -> "NamedArray":
        return haliax.min(self, axis=axis, initial=initial, where=where)

    def prod(
        self,
        axis: Optional[AxisSelection] = None,
        *,
        dtype=None,
        initial=None,
        where=None,
    ) -> "NamedArray":
        return haliax.prod(
            self,
            axis=axis,
            dtype=dtype,
            initial=initial,
            where=where,
        )

    def ptp(self, axis: AxisSelection = None) -> "NamedArray":
        return haliax.ptp(self, axis=axis)

    # TODO: implement ravel. Can only do if we either ask for an axis or add ProductAxis or something
    # def ravel(self, order='C') -> Any:
    #     ...

    @property
    def real(self) -> "NamedArray":
        return NamedArray(self.array.real, self.axes)

    # TODO: what should reshape look like?
    # def reshape(self, *args, order='C') -> Any:
    #     ...

    def round(self, decimals=0) -> "NamedArray":
        return haliax.round(self, decimals=decimals)

    def sort(self, axis: AxisSelector, kind="quicksort") -> Any:
        return haliax.sort(self, axis=axis, kind=kind)

    def std(self, axis: Optional[AxisSelection] = None, *, dtype=None, ddof=0, where=None) -> "NamedArray":
        return haliax.std(self, axis=axis, dtype=dtype, ddof=ddof, where=where)

    def sum(
        self,
        axis: Optional[AxisSelection] = None,
        *,
        dtype=None,
        initial=None,
        where=None,
    ) -> "NamedArray":
        return haliax.sum(
            self,
            axis=axis,
            dtype=dtype,
            initial=initial,
            where=where,
        )

    def tobytes(self, order="C") -> Any:
        return self.array.tobytes(order=order)

    def tolist(self) -> Any:
        return self.array.tolist()

    def trace(self, axis1: AxisSelector, axis2: AxisSelector, offset=0, dtype=None) -> "NamedArray":
        return haliax.trace(self, offset=offset, axis1=axis1, axis2=axis2, dtype=dtype)

    def var(
        self,
        axis: Optional[AxisSelection] = None,
        dtype=None,
        ddof=0,
        *,
        where=None,
    ) -> "NamedArray":
        return haliax.var(
            self,
            axis=axis,
            dtype=dtype,
            ddof=ddof,
            where=where,
        )

    # operators

    # Comparisons
    def __lt__(self, other) -> "NamedArray":
        return haliax.less(self, other)

    def __le__(self, other) -> "NamedArray":
        return haliax.less_equal(self, other)

    def __eq__(self, other):
        return haliax.equal(self, other)

    def __ne__(self, other):
        return haliax.not_equal(self, other)

    def __gt__(self, other) -> "NamedArray":
        return haliax.greater(self, other)

    def __ge__(self, other) -> "NamedArray":
        return haliax.greater_equal(self, other)

    # Unary arithmetic

    def __neg__(self) -> "NamedArray":
        return haliax.negative(self)

    def __pos__(self) -> "NamedArray":
        return haliax.positive(self)

    def __abs__(self) -> "NamedArray":
        return haliax.absolute(self)

    def __invert__(self) -> "NamedArray":
        return haliax.invert(self)

    # Binary arithmetic

    def __add__(self, other) -> "NamedArray":
        return haliax.add(self, other)

    def __sub__(self, other) -> "NamedArray":
        return haliax.subtract(self, other)

    def __mul__(self, other) -> "NamedArray":
        return haliax.multiply(self, other)

    def __matmul__(self, other) -> "NamedArray":
        raise ValueError("matmul is too ambiguous with NamedArrays. Use dot instead.")

    def __truediv__(self, other) -> "NamedArray":
        return haliax.true_divide(self, other)

    def __floordiv__(self, other) -> "NamedArray":
        return haliax.floor_divide(self, other)

    def __mod__(self, other) -> "NamedArray":
        return haliax.mod(self, other)

    def __divmod__(self, other) -> "NamedArray":
        return haliax.divmod(self, other)

    def __pow__(self, other) -> "NamedArray":
        return haliax.power(self, other)

    def __lshift__(self, other) -> "NamedArray":
        return haliax.left_shift(self, other)

    def __rshift__(self, other) -> "NamedArray":
        return haliax.right_shift(self, other)

    def __and__(self, other) -> "NamedArray":
        return haliax.bitwise_and(self, other)

    def __xor__(self, other) -> "NamedArray":
        return haliax.bitwise_xor(self, other)

    def __or__(self, other) -> "NamedArray":
        return haliax.bitwise_or(self, other)

    def __radd__(self, other) -> "NamedArray":
        return haliax.add(other, self)

    def __rsub__(self, other) -> "NamedArray":
        return haliax.subtract(other, self)

    def __rmul__(self, other) -> "NamedArray":
        return haliax.multiply(other, self)

    def __rmatmul__(self, other):
        raise ValueError("Matrix multiplication is too ambiguous with NamedArrays. Use dot instead.")

    def __rtruediv__(self, other) -> "NamedArray":
        return haliax.true_divide(other, self)

    def __rfloordiv__(self, other) -> "NamedArray":
        return haliax.floor_divide(other, self)

    def __rmod__(self, other) -> "NamedArray":
        return haliax.mod(other, self)

    def __rdivmod__(self, other) -> "NamedArray":
        return haliax.divmod(other, self)

    def __rpow__(self, other) -> "NamedArray":
        return haliax.power(other, self)

    def __rlshift__(self, other) -> "NamedArray":
        return haliax.left_shift(other, self)

    def __rrshift__(self, other) -> "NamedArray":
        return haliax.right_shift(other, self)

    def __rand__(self, other) -> "NamedArray":
        return haliax.bitwise_and(other, self)

    def __rxor__(self, other) -> "NamedArray":
        return haliax.bitwise_xor(other, self)

    def __ror__(self, other) -> "NamedArray":
        return haliax.bitwise_or(other, self)

    def __bool__(self) -> bool:
        return bool(self.array)

    def __complex__(self) -> complex:
        return complex(self.array)

    def __int__(self) -> int:
        return int(self.array)

    def __float__(self) -> float:
        return float(self.array)


def take(array: NamedArray, axis: AxisSelector, index: Union[int, NamedArray]) -> NamedArray:
    """
    Selects elements from an array along an axis, by an index or by another named array

    if index is a NamedArray, then those axes are added to the output array
    """
    axis_index = array._lookup_indices(axis)
    if axis_index is None:
        raise ValueError(f"axis {axis} not found in {array}")
    if isinstance(index, int):
        # just drop the axis
        new_array = jnp.take(array.array, index, axis=axis_index)
        new_axes = array.axes[:axis_index] + array.axes[axis_index + 1 :]
    else:
        new_array = jnp.take(array.array, index.array, axis=axis_index)
        new_axes = array.axes[:axis_index] + index.axes + array.axes[axis_index + 1 :]
    # new axes come from splicing the old axis with
    return NamedArray(new_array, new_axes)


def slice(array: NamedArray, axis: AxisSelector, new_axis: Axis, start: int = 0) -> NamedArray:
    """
    Selects elements from an array along an axis, by an index or by another named array
    This is somewhat better than take if you want a contiguous slice of an array
    """
    axis_index = array._lookup_indices(axis)
    if axis_index is None:
        raise ValueError(f"axis {axis} not found in {array}")

    sliced = jax.lax.dynamic_slice_in_dim(array.array, start, new_axis.size, axis=axis_index)
    new_axes = array.axes[:axis_index] + (new_axis,) + array.axes[axis_index + 1 :]
    # new axes come from splicing the old axis with
    return NamedArray(sliced, new_axes)


def dot(axis: AxisSelection, *arrays: NamedArray, precision: PrecisionLike = None) -> NamedArray:
    """Returns the tensor product of two NamedArrays. The axes `axis` are contracted over,
    and any other axes that are shared between the arrays are batched over. Non-contracted Axes in one
    that are not in the other are preserved.
    """
    axis = ensure_tuple(axis)

    array_specs = []

    next_index = 0
    axis_mappings: Dict[Axis, int] = {}

    for a in arrays:
        spec = ""
        for ax in a.axes:
            if ax in axis_mappings:
                spec += f"{axis_mappings[ax]} "
            else:
                axis_mappings[ax] = next_index
                spec += f"{next_index} "
                next_index += 1

        array_specs.append(spec)

    # now compute the output axes:
    output_axes = tuple(ax for ax in axis_mappings.keys() if not selects_axis(ax, axis))
    output_spec = " ".join(str(axis_mappings[ax]) for ax in output_axes)

    output = jnp.einsum(
        ", ".join(array_specs) + "-> " + output_spec,
        *[a.array for a in arrays],
        precision=precision,
    )

    return NamedArray(output, output_axes)


def split(a: NamedArray, axis: AxisSelector, new_axes: Sequence[Axis]) -> Sequence[NamedArray]:
    # check the lengths of the new axes
    index = a._lookup_indices(axis)
    if index is None:
        raise ValueError(f"Axis {axis} not found in {a.axes}")

    total_len = sum(x.size for x in new_axes)
    if isinstance(axis, Axis):
        if total_len != axis.size:
            raise ValueError(
                f"The total length of the new axes {total_len} does not match the length of the axis {axis}"
            )

    # now we can split the array
    offsets = np.cumsum([0] + [x.size for x in new_axes])[1:-1]

    new_arrays = np.split(a.array, indices_or_sections=offsets, axis=index)
    ret_axes = [tuple(ax2 if not selects_axis(axis, ax2) else new_axis for ax2 in a.axes) for new_axis in new_axes]

    return [NamedArray(x, ax) for x, ax in zip(new_arrays, ret_axes)]


# TODO: can we add einops-style combined split/merge here?
# e.g. we'd like something like rearrange(array, (..., new_axis), merge_axes={new_axis: (old_axis1, old_axis2)})
# or rearrange(array, (new_axis1, ..., new_axis2), split_axes={old_axis: (new_axis1, new_axis2)})
# or even rearrange(array, (x, ..., b, a), map_axes={old_axis: (a, b), x: (old1, old2)})
def rearrange(array: NamedArray, axes: Sequence[Union[AxisSelector, EllipsisType]]) -> NamedArray:
    """
    Rearrange an array so that its underlying storage conforms to axes.
    axes may include up to 1 ellipsis, indicating that the remaining axes should be
    permuted in the same order as the array's axes.
    """
    if len(axes) == 0 and len(array.axes) != 0:
        raise ValueError("No axes specified")

    # various fast paths
    if len(axes) == 1 and axes[0] is Ellipsis:
        return array

    if axes == array.axes:
        return array

    if axes[-1] is Ellipsis and array.axes[0 : len(axes) - 1] == axes[0 : len(axes) - 1]:
        return array

    if axes[0] is Ellipsis and array.axes[len(axes) - 1 :] == axes[1:]:
        return array

    if axes.count(Ellipsis) > 1:
        raise ValueError("Only one ellipsis allowed")

    used_indices = [False] * len(array.axes)
    permute_spec: List[Union[int, EllipsisType]] = []
    ellipsis_pos = None
    for ax in axes:
        if ax is Ellipsis:
            permute_spec.append(Ellipsis)  # will revisit
            ellipsis_pos = len(permute_spec) - 1
        else:
            assert isinstance(ax, Axis) or isinstance(ax, str)  # please mypy
            index = array._lookup_indices(ax)
            if index is None:
                raise ValueError(f"Axis {ax} not found in {array}")
            if used_indices[index]:
                raise ValueError(f"Axis {ax} specified more than once")
            used_indices[index] = True
            permute_spec.append(index)

    if not all(used_indices):
        # find the ellipsis position, replace it with all the unused indices
        if ellipsis_pos is None:
            missing_axes = [ax for i, ax in enumerate(array.axes) if not used_indices[i]]
            raise ValueError(f"Axes {missing_axes} not found and no ... specified. Array axes: {array.axes}") from None

        permute_spec[ellipsis_pos : ellipsis_pos + 1] = tuple(i for i in range(len(array.axes)) if not used_indices[i])
    elif ellipsis_pos is not None:
        permute_spec.remove(Ellipsis)

    out_axes = tuple(array.axes[i] for i in cast(List[int], permute_spec))
    return NamedArray(jnp.transpose(array.array, permute_spec), out_axes)


def unbind(array: NamedArray, axis: AxisSelector) -> List[NamedArray]:
    """
    Unbind an array along an axis, returning a list of NamedArrays. Analogous to torch.unbind or np.rollaxis
    """
    axis_index = array._lookup_indices(axis)
    if axis_index is None:
        raise ValueError(f"axis {axis} not found in {array}")
    new_axes = array.axes[:axis_index] + array.axes[axis_index + 1 :]
    # this implementation maybe triggers an all-gather in pjit so no good
    # arrays = jnp.rollaxis(array.array, axis=axis_index, start=0)
    # instead we just loop over the axes pulling one out at a time
    axis_size = array.axes[axis_index].size
    arrays = [jnp.take(array.array, i, axis=axis_index) for i in range(axis_size)]
    from haliax.partitioning import auto_sharded

    return [auto_sharded(NamedArray(a, new_axes)) for a in arrays]


def roll(array: NamedArray, shift: Union[int, Tuple[int, ...]], axis: AxisSelection) -> NamedArray:
    """
    Roll an array along an axis or axes. Analogous to np.roll
    """
    axis_indices = array._lookup_indices(axis)
    if axis_indices is None:
        raise ValueError(f"axis {axis} not found in {array}")
    return NamedArray(jnp.roll(array.array, shift, axis_indices), array.axes)


def rename(array: NamedArray, renames: Mapping[AxisSelector, AxisSelector]) -> NamedArray:
    for old, new in renames.items():
        if isinstance(old, Axis) and isinstance(new, Axis) and old.size != new.size:
            raise ValueError(f"Cannot rename axis {old} to {new}: size mismatch")

    def _rename(ax: Axis) -> Axis:
        new_axis = renames.get(ax, ax)
        if isinstance(new_axis, Axis):
            return new_axis
        else:
            assert isinstance(new_axis, str)
            return Axis(new_axis, ax.size)

    new_axes = tuple(_rename(ax) for ax in array.axes)
    return NamedArray(array.array, new_axes)


def flatten_axes(array: NamedArray, old_axes: Sequence[AxisSelector], new_axis: AxisSelector) -> NamedArray:
    """
    Merge a sequence of axes into a single axis. The new axis must have the same size as the product of the old axes.
    For now the new axis will always be the last axis
    """
    if len(old_axes) == 0:
        raise ValueError("Must specify at least one axis to merge")

<<<<<<< HEAD
    old_axes = array.resolve_axes(old_axes)
=======
    old_axes = array.resolve_axis(old_axes)
>>>>>>> f7861cf7

    if isinstance(new_axis, Axis):
        if new_axis.size != prod(array.axis_size(ax) for ax in old_axes):
            raise ValueError(f"Cannot merge {old_axes} into {new_axis}: size mismatch")
    else:
        assert isinstance(new_axis, str)
        new_axis = Axis(new_axis, prod(ax.size for ax in old_axes))

    # ensure that the old_axes are contiguous
    # we basically ensure that the old_axes occur after the index of the first old_axis
    intermediate_axes: List[Axis] = []
    new_axes: List[Axis] = []
    index_of_first_old_axis = None
    for i, ax in enumerate(array.axes):
        if ax in old_axes:
            if index_of_first_old_axis is None:
                index_of_first_old_axis = i
                intermediate_axes.extend(old_axes)
                new_axes.append(new_axis)
            else:
                continue
        else:
            intermediate_axes.append(ax)
            new_axes.append(ax)

    array = array.rearrange(intermediate_axes)
    raw_array = array.array.reshape([ax.size for ax in new_axes])
    return NamedArray(raw_array, tuple(new_axes))


def unflatten_axis(array: NamedArray, axis: AxisSelector, new_axes: Sequence[Axis]) -> NamedArray:
    """
    Split an axis into a sequence of axes. The old axis must have the same size as the product of the new axes.
    """
    old_index = array._lookup_indices(axis)
    if old_index is None:
        raise ValueError(f"Axis {axis} not found in {array}")

    axis_size = array.axes[old_index].size

    if len(new_axes) == 0:
        if axis_size == 1:
            # just remove the old axis, akin to squeeze
            new_array = jnp.squeeze(array.array, axis=old_index)
            resolved_new_axes = array.axes[:old_index] + array.axes[old_index + 1 :]
            return NamedArray(new_array, resolved_new_axes)
        else:
            raise ValueError("Must specify at least one axis to split")

    if axis_size != prod(ax.size for ax in new_axes):
        raise ValueError(f"Cannot split {axis} into {new_axes}: size mismatch")

    resolved_new_axes = array.axes[:old_index] + tuple(new_axes) + array.axes[old_index + 1 :]
    new_array = jnp.reshape(array.array, [ax.size for ax in resolved_new_axes])
    return NamedArray(new_array, resolved_new_axes)


def named(a: jnp.ndarray, axis: AxisSelection) -> NamedArray:
    """Creates a NamedArray from a numpy array and a list of axes"""
    axes = check_shape(a.shape, axis)
    return NamedArray(a, axes)


def concat_axis_specs(a1: AxisSpec, a2: AxisSpec) -> AxisSpec:
    """Concatenates two AxisSpec. Raises ValueError if any axis is present in both specs"""
    if isinstance(a1, Axis) and isinstance(a2, Axis):
        if a1 == a2:
            raise ValueError(f"Axis {a1} specified twice")
        return (a1, a2)
    else:
        a1 = ensure_tuple(a1)
        a2 = ensure_tuple(a2)
        if any(x in a2 for x in a1) or any(x in a1 for x in a2):
            overlap = set(a1).intersection(set(a2))
            raise ValueError(f"AxisSpecs overlap! {' '.join(str(x) for x in overlap)}")
        return a1 + a2


# Broadcasting Support
def _broadcast_order(a: NamedArray, b: NamedArray, require_subset: bool = True) -> Tuple[Axis, ...]:
    """
    Returns an ordering of axes for broadcasting a and b.

    If require_subset is True, then one of the array's axes must be a subset of the other's. This requirement is
    a bit stricter than a straightforward generalization of numpy's broadcasting rules, but I've been bitten by
    numpy's rules too many times.
    """
    broadcasted = _broadcast_axes(a.axes, b.axes, require_subset)
    if broadcasted is None:
        # TODO: decide under which conditions we want to allow broadcasting both arrays
        # maybe just add a context manager to allow it?
        raise ValueError(
            f"Cannot broadcast {a} and {b}: no subset relationship. "
            "If you want to broadcast anyway, use the broadcast_axis function to explicitly add axes"
        )
    return broadcasted


def _broadcast_axes(
    a_axes: Tuple[Axis, ...], b_axes: Tuple[Axis, ...], require_subset: bool = True
) -> Optional[Tuple[Axis, ...]]:
    if a_axes == b_axes:
        return a_axes
    if len(a_axes) == 0:
        return b_axes
    if len(b_axes) == 0:
        return a_axes

    if require_subset:
        # check if one is a subset of the other
        if set(a_axes).issubset(set(b_axes)):
            return b_axes
        elif set(b_axes).issubset(set(a_axes)):
            return a_axes
        else:
            return None

    a_size = prod(ax.size for ax in a_axes)
    b_size = prod(ax.size for ax in b_axes)
    if a_size < b_size:
        a_axes, b_axes = b_axes, a_axes

    # we want to order the axes in such a way that we minimize movement, or at least allow
    # large blocks to be memcpy'd when possible.
    # In particular, we'd like to avoid the case of reordering [Y, Z] + [X, Y, Z] -> [Y, Z, X] or other major reshuffles

    # here's what we do: we try to preserve the order of axes in the bigger array, and then stick the axes from the
    # other array on the front (because everything is row major)
    # this ensures we only have to move one array around

    return tuple(x for x in b_axes if x not in a_axes) + a_axes


def broadcast_to(
    a: NamedOrNumeric, axes: AxisSpec, ensure_order: bool = True, enforce_no_extra_axes: bool = True
) -> NamedArray:
    """
    Broadcasts a so that it has the given axes.
     If ensure_order is True (default), then the returned array will have the same axes in the same order as the given
     axes. Otherwise, the axes may not be moved if they are already in the array. The axes may not be contiguous however

    If enforce_no_extra_axes is True and the array has axes that are not in axes, then a ValueError is raised.
    """
    axes = ensure_tuple(axes)

    if not isinstance(a, NamedArray):
        a = named(jnp.asarray(a), ())

    assert isinstance(a, NamedArray)  # mypy gets confused

    if a.axes == axes:
        return a

    to_add = tuple(ax for ax in axes if ax not in a.axes)

    all_axes = to_add + a.axes

    if enforce_no_extra_axes and len(all_axes) != len(axes):
        raise ValueError(f"Cannot broadcast {a} to {axes}: extra axes present")

    extra_axes = tuple(ax for ax in a.axes if ax not in axes)

    # broadcast whatever we need to the front and reorder
    a_array = jnp.broadcast_to(a.array, [ax.size for ax in all_axes])
    a = NamedArray(a_array, all_axes)

    # if the new axes are already in the right order, then we're done
    if ensure_order and not _is_subsequence(axes, all_axes):
        a = a.rearrange(axes + extra_axes)

    return typing.cast(NamedArray, a)


def _is_subsequence(needle, haystack):
    needle_i = 0
    haystack_j = 0
    while needle_i < len(needle) and haystack_j < len(haystack):
        if needle[needle_i] == haystack[haystack_j]:
            needle_i += 1
        haystack_j += 1

    if needle_i < len(needle):
        return False
    return True


@overload
def broadcast_arrays(
    *arrays: NamedArray, require_subset: bool = True, ensure_order: bool = True
) -> Tuple[NamedArray, ...]:
    ...


@overload
def broadcast_arrays(
    *arrays: Optional[NamedOrNumeric], require_subset: bool = True, ensure_order: bool = True
) -> Tuple[Optional[NamedOrNumeric], ...]:
    ...


def broadcast_arrays(
    *arrays: Optional[NamedOrNumeric],
    require_subset: bool = True,
    ensure_order: bool = True,
) -> Tuple[Optional[NamedOrNumeric], ...]:
    return broadcast_arrays_and_return_axes(*arrays, require_subset=require_subset, ensure_order=ensure_order)[0]


@overload
def broadcast_arrays_and_return_axes(
    *arrays: NamedArray, require_subset: bool = True, ensure_order: bool = True
) -> Tuple[Tuple[NamedArray, ...], Tuple[Axis, ...]]:
    ...


@overload
def broadcast_arrays_and_return_axes(
    *arrays: NamedOrNumeric, require_subset: bool = True, ensure_order: bool = True
) -> Tuple[Tuple[NamedOrNumeric, ...], Tuple[Axis, ...]]:
    ...


@overload
def broadcast_arrays_and_return_axes(
    *arrays: Optional[NamedOrNumeric], require_subset: bool = True, ensure_order: bool = True
) -> Tuple[Tuple[Optional[NamedOrNumeric], ...], Tuple[Axis, ...]]:
    ...


def broadcast_arrays_and_return_axes(
    *arrays: Optional[NamedOrNumeric],
    require_subset: bool = True,
    ensure_order: bool = True,
) -> Tuple[Tuple[Optional[NamedOrNumeric], ...], Tuple[Axis, ...]]:
    """
    Broadcasts a sequence of arrays to a common set of axes.

     Parameters
    ----------
    arrays: NamedArray
        The arrays to broadcast
    require_subset: bool
        If True, then one of the arrays must be a subset of the other. This is a bit stricter than numpy's broadcasting
        rules, but I've been bitten by numpy's rules too many times. If False is looser than numpy's rules, and allows
        broadcasting any pair of arrays (so long as the axes don't overtly conflict with different sizes for the same
        name.)
    ensure_order: bool
        If True, then the returned arrays will have the same axes in the same order as the given axes. Otherwise, the
        axes may not be moved.
    """
    if len(arrays) == 0:
        return ((), ())

    # sort the arrays by size, so that we use the biggest ones to broadcast the others
    # need to hold on to the order so we can return the arrays in the same order
    actual_arrays = [x for x in arrays if isinstance(x, NamedArray)]
    size_order = sorted(range(len(actual_arrays)), key=lambda i: actual_arrays[i].size, reverse=True)
    all_axes = [actual_arrays[i].axes for i in size_order]
    full_axes = ft.reduce(lambda a, b: _broadcast_axes(a, b, require_subset) if a is not None else None, all_axes)  # type: ignore
    if full_axes is None:
        raise ValueError(f"Cannot broadcast arrays {arrays}: no subset relationship")

    arrays = tuple(
        broadcast_to(a, full_axes, ensure_order=ensure_order) if isinstance(a, NamedArray) else a for a in arrays
    )

    return arrays, full_axes


# TODO: convert to AxisSelection?
def broadcast_axis(a: NamedArray, axis: AxisSpec) -> NamedArray:
    """
    Broadcasts a, ensuring that it has all the axes in axis.
     broadcast_axis is an alias for broadcast_to(a, axis, enforce_no_extra_axes=False, ensure_order=True)
    """
    if isinstance(axis, Axis) and axis in a.axes:
        return a

    return broadcast_to(a, axis, enforce_no_extra_axes=False, ensure_order=True)


def check_shape(jnp_shape: Sequence[int], hax_axes: AxisSelection) -> Tuple[Axis, ...]:
    """Check that the shape of a jax array matches the axes of a NamedArray"""
<<<<<<< HEAD
    axes: Tuple[AxisSelector, ...] = ensure_tuple(hax_axes)
=======
    axes: Tuple[Union[str, haliax.Axis], ...] = ensure_tuple(hax_axes)
>>>>>>> f7861cf7
    if len(jnp_shape) != len(axes):
        raise ValueError(f"Shape mismatch: jnp_shape={jnp_shape} hax_axes={hax_axes}")
    result_axes: List[haliax.Axis] = []
    for i in range(len(axes)):
        ax = axes[i]
        if isinstance(ax, Axis):
            if ax.size != jnp_shape[i]:
                raise ValueError(f"Shape mismatch: jnp_shape={jnp_shape} hax_axes={hax_axes}")
            result_axes.append(ax)  # type: ignore
        elif isinstance(ax, str):
            result_axes.append(Axis(ax, jnp_shape[i]))
        else:
            raise ValueError(f"Invalid axis spec: {ax}")

    return tuple(result_axes)


class _Sentinel:
    ...


<<<<<<< HEAD
def is_axis_compatible(ax1: AxisSelector, ax2: AxisSelector):
=======
def axis_compatible(ax1: Union[str, Axis], ax2: Union[str, Axis]):
>>>>>>> f7861cf7
    if isinstance(ax1, str):
        if isinstance(ax2, str):
            return ax1 == ax2
        return ax1 == ax2.name
    if isinstance(ax2, str):
        return ax1.name == ax2
    return ax1.name == ax2.name


def selects_axis(selector: AxisSelection, selected: AxisSelection) -> bool:
    """Returns true if the selector has every axis in selected and, if dims are given, that they match"""
    if isinstance(selector, Axis) or isinstance(selector, str):
        selected = ensure_tuple(selected)
        try:
<<<<<<< HEAD
            index = index_where(lambda ax: is_axis_compatible(ax, selector), selected)  # type: ignore
=======
            index = index_where(lambda ax: axis_compatible(ax, selector), selected)  # type: ignore
>>>>>>> f7861cf7
            return index >= 0
        except ValueError:
            return False

    selector_dict = _spec_to_dict(selector)

    selected_tuple = ensure_tuple(selected)  # type: ignore
    for ax in selected_tuple:
        if isinstance(ax, Axis):
            selector_size = selector_dict.get(ax.name, _Sentinel)
            if selector_size is not None and selector_size != ax.size:
                return False
        elif isinstance(ax, str):
            if ax not in selector_dict:
                return False
        else:
            raise ValueError(f"Invalid axis spec: {ax}")

    return True


@overload
def _spec_to_dict(axis_spec: AxisSpec) -> Mapping[str, int]:
    ...


@overload
def _spec_to_dict(axis_spec: AxisSelection) -> Mapping[str, Optional[int]]:
    ...


def _spec_to_dict(axis_spec: AxisSelection) -> Mapping[str, Optional[int]]:
    spec = ensure_tuple(axis_spec)  # type: ignore
    shape_dict: Dict[str, Optional[int]] = {}
    for ax in spec:
        if isinstance(ax, Axis):
            shape_dict[ax.name] = ax.size
        elif isinstance(ax, str):
            shape_dict[ax] = None
        else:
            raise ValueError(f"Invalid axis spec: {ax}")

    return shape_dict


__all__ = [
    "NamedArray",
    "concat_axis_specs",
    "dot",
    "named",
    "rearrange",
    "slice",
    "take",
    "split",
    "flatten_axes",
    "unflatten_axis",
    "unbind",
    "roll",
    "_broadcast_order",
    "broadcast_to",
    "broadcast_axis",
    "broadcast_arrays",
    "enable_shape_checks",
    "are_shape_checks_enabled",
    "check_shape",
]<|MERGE_RESOLUTION|>--- conflicted
+++ resolved
@@ -75,21 +75,6 @@
             if s != tuple(a.size for a in self.axes):
                 raise ValueError(f"Shape of underlying array {s} does not match shape of axes {self.axes}")
 
-    def resolve_axes(self, axes: AxisSelection) -> Tuple[Axis, ...]:
-        """Returns the axes corresponding to the given axis selection."""
-        indices = self._lookup_indices(axes)
-        if isinstance(indices, int):
-            return (self.axes[indices],)
-        elif indices is None:
-            raise ValueError(f"Axis {axes} not found")
-        else:
-            result = []
-            for i in indices:
-                if i is None:
-                    raise ValueError(f"Axis {axes} not found")
-                result.append(self.axes[i])
-            return tuple(result)
-
     def item(self):
         return self.array.item()
 
@@ -126,7 +111,6 @@
         return self._lookup_indices(axis) is not None
 
     @overload
-<<<<<<< HEAD
     def axis_size(self, axis: AxisSelector) -> int:  # type: ignore
         ...
 
@@ -152,39 +136,6 @@
             return tuple(result)
 
     @overload
-    def _lookup_indices(self, axis: AxisSelector) -> Optional[int]:  # type: ignore
-        ...
-
-    @overload
-    def _lookup_indices(self, axis: Sequence[AxisSelector]) -> Tuple[Optional[int], ...]:
-        ...
-
-=======
-    def axis_size(self, axis: Union[Axis, str]) -> int:  # type: ignore
-        ...
-
-    @overload
-    def axis_size(self, axis: Sequence[Union[Axis, str]]) -> Tuple[int, ...]:  # type: ignore
-        ...
-
-    def axis_size(self, axis: AxisSelection) -> Union[int, Tuple[int, ...]]:
-        """
-        Returns the size of the given axis, or a tuple of sizes if given multiple axes.
-        """
-        indices = self._lookup_indices(axis)
-        if isinstance(indices, int):
-            return self.axes[indices].size
-        elif indices is None:
-            raise ValueError(f"Axis {axis} not found")
-        else:
-            result = []
-            for i in indices:
-                if i is None:
-                    raise ValueError(f"Axis {axis} not found")
-                result.append(self.axes[i].size)
-            return tuple(result)
-
-    @overload
     def resolve_axis(self, axis: AxisSelector) -> Axis:  # type: ignore
         ...
 
@@ -215,7 +166,6 @@
     def _lookup_indices(self, axis: Sequence[AxisSelector]) -> Tuple[Optional[int], ...]:
         ...
 
->>>>>>> f7861cf7
     def _lookup_indices(self, axis: AxisSelection) -> Union[Optional[int], Tuple[Optional[int], ...]]:
         """
         For a single axis, returns an int corresponding to the index of the axis.
@@ -239,7 +189,6 @@
             try:
                 return index_where(lambda a: a.name == axis, self.axes)
             except ValueError:
-<<<<<<< HEAD
                 try:
                     axis_index = index_where(lambda a: a.name == ax_name, self.axes)
                     if axis_index >= 0:
@@ -251,8 +200,6 @@
             try:
                 return index_where(lambda a: a.name == axis, self.axes)
             except ValueError:
-=======
->>>>>>> f7861cf7
                 return None
         else:
             return tuple(self._lookup_indices(a) for a in axis)
@@ -788,11 +735,7 @@
     if len(old_axes) == 0:
         raise ValueError("Must specify at least one axis to merge")
 
-<<<<<<< HEAD
-    old_axes = array.resolve_axes(old_axes)
-=======
     old_axes = array.resolve_axis(old_axes)
->>>>>>> f7861cf7
 
     if isinstance(new_axis, Axis):
         if new_axis.size != prod(array.axis_size(ax) for ax in old_axes):
@@ -1076,11 +1019,7 @@
 
 def check_shape(jnp_shape: Sequence[int], hax_axes: AxisSelection) -> Tuple[Axis, ...]:
     """Check that the shape of a jax array matches the axes of a NamedArray"""
-<<<<<<< HEAD
     axes: Tuple[AxisSelector, ...] = ensure_tuple(hax_axes)
-=======
-    axes: Tuple[Union[str, haliax.Axis], ...] = ensure_tuple(hax_axes)
->>>>>>> f7861cf7
     if len(jnp_shape) != len(axes):
         raise ValueError(f"Shape mismatch: jnp_shape={jnp_shape} hax_axes={hax_axes}")
     result_axes: List[haliax.Axis] = []
@@ -1102,11 +1041,7 @@
     ...
 
 
-<<<<<<< HEAD
 def is_axis_compatible(ax1: AxisSelector, ax2: AxisSelector):
-=======
-def axis_compatible(ax1: Union[str, Axis], ax2: Union[str, Axis]):
->>>>>>> f7861cf7
     if isinstance(ax1, str):
         if isinstance(ax2, str):
             return ax1 == ax2
@@ -1121,11 +1056,7 @@
     if isinstance(selector, Axis) or isinstance(selector, str):
         selected = ensure_tuple(selected)
         try:
-<<<<<<< HEAD
             index = index_where(lambda ax: is_axis_compatible(ax, selector), selected)  # type: ignore
-=======
-            index = index_where(lambda ax: axis_compatible(ax, selector), selected)  # type: ignore
->>>>>>> f7861cf7
             return index >= 0
         except ValueError:
             return False
