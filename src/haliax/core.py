--- conflicted
+++ resolved
@@ -127,7 +127,6 @@
 
     @overload
     def axis_size(self, axis: AxisSelector) -> int:  # type: ignore
-<<<<<<< HEAD
         ...
 
     @overload
@@ -152,29 +151,6 @@
             return tuple(result)
 
     @overload
-    def resolve_axis(self, axis: AxisSelector) -> Axis:  # type: ignore
-        ...
-
-    @overload
-    def resolve_axis(self, axis: Sequence[AxisSelector]) -> Tuple[Axis, ...]:  # type: ignore
-        ...
-
-    def resolve_axis(self, axes: AxisSelection) -> AxisSpec:  # type: ignore
-        """Returns the axes corresponding to the given axis selection."""
-        indices = self._lookup_indices(axes)
-        if isinstance(indices, int):
-            return self.axes[indices]
-        elif indices is None:
-            raise ValueError(f"Axis {axes} not found")
-        else:
-            result = []
-            for i in indices:
-                if i is None:
-                    raise ValueError(f"Axis {axes} not found")
-                result.append(self.axes[i])
-            return tuple(result)
-
-    @overload
     def _lookup_indices(self, axis: AxisSelector) -> Optional[int]:  # type: ignore
         ...
 
@@ -182,39 +158,6 @@
     def _lookup_indices(self, axis: Sequence[AxisSelector]) -> Tuple[Optional[int], ...]:
         ...
 
-=======
-        ...
-
-    @overload
-    def axis_size(self, axis: Sequence[AxisSelector]) -> Tuple[int, ...]:  # type: ignore
-        ...
-
-    def axis_size(self, axis: AxisSelection) -> Union[int, Tuple[int, ...]]:
-        """
-        Returns the size of the given axis, or a tuple of sizes if given multiple axes.
-        """
-        indices = self._lookup_indices(axis)
-        if isinstance(indices, int):
-            return self.axes[indices].size
-        elif indices is None:
-            raise ValueError(f"Axis {axis} not found")
-        else:
-            result = []
-            for i in indices:
-                if i is None:
-                    raise ValueError(f"Axis {axis} not found")
-                result.append(self.axes[i].size)
-            return tuple(result)
-
-    @overload
-    def _lookup_indices(self, axis: AxisSelector) -> Optional[int]:  # type: ignore
-        ...
-
-    @overload
-    def _lookup_indices(self, axis: Sequence[AxisSelector]) -> Tuple[Optional[int], ...]:
-        ...
-
->>>>>>> fea8f14a
     def _lookup_indices(self, axis: AxisSelection) -> Union[Optional[int], Tuple[Optional[int], ...]]:
         """
         For a single axis, returns an int corresponding to the index of the axis.
@@ -238,6 +181,17 @@
             try:
                 return index_where(lambda a: a.name == axis, self.axes)
             except ValueError:
+                try:
+                    axis_index = index_where(lambda a: a.name == ax_name, self.axes)
+                    if axis_index >= 0:
+                        warnings.warn("Found axis with same name but different size.", UserWarning)
+                    return axis_index
+                except ValueError:
+                    return None
+        elif isinstance(axis, str):
+            try:
+                return index_where(lambda a: a.name == axis, self.axes)
+            except ValueError:
                 return None
         else:
             return tuple(self._lookup_indices(a) for a in axis)
@@ -388,26 +342,8 @@
     def sort(self, axis: AxisSelector, kind="quicksort") -> Any:
         return haliax.sort(self, axis=axis, kind=kind)
 
-<<<<<<< HEAD
     def std(self, axis: Optional[AxisSelection] = None, *, dtype=None, ddof=0, where=None) -> "NamedArray":
         return haliax.std(self, axis=axis, dtype=dtype, ddof=ddof, where=where)
-=======
-    def std(
-        self,
-        axis: Optional[AxisSelection] = None,
-        *,
-        dtype=None,
-        ddof=0,
-        where=None,
-    ) -> "NamedArray":
-        return haliax.std(
-            self,
-            axis=axis,
-            dtype=dtype,
-            ddof=ddof,
-            where=where,
-        )
->>>>>>> fea8f14a
 
     def sum(
         self,
@@ -791,11 +727,7 @@
     if len(old_axes) == 0:
         raise ValueError("Must specify at least one axis to merge")
 
-<<<<<<< HEAD
-    old_axes = array.resolve_axis(old_axes)
-=======
     old_axes = array.resolve_axes(old_axes)
->>>>>>> fea8f14a
 
     if isinstance(new_axis, Axis):
         if new_axis.size != prod(array.axis_size(ax) for ax in old_axes):
@@ -1019,7 +951,6 @@
 
 
 @overload
-<<<<<<< HEAD
 def broadcast_arrays_and_return_axes(
     *arrays: Optional[NamedOrNumeric], require_subset: bool = True, ensure_order: bool = True
 ) -> Tuple[Tuple[Optional[NamedOrNumeric], ...], Tuple[Axis, ...]]:
@@ -1027,15 +958,6 @@
 
 
 def broadcast_arrays_and_return_axes(
-=======
-def broadcast_arrays_and_return_axes(
-    *arrays: Optional[NamedOrNumeric], require_subset: bool = True, ensure_order: bool = True
-) -> Tuple[Tuple[Optional[NamedOrNumeric], ...], Tuple[Axis, ...]]:
-    ...
-
-
-def broadcast_arrays_and_return_axes(
->>>>>>> fea8f14a
     *arrays: Optional[NamedOrNumeric],
     require_subset: bool = True,
     ensure_order: bool = True,
