"""Wrappers around jax.random functions."""
import functools
import inspect
from typing import Optional

import jax
import jax.numpy as jnp
import jax.random as jrandom

import haliax
from haliax.core import NamedArray, NamedOrNumeric, broadcast_to, selects_axis
from haliax.util import ensure_tuple

from .jax_utils import named_call
from .partitioning import auto_sharded, physical_axis_name, physical_axis_size, pspec_for_axis
from .types import Axis, AxisSelector, AxisSpec


@named_call
def uniform(
    key, shape: AxisSpec, dtype=jnp.float_, minval: NamedOrNumeric = 0.0, maxval: NamedOrNumeric = 1.0
) -> NamedArray:
    shape = ensure_tuple(shape)
    minval = broadcast_to(minval, shape).array
    maxval = broadcast_to(maxval, shape).array
    jax_shape = _to_jax_shape(shape)
    jax_array = jrandom.uniform(key=key, shape=jax_shape, dtype=dtype, minval=minval, maxval=maxval)
    return auto_sharded(NamedArray(jax_array, shape))


@named_call
def normal(key, shape: AxisSpec, dtype=jnp.float_):
    shape = ensure_tuple(shape)
    jax_shape = _to_jax_shape(shape)
    jax_array = jrandom.normal(key=key, shape=jax_shape, dtype=dtype)
    return auto_sharded(NamedArray(jax_array, shape))


@named_call
def bernoulli(key, shape: AxisSpec, p: NamedOrNumeric):
    shape = ensure_tuple(shape)
    p = broadcast_to(p, shape).array
    jax_shape = _to_jax_shape(shape)
    jax_array = jrandom.bernoulli(key=key, p=p, shape=jax_shape)
    return auto_sharded(NamedArray(jax_array, shape))


@named_call
def randint(key, shape: AxisSpec, minval: NamedOrNumeric, maxval: NamedOrNumeric, dtype=jnp.int_):
    shape = ensure_tuple(shape)
    minval = broadcast_to(minval, shape).array
    maxval = broadcast_to(maxval, shape).array
    jax_shape = _to_jax_shape(shape)
    jax_array = jrandom.randint(key=key, shape=jax_shape, minval=minval, maxval=maxval, dtype=dtype)
    return auto_sharded(NamedArray(jax_array, shape))


@named_call
def poisson(key, shape: AxisSpec, lam: NamedOrNumeric, dtype=jnp.int_):
    shape = ensure_tuple(shape)
    lam = broadcast_to(lam, shape).array
    jax_shape = _to_jax_shape(shape)
    jax_array = jrandom.poisson(key=key, lam=lam, shape=jax_shape, dtype=dtype)
    return auto_sharded(NamedArray(jax_array, shape))


@named_call
def exponential(key, shape: AxisSpec, dtype=jnp.float_):
    shape = ensure_tuple(shape)
    jax_shape = _to_jax_shape(shape)
    jax_array = jrandom.exponential(key=key, shape=jax_shape, dtype=dtype)
    return auto_sharded(NamedArray(jax_array, shape))


@named_call
def gamma(key, shape: AxisSpec, a: NamedOrNumeric, dtype=jnp.float_):
    shape = ensure_tuple(shape)
    a = broadcast_to(a, shape).array
    jax_shape = _to_jax_shape(shape)
    jax_array = jrandom.gamma(key=key, a=a, shape=jax_shape, dtype=dtype)
    return auto_sharded(NamedArray(jax_array, shape))


@named_call
def beta(key, shape: AxisSpec, a: NamedOrNumeric, b: NamedOrNumeric, dtype=jnp.float_):
    shape = ensure_tuple(shape)
    a = broadcast_to(a, shape).array
    b = broadcast_to(b, shape).array
    jax_shape = _to_jax_shape(shape)
    jax_array = jrandom.beta(key=key, a=a, b=b, shape=jax_shape, dtype=dtype)
    return auto_sharded(NamedArray(jax_array, shape))


@named_call
def laplace(key, shape: AxisSpec, dtype=jnp.float_):
    shape = ensure_tuple(shape)
    jax_shape = _to_jax_shape(shape)
    jax_array = jrandom.laplace(key=key, shape=jax_shape, dtype=dtype)
    return auto_sharded(NamedArray(jax_array, shape))


@named_call
def cauchy(key, shape: AxisSpec, dtype=jnp.float_):
    shape = ensure_tuple(shape)
    jax_shape = _to_jax_shape(shape)
    jax_array = jrandom.cauchy(key=key, shape=jax_shape, dtype=dtype)
    return auto_sharded(NamedArray(jax_array, shape))


@named_call
def logistic(key, shape: AxisSpec, dtype=jnp.float_):
    shape = ensure_tuple(shape)
    jax_shape = _to_jax_shape(shape)
    jax_array = jrandom.logistic(key=key, shape=jax_shape, dtype=dtype)
    return auto_sharded(NamedArray(jax_array, shape))


@named_call
def truncated_normal(key, shape: AxisSpec, lower: NamedOrNumeric, upper: NamedOrNumeric, dtype=jnp.float_):
    shape = ensure_tuple(shape)
    lower = broadcast_to(lower, shape).array
    upper = broadcast_to(upper, shape).array
    jax_shape = _to_jax_shape(shape)
    jax_array = jrandom.truncated_normal(key=key, lower=lower, upper=upper, shape=jax_shape, dtype=dtype)
    return auto_sharded(NamedArray(jax_array, shape))


_enforce_sharded_generate = False
""" mostly for testing: enforces shard generation for all random functions even if not running distributed"""


def generate_sharded(fn, axis: Optional[AxisSelector] = None):
    """
    Create a wrapped version of fn (which should be a random generator) that generates the random array in a sharded
    manner, using vmap over the provided axis, or inferring the "best" one if not provided.

    This is a bit tricky but, for sharded models, we sometimes want to split the random key so that we only
    need to generate the random numbers for the local shard. We do this because the RNG can't actually
    auto-shard, meaning that if you want to generate a [1024] vector across 4 devices, each one actually
    generates all 1024 numbers, and then only uses 256 of them. This is a waste of time, especially when it's
    not a [1024] vector but a [1600, 6400] matrix (for say, gpt-2). So we split the key here, and then let
    vmap hopefully only generate the random numbers for the local shard.



    However, we don't want to oversplit or it kind of ruins the whole point since we have to split the key on
    every node... So instead we just split along the *largest* physical axis, or the provided axis if it's
    provided.
    """
    # TODO: we won't need to do this when they add better splitting for random numbers
    #  (froystig is maybe going to do this?)

    @functools.wraps(fn)
    def wrapped_fn(*args, **kwargs):
        _axis = axis
        bound = inspect.signature(fn).bind(*args, **kwargs)
        bound.apply_defaults()
        key = bound.arguments["key"]
        shape = bound.arguments["shape"]

        shape = ensure_tuple(shape)

        if len(shape) == 0:
            # scalar
            return fn(*args, **kwargs)

        if _axis is None:
            pspec = pspec_for_axis(shape)
            if pspec:
                _axis, biggest_physical = max(
                    zip(shape, pspec), key=lambda x: (physical_axis_size(x[0]) or 0) if x[1] else 0
                )
            else:
                _axis = biggest_physical = None

            _axis = _axis or shape[0]
        else:
            biggest_physical = physical_axis_name(axis)

        if _enforce_sharded_generate or biggest_physical:
            with jax.named_scope(f"generate_sharded({_axis})"):
                index_of_axis_to_shard = shape.index(_axis)
                # remove axis from shape
                shape_without_axis = shape[:index_of_axis_to_shard] + shape[index_of_axis_to_shard + 1 :]

                keys = jrandom.split(key, _axis.size)

                bound.arguments["shape"] = shape_without_axis
                bound.arguments["key"] = keys

                return haliax.vmap(fn, axis=_axis)(*bound.args, **bound.kwargs).rearrange(shape)
        else:
            with jax.named_scope(f"generate_sharded({_axis}, no_shard)"):
                return fn(*args, **kwargs)

    return wrapped_fn


@named_call
def ball(key, shape: AxisSpec, D: Axis, p: float = 2.0, dtype=jnp.float_):
    shape = ensure_tuple(shape)
    jax_shape = _to_jax_shape(shape)
    jax_array = jrandom.ball(key=key, shape=jax_shape, d=D.size, p=p, dtype=dtype)
    return auto_sharded(NamedArray(jax_array, shape + (D,)))


@named_call
def choice(
    key, shape: AxisSpec, a: NamedArray, axis: AxisSelector, replace: bool = True, p: Optional[NamedArray] = None
):
    """
    Selects random elements from an array along the given axis. If p is provided, the elements are selected
    with probability proportional to their weights and it must be a 1-d array with its only axis being the axis.
    shape and a.axes must not overlap except that axis may be repeated in both.

    :return: Array with shape `shape` + (`a.axes` - `axis`)
    """

    index = a._lookup_indices(axis)
    assert index is not None, f"axis {axis} not in a"

    shape = ensure_tuple(shape)
    if p is not None:
<<<<<<< HEAD
        assert p.resolve_axes(axis) == p.axes, f"p must be 1D with axis {axis} or be None"
=======
        assert p.resolve_axis(ensure_tuple(axis)) == p.axes, f"p must be 1D with axis {axis} or be None"
>>>>>>> f7861cf7

    jax_shape = _to_jax_shape(shape)
    jax_p = p.array if p is not None else None

    jax_array = jrandom.choice(key, a.array, jax_shape, replace=replace, p=jax_p, axis=index)

    expected_shape = shape + tuple(a.axes[:index] + a.axes[index + 1 :])

    return auto_sharded(NamedArray(jax_array, expected_shape))


@named_call
def categorical(key, shape: AxisSpec, logits: NamedArray, axis: AxisSelector):
    """Sample random values from categorical distributions.

    Args:
      key: a PRNG key used as the random key.
      shape: A tuple of nonnegative integers representing the result shape.
        Must be broadcast-compatible with logits without the axis
      logits: Unnormalized log probabilities of the categorical distribution(s) to sample from,
        so that `softmax(logits, axis)` gives the corresponding probabilities.
      axis: Axis along which logits belong to the same categorical distribution.
    Returns:
      A random array with int dtype and shape given by ``shape``
    """
    shape = ensure_tuple(shape)

    # TODO: could alias the axis and rename at end
    if selects_axis(shape, axis):
        raise ValueError(f"axis {axis} cannot be in shape {shape}")

    logits = logits.broadcast_axis(shape)

    index = logits._lookup_indices(axis)
    assert index is not None, f"axis {axis} not in logits"

    jax_shape = _to_jax_shape(shape)

    jax_array = jrandom.categorical(key, logits.array, axis=index, shape=jax_shape)
    return auto_sharded(NamedArray(jax_array, shape))


@named_call
def gumbel(key, shape: AxisSpec, dtype=jnp.float_):
    shape = ensure_tuple(shape)
    jax_shape = _to_jax_shape(shape)
    jax_array = jrandom.gumbel(key, jax_shape, dtype=dtype)
    return auto_sharded(NamedArray(jax_array, shape))


@named_call
def permutation(key, x: NamedArray, axis: AxisSelector, independent: bool = False):
    axis_index = x._lookup_indices(axis)
    jax_array = jrandom.permutation(key, x.array, axis_index, independent=independent)
    return auto_sharded(NamedArray(jax_array, x.axes))


@named_call
def rademacher(key, shape: AxisSpec, dtype=jnp.float_):
    shape = ensure_tuple(shape)
    jax_shape = _to_jax_shape(shape)
    jax_array = jrandom.rademacher(key, jax_shape, dtype=dtype)
    return auto_sharded(NamedArray(jax_array, shape))


@named_call
def t(key, shape: AxisSpec, df: NamedOrNumeric, dtype=jnp.float_):
    shape = ensure_tuple(shape)
    df = broadcast_to(df, shape)
    jax_shape = _to_jax_shape(shape)
    jax_array = jrandom.t(key, df.array, jax_shape, dtype=dtype)
    return auto_sharded(NamedArray(jax_array, shape))


@named_call
def weibull_min(key, shape: AxisSpec, scale: NamedOrNumeric, concentration: NamedOrNumeric, dtype=jnp.float_):
    shape = ensure_tuple(shape)
    scale = broadcast_to(scale, shape)
    concentration = broadcast_to(concentration, shape)
    jax_shape = _to_jax_shape(shape)
    jax_array = jrandom.weibull_min(key, scale.array, concentration.array, jax_shape, dtype=dtype)
    return auto_sharded(NamedArray(jax_array, shape))


@named_call
def pareto(key, shape: AxisSpec, b: NamedOrNumeric, dtype=jnp.float_):
    shape = ensure_tuple(shape)
    b = broadcast_to(b, shape)
    jax_shape = _to_jax_shape(shape)
    jax_array = jrandom.pareto(key, b.array, jax_shape, dtype=dtype)
    return auto_sharded(NamedArray(jax_array, shape))


@named_call
def loggamma(key, shape: AxisSpec, a: NamedOrNumeric, dtype=jnp.float_):
    shape = ensure_tuple(shape)
    a = broadcast_to(a, shape)
    jax_shape = _to_jax_shape(shape)
    jax_array = jrandom.loggamma(key, a.array, jax_shape, dtype=dtype)
    return auto_sharded(NamedArray(jax_array, shape))


def _to_jax_shape(shape):
    return tuple(axis.size if isinstance(axis, Axis) else axis for axis in shape)


__all__ = [
    "generate_sharded",
    "uniform",
    "normal",
    "ball",
    "bernoulli",
    "beta",
    "cauchy",
    "choice",
    "exponential",
    "gamma",
    "gumbel",
    "laplace",
    "logistic",
    "permutation",
    "poisson",
    "rademacher",
    "truncated_normal",
    # "categorical",
    # "dirichlet",
    "loggamma",
    "pareto",
    "t",
    "weibull_min",
]<|MERGE_RESOLUTION|>--- conflicted
+++ resolved
@@ -221,11 +221,7 @@
 
     shape = ensure_tuple(shape)
     if p is not None:
-<<<<<<< HEAD
-        assert p.resolve_axes(axis) == p.axes, f"p must be 1D with axis {axis} or be None"
-=======
         assert p.resolve_axis(ensure_tuple(axis)) == p.axes, f"p must be 1D with axis {axis} or be None"
->>>>>>> f7861cf7
 
     jax_shape = _to_jax_shape(shape)
     jax_p = p.array if p is not None else None
