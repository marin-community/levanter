--- conflicted
+++ resolved
@@ -17,20 +17,6 @@
     weight: Optional[NamedArray]
     bias: Optional[NamedArray]
 
-<<<<<<< HEAD
-    def __init__(self, axis: AxisSpec, eps: float = 1e-5, use_weight: bool = True, use_bias: bool = True):
-        self.axis = axis
-        self.eps = eps
-
-        if use_weight:
-            self.weight = hax.ones(axis)
-        else:
-            self.weight = None
-        if use_bias:
-            self.bias = hax.zeros(axis)
-        else:
-            self.bias = None
-=======
     eps: float = eqx.static_field(default=1e-5)
 
     @staticmethod
@@ -45,7 +31,6 @@
             bias = None
 
         return LayerNorm(axis, weight, bias, eps)
->>>>>>> 51a51b64
 
     def __call__(self, x: NamedArray) -> NamedArray:
         mean = x.mean(self.axis)
