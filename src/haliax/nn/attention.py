import math
from typing import List, Optional

import jax
import jax.numpy as jnp
import numpy as np
from jax.random import PRNGKey

import haliax
import haliax.random as hrandom
from haliax.core import NamedArray
from haliax.types import Axis, AxisSelection, AxisSpec, PrecisionLike


# With attention we usually distinguish between the mask and the bias, though the former is just a special case of the
# latter. In practice, the mask is a boolean array that is applied using `where` to the logits, while the bias is a
# float array that is added to the logits. The mask is usually used to prevent attention to certain positions, while
# the bias is usually used to encourage or discourage attention to certain positions.
# The mask usually is head-independent, while the bias is frequently head-dependent

# because we use named axis we can be fairly loose about the shape of masks and biases: want to have a different
# mask for each head? fine. want to broadcast across the key sequence length? fine. etc etc


def dot_product_attention_weights(
    Head: Axis,
    KPos: AxisSelection,
    query: NamedArray,
    key: NamedArray,
    mask: Optional[NamedArray] = None,
    bias: Optional[NamedArray] = None,
    attention_dtype: Optional[jnp.dtype] = None,
    precision: PrecisionLike = None,
) -> NamedArray:
    """
    NamedArray version of dot product attention. Computes the logits for the attention weights. Note that the
    "Pos" axis in query must be distinct from the "Pos" axis in key.

    :param Head: Axis of head dimension
    :param KPos: Axis of key sequence length. Can be an AxisSpec to attend along more than one axis.
    :param query: NamedArray of shape (QPos, KeySize)
    :param key: NamedArray of shape (KPos, KeySize)
    :param mask: Optional[NamedArray] broadcast compatible with (KeySize, QPos, KPos). Should be boolean
    :param bias: Optional[NamedArray] broadcast compatible with (KeySize, QPos, KPos). Should be float
    :param attention_dtype: Optional dtype to use for attention
    :param precision: PrecisionLike for dot product. See precision argument to jax.lax.dot_general
    :return: NamedArray of shape (QPos, KPos)
    """
    # cf https://github.com/google/flax/blob/509bf97ea272e130d932920f45307ac98947d994/flax/linen/attention.py#L40
    import haliax.nn as hnn

    orig_dtype = query.dtype
    query = query / jnp.sqrt(query.axis_size(Head))

    if attention_dtype is not None:
        query = query.astype(attention_dtype)
        key = key.astype(attention_dtype)

    weights = haliax.dot(Head, query, key, precision=precision)

    if bias is not None:
        weights = weights + bias
    if mask is not None:
        weights = haliax.where(mask, weights, -1e9)

    weights = hnn.softmax(weights, axis=KPos)

    return weights.astype(orig_dtype)


def dot_product_attention(
    QPos: Axis,
    KPos: Axis,
    KeySize: Axis,
    query: NamedArray,
    key: NamedArray,
    value: NamedArray,
    mask: Optional[NamedArray] = None,
    bias: Optional[NamedArray] = None,
    attention_dtype: Optional[jnp.dtype] = None,
    precision: PrecisionLike = None,
) -> NamedArray:
    """
    NamedArray version of dot product attention. This can be multi-headed or not.

    :param QPos: Axis of sequence length
    :param KPos: Axis of key sequence length
    :param KeySize: Axis of head dimension
    :param query: NamedArray of shape (QPos, KeySize)
    :param key: NamedArray of shape (KPos, KeySize)
    :param value: NamedArray of shape (KPos, KeySize)
    :param mask: Optional[NamedArray] broadcast compatible with (KeySize, QPos, KPos). Should be boolean
    :param bias: Optional[NamedArray] broadcast compatible with (KeySize, QPos, KPos). Should be float
    :param attention_dtype: Optional dtype to use for attention
    :param precision: PrecisionLike for dot product. See precision argument to jax.lax.dot_general
    :return: NamedArray of shape (QPos, KeySize)

    Mask and bias are given as separate arguments because they are often computed separately and have different shapes.
    For example, mask is frequently just a boolean array of shape (QPos, KPos), while bias is frequently a float
    array of shape (KeySize, QPos, KPos) or (KeySize, KPos)
    """
    # cf https://github.com/google/flax/blob/509bf97ea272e130d932920f45307ac98947d994/flax/linen/attention.py#L125

    # rename key/value length axis if it's the same as the query length axis
    if KPos == QPos:
        KPos = QPos.alias(KPos.name + "_key")
        key = key.rename({KPos: QPos})
        value = value.rename({KPos: QPos})

    weights = dot_product_attention_weights(KeySize, KPos, query, key, mask, bias, attention_dtype, precision)

    return haliax.dot(KPos, weights, value)


def mask_to_bias(mask: NamedArray, mask_value: float = -1e9) -> NamedArray:
    return mask * mask_value


def combine_masks_and(mask1: Optional[NamedArray], mask2: Optional[NamedArray]) -> Optional[NamedArray]:
    if mask1 is None:
        return mask2
    if mask2 is None:
        return mask1
    return mask1 & mask2


def combine_masks_or(mask1: Optional[NamedArray], mask2: Optional[NamedArray]) -> Optional[NamedArray]:
    if mask1 is None:
        return mask2
    if mask2 is None:
        return mask1
    return mask1 | mask2


def causal_mask(QPos: Axis, KPos: Axis) -> NamedArray:
    """
    Creates a causal mask for attention.

    :param QPos: Axis of query sequence length
    :param KPos: Axis of key sequence length
    :return: NamedArray of shape (QPos, KPos)
    """
    # copilot wrote this and i'm just blown away
    return haliax.arange(QPos).broadcast_axis(KPos) >= haliax.arange(KPos).broadcast_axis(QPos)


def dropout_mask(axes: AxisSpec, dropout_rate: float, *, key: PRNGKey) -> NamedArray:
    """
    Really just an alias for haliax.random.bernoulli. You can pass in e.g. Head, QPos and KPos
    """
    return hrandom.bernoulli(key, shape=axes, p=1 - dropout_rate)


def forgetful_causal_mask(KPos: Axis, mask_prob: float, sample_prob: bool = True, *, key: PRNGKey) -> NamedArray:
    """
    Forgetful Context Masking a la https://arxiv.org/abs/2210.13432. Randomly drops out positions from the key sequence.
    Reportedly better than normal attention dropout. Almost certainly faster.

    You're always allowed to attend to the 0th position. (They say BOS token, but we don't always start with bos)

    :param KPos: Axis of key sequence length
    :param mask_prob: Probability a position to mask
    :param sample_prob: If True, sample the prob between 0 and the provided prob (this is what the paper does)
    """
    zeroth_on = haliax.nn.one_hot(0, KPos, dtype=jnp.bool_)  # always allow 0th position
    if mask_prob == 0:
        return jnp.ones((KPos.size,), dtype=jnp.bool_)
    elif mask_prob == 1:
        return zeroth_on
    else:
        if sample_prob:
            key, subkey = jax.random.split(key)
            mask_prob = jax.random.uniform(subkey, shape=(), minval=0, maxval=mask_prob)
        base: NamedArray = hrandom.bernoulli(key, shape=(KPos,), p=1 - mask_prob)
        return base | zeroth_on


def _get_alibi_slopes(heads: int, bias_max: float) -> List[float]:
    # Mosaic supports "bias_max"
    log_bias_max = math.log2(bias_max)
    # from https://github.com/ofirpress/attention_with_linear_biases/blob/a35aaca144e0eb6b789dfcb46784c4b8e31b7983/fairseq/models/transformer.py#L742

    def get_slopes_power_of_2(n: int):
        start = 2 ** (-(2 ** -(math.log2(n) - log_bias_max)))
        ratio = start
        return [start * ratio**i for i in range(n)]

    if math.log2(heads).is_integer():
        return get_slopes_power_of_2(heads)
    closest_power_of_2 = 2 ** math.floor(math.log2(heads))
    return (
        get_slopes_power_of_2(closest_power_of_2)
        + get_slopes_power_of_2(2 * closest_power_of_2)[0::2][: heads - closest_power_of_2]
    )


<<<<<<< HEAD
# TODO: Mosaic flips the biases around, by subtracting max(bias) from all biases. See if this matters for numerics
def alibi_attention_bias(Heads: Axis, KSeqLen: Axis, bias_max: float = 8, dtype=jnp.float32) -> NamedArray:
    """
    Creates an attention bias for alibi attention.

    :param KSeqLen: Axis of sequence length. Should be the Key sequence length
    :param Heads: Axis of heads
    :return: NamedArray of shape (Heads, KSeqLen)
    """
    slopes = haliax.named(np.array(_get_alibi_slopes(Heads.size, bias_max)), Heads)
    positions = haliax.arange(KSeqLen).broadcast_axis(Heads)
=======
def alibi_attention_bias(Heads: Axis, Pos: Axis, dtype=jnp.float32) -> NamedArray:
    """
    Creates an attention bias for alibi attention.

    :param Pos: Axis of sequence length
    :param Heads: Axis of heads
    :return: NamedArray of shape (Heads, QPos)
    """
    slopes = haliax.named(np.array(_get_alibi_slopes(Heads.size)), Heads)
    positions = haliax.arange(Pos).broadcast_axis(Heads)
>>>>>>> 51a51b64

    biases = slopes * positions
    return biases.astype(dtype)<|MERGE_RESOLUTION|>--- conflicted
+++ resolved
@@ -194,30 +194,16 @@
     )
 
 
-<<<<<<< HEAD
-# TODO: Mosaic flips the biases around, by subtracting max(bias) from all biases. See if this matters for numerics
-def alibi_attention_bias(Heads: Axis, KSeqLen: Axis, bias_max: float = 8, dtype=jnp.float32) -> NamedArray:
+def alibi_attention_bias(Heads: Axis, KPos: Axis, bias_max: float = 8, dtype=jnp.float32) -> NamedArray:
     """
     Creates an attention bias for alibi attention.
 
-    :param KSeqLen: Axis of sequence length. Should be the Key sequence length
+    :param KPos: Axis of (key) sequence length
     :param Heads: Axis of heads
-    :return: NamedArray of shape (Heads, KSeqLen)
+    :return: NamedArray of shape (Heads, KPos)
     """
     slopes = haliax.named(np.array(_get_alibi_slopes(Heads.size, bias_max)), Heads)
-    positions = haliax.arange(KSeqLen).broadcast_axis(Heads)
-=======
-def alibi_attention_bias(Heads: Axis, Pos: Axis, dtype=jnp.float32) -> NamedArray:
-    """
-    Creates an attention bias for alibi attention.
-
-    :param Pos: Axis of sequence length
-    :param Heads: Axis of heads
-    :return: NamedArray of shape (Heads, QPos)
-    """
-    slopes = haliax.named(np.array(_get_alibi_slopes(Heads.size)), Heads)
-    positions = haliax.arange(Pos).broadcast_axis(Heads)
->>>>>>> 51a51b64
+    positions = haliax.arange(KPos).broadcast_axis(Heads)
 
     biases = slopes * positions
     return biases.astype(dtype)