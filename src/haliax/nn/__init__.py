import functools
from typing import Optional, Tuple, Union

import jax.nn as jnn
import jax.numpy as jnp

import haliax
import haliax as hax
import haliax.nn.attention as attention

from ..core import NamedArray
from ..types import Axis, AxisSelector, AxisSpec
from ..wrap import unwrap_namedarrays, wrap_axiswise_call, wrap_elemwise_unary, wrap_reduction_call
from .dropout import Dropout
from .embedding import Embedding
from .linear import Linear
from .embedding import Embedding
from .normalization import LayerNorm
from .scan import Stacked


relu = wrap_elemwise_unary(jnn.relu)
relu6 = wrap_elemwise_unary(jnn.relu6)
sigmoid = wrap_elemwise_unary(jnn.sigmoid)
softplus = wrap_elemwise_unary(jnn.softplus)
soft_sign = wrap_elemwise_unary(jnn.soft_sign)
silu = wrap_elemwise_unary(jnn.silu)
swish = wrap_elemwise_unary(jnn.swish)
log_sigmoid = wrap_elemwise_unary(jnn.log_sigmoid)
leaky_relu = wrap_elemwise_unary(jnn.leaky_relu)
hard_sigmoid = wrap_elemwise_unary(jnn.hard_sigmoid)
hard_silu = wrap_elemwise_unary(jnn.hard_silu)
hard_swish = wrap_elemwise_unary(jnn.hard_swish)
hard_tanh = wrap_elemwise_unary(jnn.hard_tanh)
elu = wrap_elemwise_unary(jnn.elu)
celu = wrap_elemwise_unary(jnn.celu)
selu = wrap_elemwise_unary(jnn.selu)
gelu = wrap_elemwise_unary(jnn.gelu)


def glu(x: NamedArray, axis: Axis) -> NamedArray:
    axis_index = x.axes.index(axis)
    return jnn.glu(x.array, axis_index)


logsumexp = wrap_reduction_call(jnn.logsumexp, False, supports_where=False)

# TODO: support where in softmax, etc
softmax = wrap_axiswise_call(jnn.softmax, False)
log_softmax = wrap_axiswise_call(jnn.log_softmax, False)


def standardize(
    x: NamedArray,
    axis: AxisSpec,
    *,
    mean: Optional[NamedArray] = None,
    variance: Optional[NamedArray] = None,
    epsilon: float = 1e-5,
    where: Optional[NamedArray] = None,
) -> NamedArray:
    """Analogous to `jax.nn.standardize`, but with support for NamedArrays."""
    x, mean, variance, where = haliax.broadcast_arrays(x, mean, variance, where)  # type: ignore
    raw_x, mean, variance, where = unwrap_namedarrays(x, mean, variance, where)
    axis_indices = x._lookup_indices(axis)

    plain = jnn.standardize(raw_x, axis_indices, mean=mean, variance=variance, epsilon=epsilon, where=where)
    return NamedArray(plain, x.axes)


@functools.wraps(jnn.one_hot)
def one_hot(x: Union[NamedArray, int], class_axis: Axis, *, dtype=jnp.float_) -> NamedArray:
    if isinstance(x, NamedArray):
        array = jnn.one_hot(x.array, num_classes=class_axis.size, dtype=dtype)
        return NamedArray(array, x.axes + (class_axis,))
    else:
        assert isinstance(x, int)
        assert class_axis.size > x >= -class_axis.size

        array = jnp.zeros(class_axis.size, dtype=dtype).at[x].set(1)
        return haliax.named(array, class_axis)


def cross_entropy_loss(
    pred_y: NamedArray,
    Label: AxisSelector,
    target_y: NamedArray,
) -> NamedArray:
    loss, _ = cross_entropy_loss_and_log_normalizers(pred_y, Label, target_y)
    return loss


def cross_entropy_loss_and_log_normalizers(
    pred_y: NamedArray,
    Label: AxisSelector,
    target_y: NamedArray,
) -> Tuple[NamedArray, NamedArray]:
    """
    Compute the cross entropy loss and log normalizers for a batch of predictions and targets.

    :param pred_y: a NamedArray with the Label axis (and possibly others for e.g. batch and seq) containing the logits
    :param Label: the Label axis
    :param target_y: a NamedArray with the Label axis (and possibly others) containing the targets

    :return: tuple of two named arrays, with "per position" losses and log normalizers
    """
    log_normalizers = hax.nn.logsumexp(pred_y, Label)
    neg_log_normalized = log_normalizers - pred_y

    loss = hax.dot(Label, target_y, neg_log_normalized)

    return loss, log_normalizers


def quick_gelu(x):
    return x * sigmoid(1.702 * x)


__all__ = [
    "attention",
    "relu",
    "relu6",
    "sigmoid",
    "softplus",
    "soft_sign",
    "silu",
    "swish",
    "log_sigmoid",
    "leaky_relu",
    "hard_sigmoid",
    "hard_silu",
    "hard_swish",
    "hard_tanh",
    "elu",
    "celu",
    "selu",
    "gelu",
    "logsumexp",
    "softmax",
    "log_softmax",
    "one_hot",
    "cross_entropy_loss",
    "cross_entropy_loss_and_log_normalizers",
    "quick_gelu",
    "Dropout",
    "LayerNorm",
    "Linear",
    "Embedding",
<<<<<<< HEAD
=======
    "Stacked",
>>>>>>> 51a51b64
]<|MERGE_RESOLUTION|>--- conflicted
+++ resolved
@@ -14,7 +14,6 @@
 from .dropout import Dropout
 from .embedding import Embedding
 from .linear import Linear
-from .embedding import Embedding
 from .normalization import LayerNorm
 from .scan import Stacked
 
@@ -146,8 +145,5 @@
     "LayerNorm",
     "Linear",
     "Embedding",
-<<<<<<< HEAD
-=======
     "Stacked",
->>>>>>> 51a51b64
 ]