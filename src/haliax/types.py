--- conflicted
+++ resolved
@@ -16,14 +16,10 @@
 
 
 AxisSelector = Union[Axis, str]
-<<<<<<< HEAD
-AxisSelection = Union[AxisSelector, Sequence[AxisSelector]]
-=======
 """AxisSelector is a type that can be used to select a single axis from an array. str or Axis"""
 AxisSelection = Union[AxisSelector, Sequence[AxisSelector]]
 """AxisSelection is a type that can be used to select multiple axes from an array. str, Axis, or sequence of mixed
 str and Axis"""
->>>>>>> a51ae12e
 AxisSpec = Union[Axis, Sequence[Axis]]
 """AxisSpec is a type that can be used to specify the axes of an array, usually for creation or adding a new axis
  whose size can't be determined another way. Axis or sequence of Axis"""
