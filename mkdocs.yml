site_name: Levanter
repo_url: https://github.com/stanford-crfm/levanter/
edit_uri: blob/main/docs/
theme:
  name: material
  highlightjs: false
  features:
    - content.code.copy
markdown_extensions:
- attr_list
- admonition
- def_list
- pymdownx.tasklist:
    custom_checkbox: true
  #- callouts
- footnotes
- codehilite
- pymdownx.details  # Allowing hidden expandable regions denoted by ???
- pymdownx.magiclink
- pymdownx.superfences
- pymdownx.arithmatex: # Render LaTeX via MathJax
      generic: true
- pymdownx.superfences  # Seems to enable syntax highlighting when used with the Material theme.
- pymdownx.snippets: # Include one Markdown file into another
      base_path: docs
- pymdownx.inlinehilite
- pymdownx.snippets:
    check_paths: true
- pymdownx.superfences
- toc:
    permalink: "¤"
    toc_depth: "2-3"

plugins:
  - search
  - autorefs
  - mkdocstrings:
      handlers:
        python:
          setup_commands:
              - import pytkdocs_tweaks
              - pytkdocs_tweaks.main()
          paths: [src]
          import:
            - https://docs.python.org/3/objects.inv
            - https://jax.readthedocs.io/en/latest/objects.inv
            - https://haliax.readthedocs.io/en/latest/objects.inv
            - https://docs.kidger.site/equinox/objects.inv
          options:
            docstring_options:
              ignore_init_summary: true
              docstring_style: google
            show_if_no_docstring: true
            show_source: false
            docstring_section_style: list
            heading_level: 4
            inherited_members: true
            merge_init_into_class: true
            load_external_modules: true
            preload_modules: [haliax, haliax.core]
#            separate_signature: true
            show_root_heading: true
            show_root_full_path: false
#            show_signature_annotations: true
            show_symbol_type_heading: false
            show_symbol_type_toc: false
            signature_crossrefs: true
            line_length: 100
  - include-markdown
extra_css:
  - css/material.css
  - css/mkdocstrings.css
  - css/custom.css


watch:
  - src
  - docs
nav:
  - 'Home': 'index.md'
<<<<<<< HEAD
=======
  - 'User Guide':
      - "Training-On-Your-Data.md"
      - 'Configuration-Guide.md'
>>>>>>> bc50488e
#  - Haliax: 'Haliax.md'
  - 'Installation and Setup':
      - 'Installation.md'
      - 'Getting-Started-TPU-VM.md'
      - 'Getting-Started-CUDA.md'
<<<<<<< HEAD
  - 'User Guide':
      - 'Getting-Started-Training.md'
      - "Training-On-Your-Data.md"
      - "Replicating-Alpaca.md"
      - 'Configuration-Guide.md'
=======
      - 'Getting-Started-Training.md'
>>>>>>> bc50488e
  - Other:
      - 'Levanter-1.0-Release.md'
      - "design/Data-Loader-Design.md"<|MERGE_RESOLUTION|>--- conflicted
+++ resolved
@@ -78,26 +78,15 @@
   - docs
 nav:
   - 'Home': 'index.md'
-<<<<<<< HEAD
-=======
-  - 'User Guide':
-      - "Training-On-Your-Data.md"
-      - 'Configuration-Guide.md'
->>>>>>> bc50488e
-#  - Haliax: 'Haliax.md'
   - 'Installation and Setup':
       - 'Installation.md'
       - 'Getting-Started-TPU-VM.md'
       - 'Getting-Started-CUDA.md'
-<<<<<<< HEAD
   - 'User Guide':
       - 'Getting-Started-Training.md'
       - "Training-On-Your-Data.md"
       - "Replicating-Alpaca.md"
       - 'Configuration-Guide.md'
-=======
-      - 'Getting-Started-Training.md'
->>>>>>> bc50488e
   - Other:
       - 'Levanter-1.0-Release.md'
       - "design/Data-Loader-Design.md"