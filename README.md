--- conflicted
+++ resolved
@@ -37,13 +37,7 @@
 that resumes are much faster and so that subsequent runs are even faster. As soon as the first part of the cache is complete, Levanter will start training.
 * **Logging**: Logging is done with [WandB](https://wandb.ai/), complete with a fancy online visualization of the validation set during training.
 * **Distributed Checkpointing**: Distributed checkpointing is supported via Google's [TensorStore](https://google.github.io/tensorstore/) library. Training can even be resumed on a different number of hosts, though this breaks reproducibility for now.
-<<<<<<< HEAD
-* **Optimization**: Levanter uses [Optax](https://github.com/deepmind/optax) for optimization,
-  though our new optimizer, [Sophia](https://arxiv.org/abs/2305.14342), is coming to Levanter soon!
-* **Stability**: The GPT-2 implementation uses the [Mistral stability trick](https://crfm.stanford.edu/2021/08/26/mistral.html) to improve stability during training.
-=======
-* **Optimization**: Levanter uses [Optax](https://github.com/deepmind/optax) for optimization. Our new optimizer, [Sophia](https://arxiv.org/abs/2305.14342), is coming to Levanter soon!
->>>>>>> f17d5fb1
+* **Optimization**: Levanter uses [Optax](https://github.com/deepmind/optax) for optimization.
 
 <!--levanter-intro-end-->
 
