# Levanter and Haliax
<!--intro-start-->

Levanter and Haliax are libraries based on [Jax](https:://github.com/google/jax) and [Equinox](https://github.com/patrick-kidger/equinox)
for training deep learning models, especially [foundation models](https://en.wikipedia.org/wiki/Foundation_models).
Haliax is a named tensor library (modeled on [Tensor Considered Harmful](https://nlp.seas.harvard.edu/NamedTensor)) that focuses on improving the legibility and compositionality of deep learning code while still maintaining efficiency and scalability.
Levanter is a library for training foundation models built on top of Haliax.
In addition to the goals of legibility, efficiency, and scalability, Levanter further strives for bitwise reproducibility,
meaning that the same code with the same data will produce the exact same result, even in the presence of preemption and restarting from checkpoints.

Levanter and Haliax were created by [Stanford's Center for Research on Foundation Models (CRFM)](https://crfm.stanford.edu/)'s research engineering team. ([We're hiring!](https://crfm.stanford.edu/apply.html))

<<<<<<< HEAD
<!--intro-end-->

## Haliax
<!--haliax-intro-start-->
=======
# Haliax
>>>>>>> 4b26de8c

> Though you don’t seem to be much for listening, it’s best to be careful. If you managed to catch hold of even just a piece of my name, you’d have all manner of power over me.<br/>
> — Patrick Rothfuss, *The Name of the Wind*

Haliax is a Jax library for building neural networks with named tensors, in the tradition of Alexander Rush's [Tensor Considered Harmful](https://nlp.seas.harvard.edu/NamedTensor).
We use named tensors to improve the legibility and compositionality of our programs without sacrificing performance or scalability.

Here's a minimal attention module implementation in Haliax. For a more detailed introduction, please see the [Haliax tutorial](https://colab.research.google.com/drive/1TiTcQQ4V5mopbgCu1SVl-oqJtXn7rFnC).

```python
import equinox as eqx
import jax
import jax.numpy as jnp
import haliax as hax
import haliax.nn as hnn

Pos = hax.Axis("position", 1024)  # sequence length
KPos = Pos.alias("key_position")
Head = hax.Axis("head", 8)  # number of attention heads
Key = hax.Axis("key", 64)  # key size
Embed = hax.Axis("embed", 512)  # embedding size

def attention_scores(Key, KPos, query, key, mask):
  # how similar is each query to each key
  scores = hax.dot(Key, query, key) / jnp.sqrt(Key.size)

  if mask is not None:
    scores -= 1E9 * (1.0 - mask)

  # convert to probabilities
  scores = hax.nn.softmax(scores, KPos)
  return scores


def attention(Key, KPos, query, key, value, mask):
  scores = attention_scores(Key, KPos, query, key, mask)
  answers = hax.dot(KPos, scores, value)

  return answers

# Causal Mask means that if pos >= key_pos, then pos can attend to key_pos
causal_mask = hax.arange(Pos).broadcast_axis(KPos) >= hax.arange(KPos)

class Attention(eqx.Module):
  proj_qkv: hnn.Linear  # input projection from [Embed] -> [(q, k, v), Head, Key]
  proj_answer: hnn.Linear  # output projection from [Head, Key] -> [Embed]

  @staticmethod
  def init(Embed, Head, Key, *, key):
    Qkv = hax.Axis("qkv", 3)  # create all three at once

    k_qkv, k_ans = jax.random.split(key, 2)
    proj_qkv = hnn.Linear.init(In=Embed, Out=(Qkv, Head, Key), key=k_qkv)
    proj_answer = hnn.Linear.init(In=(Head, Key), Out=Embed, key=k_ans)
    return Attention(proj_qkv, proj_answer)

  def __call__(self, x, mask=None):
    qkv_out = self.proj_qkv(x)
    q, k, v = qkv_out.unbind("qkv")

    # Rename k and v's Pos as haliax doesn't support unnamed axes or duplicate axes
    k = k.rename({"position": "key_position"})
    v = v.rename({"position": "key_position"})

    answers = attention(Key, KPos, q, k, v, causal_mask)

    x = self.proj_answer(answers)
    return x
```

## Documentation for Haliax

<<<<<<< HEAD
Currently we have two tutorials for Haliax:

=======
Currently, we have two tutorials for Haliax:
>>>>>>> 4b26de8c
* [Introduction to Haliax with Transformers](https://colab.research.google.com/drive/1TiTcQQ4V5mopbgCu1SVl-oqJtXn7rFnC)
* [Distributed Training in Haliax](https://colab.research.google.com/drive/1QX4yH3zRFF3Xiibf1aahETcSQ5nbcUMz) (including FSDP)
<!--haliax-intro-end-->

<<<<<<< HEAD
## Levanter
<!--levanter-intro-start-->
=======
# Levanter

>>>>>>> 4b26de8c
> You could not prevent a thunderstorm, but you could use the electricity; you could not direct the wind, but you could trim your sail so as to propel your vessel as you pleased, no matter which way the wind blew. <br/>
> — Cora L. V. Hatch

Levanter is a library for training foundation models built on top of Haliax. Levanter strives for bitwise reproducibility,
meaning that the same code with the same data will produce the exact same result, even in the presence of preemption and restarting from checkpoints.
It supports distributed training on TPUs (and, soon, GPUs), including FSDP, tensor parallelism, distributed checkpointing, distributed data loading, and more.
Levanter integrates with WandB for logging and with the Hugging Face ecosystem for tokenizers, datasets, and model import and export.
<!--levanter-intro-end-->

## Getting Started

Here is a small set of examples to get you started. For more information about the various configuration options, please see the [Training Getting Started](docs/Getting-Started-Training.md) guide.
You can also use `--help` or poke around other configs to see all the options available to you.

### Installing Levanter

Please refer to the [Installation Guide](docs/Installation.md) for more information on how to install Levanter.

If you're using a TPU, more complete documentation for setting that up is available [here](docs/Getting-Started-TPU-VM.md). GPU support is still in-progress; documentation is available [here](docs/Getting-Started-CUDA.md).


### Training a GPT2-nano

As a kind of hello world, here's how you can train a GPT-2 "nano"-sized model on a small dataset.

```bash
python -m levanter.main.train_lm --config_path config/gpt2_nano.yaml

# alternatively, if you didn't use -e and are in a different directory
python -m levanter.main.train_lm --config_path gpt2_nano
```

This will train a GPT2-nano model on the [WikiText-103](https://blog.einstein.ai/the-wikitext-long-term-dependency-language-modeling-dataset/) dataset.

### Training a GPT2-small on your own data

You can also change the dataset by changing the `dataset` field in the config file.
If your dataset is a [Hugging Face dataset](https://huggingface.co/docs/datasets/loading_datasets.html), you can use the `data.id` field to specify it:

```bash
python -m levanter.main.train_lm --config_path config/gpt2_small.yaml --data.id openwebtext

# optionally, you may specify a tokenizer and/or a cache directory, which may be local or on gcs
python -m levanter.main.train_lm --config_path config/gpt2_small.yaml --data.id openwebtext --data.tokenizer "EleutherAI/gpt-neox-20b" --data.cache_dir "gs://path/to/cache/dir"
```

If instead your data is a list of URLs, you can use the `data.train_urls` and `data.validation_urls` fields to specify them.
Data URLS can be local files, gcs files, or http(s) URLs, or anything that [fsspec](https://filesystem-spec.readthedocs.io/en/latest/) supports.
Levanter (really, fsspec) will automatically uncompress `.gz` and `.zstd` files, and probably other formats too.

```bash
python -m levanter.main.train_lm --config_path config/gpt2_small.yaml --data.train_urls ["https://path/to/train/data_*.jsonl.gz"] --data.validation_urls ["https://path/to/val/data_*.jsonl.gz"]
```

### Customizing a Config File

You can modify the config file to change the model, the dataset, the training parameters, and more. Here's
the `gpt2_small.yaml` file:

```yaml
data:
  train_urls:
      - "gs://pubmed-mosaic/openwebtext-sharded/openwebtext_train.{1..128}-of-128.jsonl.gz"
  validation_urls:
      - "gs://pubmed-mosaic/openwebtext-sharded/openwebtext_val.{1..8}-of-8.jsonl.gz"
  cache_dir: "gs://pubmed-mosaic/tokenized/openwebtext/"
model:
  gpt2:
    hidden_dim: 768
    num_heads: 12
    num_layers: 12
    seq_len: 1024
    gradient_checkpointing: true
    scale_attn_by_inverse_layer_idx: true
trainer:
  wandb:
    project: "levanter"
    tags: [ "openwebtext", "gpt2"]

  mp: p=f32,c=bfloat16
  model_axis_size: 1
  per_device_parallelism: 4

  train_batch_size: 512
optimizer:
  learning_rate: 6E-4
  weight_decay: 0.1
  min_lr_ratio: 0.1
```

### Other Architectures

Currently, we support GPT-2, [Backpacks](http://backpackmodels.science/) and MosaicML's [MPT](https://www.mosaicml.com/blog/mpt-7b)
architectures. We plan to add more in the future.

#### A Tiny Backpack Model

```bash
python -m levanter.main.train_lm --config_path config/backpack_nano.yaml
```

#### Continued Pretraining with MPT

```bash
python -m levanter.main.train_lm --config_path config/mpt_7b_continued.yaml
```

## Distributed and Cloud Training

### Training on a TPU Cloud VM

Please see the [TPU Getting Started](docs/Getting-Started-TPU-VM.md) guide for more information on how to set up a TPU Cloud VM and run Levanter there.

### Training with CUDA

Please see the [CUDA Getting Started](docs/Getting-Started-CUDA.md) guide for more information on how to set up a CUDA environment and run Levanter there.

## Contributing

We welcome contributions! Please see [CONTRIBUTING.md](CONTRIBUTING.md) for more information.

## License

Levanter is licensed under the Apache License, Version 2.0. See [LICENSE](LICENSE) for the full license text.<|MERGE_RESOLUTION|>--- conflicted
+++ resolved
@@ -10,14 +10,10 @@
 
 Levanter and Haliax were created by [Stanford's Center for Research on Foundation Models (CRFM)](https://crfm.stanford.edu/)'s research engineering team. ([We're hiring!](https://crfm.stanford.edu/apply.html))
 
-<<<<<<< HEAD
 <!--intro-end-->
 
-## Haliax
+# Haliax
 <!--haliax-intro-start-->
-=======
-# Haliax
->>>>>>> 4b26de8c
 
 > Though you don’t seem to be much for listening, it’s best to be careful. If you managed to catch hold of even just a piece of my name, you’d have all manner of power over me.<br/>
 > — Patrick Rothfuss, *The Name of the Wind*
@@ -90,23 +86,13 @@
 
 ## Documentation for Haliax
 
-<<<<<<< HEAD
-Currently we have two tutorials for Haliax:
-
-=======
 Currently, we have two tutorials for Haliax:
->>>>>>> 4b26de8c
 * [Introduction to Haliax with Transformers](https://colab.research.google.com/drive/1TiTcQQ4V5mopbgCu1SVl-oqJtXn7rFnC)
 * [Distributed Training in Haliax](https://colab.research.google.com/drive/1QX4yH3zRFF3Xiibf1aahETcSQ5nbcUMz) (including FSDP)
 <!--haliax-intro-end-->
 
-<<<<<<< HEAD
-## Levanter
+# Levanter
 <!--levanter-intro-start-->
-=======
-# Levanter
-
->>>>>>> 4b26de8c
 > You could not prevent a thunderstorm, but you could use the electricity; you could not direct the wind, but you could trim your sail so as to propel your vessel as you pleased, no matter which way the wind blew. <br/>
 > — Cora L. V. Hatch
 
