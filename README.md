# Levanter

<a href="https://github.com/stanford-crfm/levanter/actions?query=branch%3Amain++">
    <img alt="Build Status" src="https://img.shields.io/github/actions/workflow/status/stanford-crfm/levanter/run_tests.yaml?branch=main">
</a>
<a href="https://levanter.readthedocs.io/en/latest/?badge=latest">
    <img alt="Documentation Status" src="https://readthedocs.org/projects/levanter/badge/?version=latest">
</a>
<a href="">
<img alt="License" src="https://img.shields.io/github/license/stanford-crfm/levanter?color=blue" />
</a>
<a href="https://https://pypi.org/project/levanter/">
    <img alt="PyPI" src="https://img.shields.io/pypi/v/levanter?color=blue" />
</a>


<!--levanter-intro-start-->
> *You could not prevent a thunderstorm, but you could use the electricity; you could not direct the wind, but you could trim your sail so as to propel your vessel as you pleased, no matter which way the wind blew.* <br/>
> — Cora L. V. Hatch

Levanter is a framework for training large language models (LLMs) and other foundation models that strives for legibility, scalability, and reproducibility:

1. **Legible**: Levanter uses our named tensor library [Haliax](https://github.com/stanford-crfm/haliax) to write easy-to-follow, composable deep learning code, while still being high performance.
2. **Scalable**: Levanter scales to large models, and to be able to train on a variety of hardware, including GPUs and TPUs.
3. **Reproducible**: Levanter is bitwise deterministic, meaning that the same configuration will always produce the same results, even in the face of preemption and resumption.

We built Levanter with [JAX](https://github.com/jax-ml/jax), [Equinox](https://github.com/patrick-kidger/equinox), and [Haliax](https://github.com/stanford-crfm/haliax).

## Documentation

Levanter's documentation is available at [levanter.readthedocs.io](https://levanter.readthedocs.io/en/latest/).
Haliax's documentation is available at [haliax.readthedocs.io](https://haliax.readthedocs.io/en/latest/).

## Features

* **Distributed Training**: We support distributed training on TPUs and GPUs, including FSDP and tensor parallelism.
* **Compatibility**: Levanter supports importing and exporting models to/from the Hugging Face ecosystem, including tokenizers, datasets, and models via [SafeTensors](https://github.com/huggingface/safetensors).
* **Performance**: Levanter's performance rivals commercially-backed frameworks like MosaicML's Composer or Google's MaxText.
* **Resilience**: Levanter supports fast, distributed checkpointing and fast resume from checkpoints with no data seek, making Levanter robust to preemption and hardware failure.
* **Cached On-Demand Data Preprocessing**: We preprocess corpora online, but we cache the results of preprocessing so
that resumes are much faster and so that subsequent runs are even faster. As soon as the first part of the cache is complete, Levanter will start training.
* **Logging**: Levanter logs a rich and detailed set of metrics covering loss and performance. Levanter also supports a few different logging backends, including [WandB](https://wandb.ai/site) and [TensorBoard](https://www.tensorflow.org/tensorboard). (Adding a new logging backend is easy!) Levanter even exposes the ability
to log inside of JAX `jit`-ted functions.
* **Reproducibility**: On TPU, Levanter is bitwise deterministic, meaning that the same configuration will always produce the same results, even in the face of preemption and resumption.
* **Distributed Checkpointing**: Distributed checkpointing is supported via Google's [TensorStore](https://google.github.io/tensorstore/) library. Training can even be resumed on a different number of hosts, though this breaks reproducibility for now.
* * **Optimization**: Levanter supports the new [Sophia](https://arxiv.org/abs/2305.14342) optimizer, which can be 2x as fast as Adam. We also support [Optax](https://github.com/deepmind/optax) for optimization with AdamW, etc.
* * **Flexible**: Levanter supports tuning data mixtures without having to retokenize or shuffle data.

<!--levanter-intro-end-->

Levanter was created by [Stanford's Center for Research on Foundation Models (CRFM)](https://crfm.stanford.edu/)'s research engineering team.
You can also find us in the #levanter channel on the unofficial [Jax LLM Discord](https://discord.gg/CKazXcbbBm)

## Getting Started

Here is a small set of examples to get you started. For more information about the various configuration options,
<<<<<<< HEAD
please see the [Getting Started](./docs/Getting-Started-Training.md) guide or the [In-Depth Configuration Guide](doc./reference/Configuration.md).
=======
please see the [Getting Started](./docs/Getting-Started-Training.md) guide or the [In-Depth Configuration Guide](docs/reference/Configuration.md).
>>>>>>> e5b6be6f
You can also use `--help` or poke around other configs to see all the options available to you.


### Installing Levanter

<!--levanter-installation-start-->

After [installing JAX](https://github.com/google/jax/blob/main/README.md#installation) with the appropriate configuration
for your platform, you can install Levanter with:

```bash
pip install levanter
```

or using the latest version from GitHub:

```bash
pip install git+https://github.com/stanford-crfm/levanter.git
wandb login  # optional, we use wandb for logging
```

If you're developing Haliax and Levanter at the same time, you can do something like.
```bash
git clone https://github.com/stanford-crfm/levanter.git
cd levanter
pip install -e .
cd ..
git clone https://github.com/stanford-crfm/haliax.git
cd haliax
pip install -e .
cd ../levanter
```

<!--levanter-installation-end-->

Please refer to the [Installation Guide](docs/Installation.md) for more information on how to install Levanter.

If you're using a TPU, more complete documentation for setting that up is available [here](docs/Getting-Started-TPU-VM.md). GPU support is still in-progress; documentation is available [here](docs/Getting-Started-GPU.md).

<!--levanter-user-guide-start-->

### Training a GPT2-nano

As a kind of hello world, here's how you can train a GPT-2 "nano"-sized model on a small dataset.

```bash
python -m levanter.main.train_lm --config_path config/gpt2_nano.yaml

# alternatively, if you didn't use -e and are in a different directory
python -m levanter.main.train_lm --config_path gpt2_nano
```

This will train a GPT2-nano model on the [WikiText-103](https://blog.einstein.ai/the-wikitext-long-term-dependency-language-modeling-dataset/) dataset.

### Training a Llama-small on your own data

You can also change the dataset by changing the `dataset` field in the config file.
If your dataset is a [Hugging Face dataset](https://huggingface.co/docs/datasets/loading_datasets.html), you can use the `data.id` field to specify it:

```bash
python -m levanter.main.train_lm --config_path config/llama_small_fast.yaml --data.id openwebtext

# optionally, you may specify a tokenizer and/or a cache directory, which may be local or on gcs
python -m levanter.main.train_lm --config_path config/llama_small_fast.yaml --data.id openwebtext --data.tokenizer "NousResearch/Llama-2-7b-hf" --data.cache_dir "gs://path/to/cache/dir"
```

If instead your data is a list of URLs, you can use the `data.train_urls` and `data.validation_urls` fields to specify them.
Data URLS can be local files, gcs files, or http(s) URLs, or anything that [fsspec](https://filesystem-spec.readthedocs.io/en/latest/) supports.
Levanter (really, fsspec) will automatically uncompress `.gz` and `.zstd` files, and probably other formats too.

```bash
python -m levanter.main.train_lm --config_path config/llama_small_fast.yaml --data.train_urls ["https://path/to/train/data_*.jsonl.gz"] --data.validation_urls ["https://path/to/val/data_*.jsonl.gz"]
```

### Customizing a Config File

You can modify the config file to change the model, the dataset, the training parameters, and more. Here's
the `llama_small_fast.yaml` file:

```yaml
data:
  train_urls:
      - "gs://pubmed-mosaic/openwebtext-sharded/openwebtext_train.{1..128}-of-128.jsonl.gz"
  validation_urls:
      - "gs://pubmed-mosaic/openwebtext-sharded/openwebtext_val.{1..8}-of-8.jsonl.gz"
  cache_dir: "gs://pubmed-mosaic/tokenized/openwebtext/"
model:
  type: llama
  hidden_dim: 768
  intermediate_dim: 2048
  num_heads: 12
  num_kv_heads: 12
  num_layers: 12
  seq_len: 1024
  gradient_checkpointing: true
trainer:
  tracker:
    type: wandb
    project: "levanter"
    tags: [ "openwebtext", "llama" ]

  mp: p=f32,c=bfloat16
  model_axis_size: 1
  per_device_parallelism: 4

  train_batch_size: 512
optimizer:
  learning_rate: 6E-4
  weight_decay: 0.1
  min_lr_ratio: 0.1
```

### Other Architectures

Currently, we support the following architectures:

* GPT-2
* [LLama](https://ai.meta.com/llama/), including Llama 1, 2 and 3
* [Gemma](https://ai.google.dev/gemma), including Gemma 1, 2 and Gemma 3.
* [Qwen2](https://huggingface.co/Qwen/Qwen2.5-7B)
* [Qwen3](https://huggingface.co/Qwen/Qwen3-8B)
* [Mistral](https://huggingface.co/mistralai/Mistral-7B-Instruct-v0.3)
* [Mixtral](https://huggingface.co/mistralai/Mixtral-8x7B-Instruct-v0.1)
* [Olmo2](https://huggingface.co/allenai/Olmo-2-1124-7B)

We plan to add more in the future.

For speech, we currently only support [Whisper](https://huggingface.co/openai/whisper-large-v3).

#### Continued Pretraining with Llama

Here's an example of how to continue pretraining a Llama 1 or Llama 2 model on the OpenWebText dataset:

```bash
python -m levanter.main.train_lm --config_path config/llama2_7b_continued.yaml
```


## Distributed and Cloud Training

### Training on a TPU Cloud VM

Please see the [TPU Getting Started](docs/Getting-Started-TPU-VM.md) guide for more information on how to set up a TPU Cloud VM and run Levanter there.

### Training with CUDA

Please see the [CUDA Getting Started](docs/Getting-Started-GPU.md) guide for more information on how to set up a CUDA environment and run Levanter there.

<!--levanter-user-guide-end-->

## Contributing

[![GitHub repo Good Issues for newbies](https://img.shields.io/github/issues/stanford-crfm/levanter/good%20first%20issue?style=flat&logo=github&logoColor=green&label=Good%20First%20issues)](https://github.com/stanford-crfm/levanter/issues?q=is%3Aopen+is%3Aissue+label%3A%22good+first+issue%22) [![GitHub Help Wanted issues](https://img.shields.io/github/issues/stanford-crfm/levanter/help%20wanted?style=flat&logo=github&logoColor=b545d1&label=%22Help%20Wanted%22%20issues)](https://github.com/stanford-crfm/levanter/issues?q=is%3Aopen+is%3Aissue+label%3A%22help+wanted%22) [![GitHub Help Wanted PRs](https://img.shields.io/github/issues-pr/stanford-crfm/levanter/help%20wanted?style=flat&logo=github&logoColor=b545d1&label=%22Help%20Wanted%22%20PRs)](https://github.com/stanford-crfm/levanter/pulls?q=is%3Aopen+is%3Aissue+label%3A%22help+wanted%22) [![GitHub repo Issues](https://img.shields.io/github/issues/stanford-crfm/levanter?style=flat&logo=github&logoColor=red&label=Issues)](https://github.com/stanford-crfm/levanter/issues?q=is%3Aopen)

We welcome contributions! Please see [CONTRIBUTING.md](CONTRIBUTING.md) for more information.

## License

Levanter is licensed under the Apache License, Version 2.0. See [LICENSE](LICENSE) for the full license text.<|MERGE_RESOLUTION|>--- conflicted
+++ resolved
@@ -54,11 +54,7 @@
 ## Getting Started
 
 Here is a small set of examples to get you started. For more information about the various configuration options,
-<<<<<<< HEAD
-please see the [Getting Started](./docs/Getting-Started-Training.md) guide or the [In-Depth Configuration Guide](doc./reference/Configuration.md).
-=======
 please see the [Getting Started](./docs/Getting-Started-Training.md) guide or the [In-Depth Configuration Guide](docs/reference/Configuration.md).
->>>>>>> e5b6be6f
 You can also use `--help` or poke around other configs to see all the options available to you.
 
 
