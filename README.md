<<<<<<< HEAD
<!--levanter-intro-start-->
# Levanter


> You could not prevent a thunderstorm, but you could use the electricity; you could not direct the wind, but you could trim your sail so as to propel your vessel as you pleased, no matter which way the wind blew. <br/>
> — Cora L. V. Hatch


Levanter is a library based on [Jax](https:://github.com/google/jax) and [Equinox](https://github.com/patrick-kidger/equinox)
for training [foundation models](https://en.wikipedia.org/wiki/Foundation_models) created by [Stanford's Center for Research
on Foundation Models (CRFM)](https://crfm.stanford.edu/).
<!--levanter-intro-end-->
=======
# Levanter and Haliax

Levanter and Haliax are libraries based on [Jax](https:://github.com/google/jax) and [Equinox](https://github.com/patrick-kidger/equinox)
for training deep learning models, especially [foundation models](https://en.wikipedia.org/wiki/Foundation_models).
Haliax is a named tensor library (modeled on [Tensor Considered Harmful](https://nlp.seas.harvard.edu/NamedTensor)) that focuses on improving the legibility and compositionality of deep learning code while still maintaining efficiency and scalability.
Levanter is a library for training foundation models built on top of Haliax.
In addition to the goals of legibility, efficiency, and scalability, Levanter further strives for bitwise reproducibility,
meaning that the same code with the same data will produce the exact same result, even in the presence of preemption and restarting from checkpoints.

Levanter and Haliax were created by [Stanford's Center for Research on Foundation Models (CRFM)](https://crfm.stanford.edu/)'s research engineering team. ([We're hiring!](https://crfm.stanford.edu/apply.html))
>>>>>>> 27536758

## Haliax

<!--haliax-intro-start-->

> Though you don’t seem to be much for listening, it’s best to be careful. If you managed to catch hold of even just a piece of my name, you’d have all manner of power over me.<br/>
> — Patrick Rothfuss, *The Name of the Wind*

Haliax is a Jax library for building neural networks with named tensors, in the tradition of Alexander Rush's [Tensor Considered Harmful](https://nlp.seas.harvard.edu/NamedTensor).
We use named tensors to improve the legibility and compositionality of our programs without sacrificing performance or scalability.

Here's a minimal attention module implementation in Haliax. For a more detailed introduction, please see the [Haliax tutorial](https://colab.research.google.com/drive/1TiTcQQ4V5mopbgCu1SVl-oqJtXn7rFnC).

```python
import equinox as eqx
import jax
import jax.numpy as jnp
import haliax as hax
import haliax.nn as hnn

Pos = hax.Axis("position", 1024)  # sequence length
KPos = Pos.alias("key_position")
Head = hax.Axis("head", 8)  # number of attention heads
Key = hax.Axis("key", 64)  # key size
Embed = hax.Axis("embed", 512)  # embedding size

def attention_scores(Key, KPos, query, key, mask):
  # how similar is each query to each key
  scores = hax.dot(Key, query, key) / jnp.sqrt(Key.size)

  if mask is not None:
    scores -= 1E9 * (1.0 - mask)

<<<<<<< HEAD
<!--haliax-intro-end-->
=======
  # convert to probabilities
  scores = hax.nn.softmax(scores, KPos)
  return scores
>>>>>>> 27536758


def attention(Key, KPos, query, key, value, mask):
  scores = attention_scores(Key, KPos, query, key, mask)
  answers = hax.dot(KPos, scores, value)

<<<<<<< HEAD
<!--levanter-installation-start-->
=======
  return answers

# Causal Mask means that if pos >= key_pos, then pos can attend to key_pos
causal_mask = hax.arange(Pos).broadcast_axis(KPos) >= hax.arange(KPos)

class Attention(eqx.Module):
  proj_qkv: hnn.Linear  # input projection from [Embed] -> [(q, k, v), Head, Key]
  proj_answer: hnn.Linear  # output projection from [Head, Key] -> [Embed]

  @staticmethod
  def init(Embed, Head, Key, *, key):
    Qkv = hax.Axis("qkv", 3)  # create all three at once

    k_qkv, k_ans = jax.random.split(key, 2)
    proj_qkv = hnn.Linear.init(In=Embed, Out=(Qkv, Head, Key), key=k_qkv)
    proj_answer = hnn.Linear.init(In=(Head, Key), Out=Embed, key=k_ans)
    return Attention(proj_qkv, proj_answer)

  def __call__(self, x, mask=None):
    qkv_out = self.proj_qkv(x)
    q, k, v = qkv_out.unbind("qkv")

    # Rename k and v's Pos as haliax doesn't support unnamed axes or duplicate axes
    k = k.rename({"position": "key_position"})
    v = v.rename({"position": "key_position"})

    answers = attention(Key, KPos, q, k, v, causal_mask)

    x = self.proj_answer(answers)
    return x
```

### Documentation for Haliax

Currently we have two tutorials for Haliax:
* [Introduction to Haliax with Transformers](https://colab.research.google.com/drive/1TiTcQQ4V5mopbgCu1SVl-oqJtXn7rFnC)
* [Distributed Training in Haliax](https://colab.research.google.com/drive/1QX4yH3zRFF3Xiibf1aahETcSQ5nbcUMz) (including FSDP)

## Levanter

> You could not prevent a thunderstorm, but you could use the electricity; you could not direct the wind, but you could trim your sail so as to propel your vessel as you pleased, no matter which way the wind blew. <br/>
> — Cora L. V. Hatch

Levanter is a library for training foundation models built on top of Haliax. Levanter strives for bitwise reproducibility,
meaning that the same code with the same data will produce the exact same result, even in the presence of preemption and restarting from checkpoints.
It supports distributed training on TPUs (and, soon, GPUs), including FSDP, tensor parallelism, distributed checkpointing, distributed data loading, and more.
Levanter integrates with WandB for logging and with the Hugging Face ecosystem for tokenizers, datasets, and model import and export.

### Installing Levanter

First, install the appropriate version of Jax for your system. See [Jax's installation instructions](https://github.com/google/jax/blob/main/README.md#installation) as it varies from platform to platform.

If you're using a TPU, more complete documentation for setting that up is available [here](docs/Getting-Started-TPU-VM.md). GPU support is still in-progress; documentation is available [here](docs/Getting-Started-CUDA.md).
>>>>>>> 27536758



### Training a GPT2-nano

As a kind of hello world, here's how you can train a GPT-2 "nano"-sized model on a small dataset.

```bash
python examples/gpt2_example.py --config_path config/gpt2_nano.yaml
```

This will train a GPT2-nano model on the [WikiText-2](https://blog.einstein.ai/the-wikitext-long-term-dependency-language-modeling-dataset/) dataset.
You can change the dataset by changing the `dataset` field in the config file.

For more information about the various configuration options, please see the [Training Getting Started](docs/Getting-Started-Training.md) guide.
You can also use `--help` or poke around other configs to see all the options available to you.



#### Training on a TPU Cloud VM

Please see the [TPU Getting Started](docs/Getting-Started-TPU-VM.md) guide for more information on how to set up a TPU Cloud VM and run Levanter there.

#### Training with CUDA

Please see the [CUDA Getting Started](docs/Getting-Started-CUDA.md) guide for more information on how to set up a CUDA environment and run Levanter there.

### Understanding Levanter and Haliax

Please see the [Overview](docs/Overview.md) guide for more information on how Levanter and Haliax work, their inspirations, etc.

## Contributing

We welcome contributions! Please see [CONTRIBUTING.md](CONTRIBUTING.md) for more information.

## License

Levanter is licensed under the Apache License, Version 2.0. See [LICENSE](LICENSE) for the full license text.<|MERGE_RESOLUTION|>--- conflicted
+++ resolved
@@ -1,17 +1,3 @@
-<<<<<<< HEAD
-<!--levanter-intro-start-->
-# Levanter
-
-
-> You could not prevent a thunderstorm, but you could use the electricity; you could not direct the wind, but you could trim your sail so as to propel your vessel as you pleased, no matter which way the wind blew. <br/>
-> — Cora L. V. Hatch
-
-
-Levanter is a library based on [Jax](https:://github.com/google/jax) and [Equinox](https://github.com/patrick-kidger/equinox)
-for training [foundation models](https://en.wikipedia.org/wiki/Foundation_models) created by [Stanford's Center for Research
-on Foundation Models (CRFM)](https://crfm.stanford.edu/).
-<!--levanter-intro-end-->
-=======
 # Levanter and Haliax
 
 Levanter and Haliax are libraries based on [Jax](https:://github.com/google/jax) and [Equinox](https://github.com/patrick-kidger/equinox)
@@ -22,7 +8,6 @@
 meaning that the same code with the same data will produce the exact same result, even in the presence of preemption and restarting from checkpoints.
 
 Levanter and Haliax were created by [Stanford's Center for Research on Foundation Models (CRFM)](https://crfm.stanford.edu/)'s research engineering team. ([We're hiring!](https://crfm.stanford.edu/apply.html))
->>>>>>> 27536758
 
 ## Haliax
 
@@ -56,22 +41,14 @@
   if mask is not None:
     scores -= 1E9 * (1.0 - mask)
 
-<<<<<<< HEAD
-<!--haliax-intro-end-->
-=======
   # convert to probabilities
   scores = hax.nn.softmax(scores, KPos)
   return scores
->>>>>>> 27536758
-
 
 def attention(Key, KPos, query, key, value, mask):
   scores = attention_scores(Key, KPos, query, key, mask)
   answers = hax.dot(KPos, scores, value)
 
-<<<<<<< HEAD
-<!--levanter-installation-start-->
-=======
   return answers
 
 # Causal Mask means that if pos >= key_pos, then pos can attend to key_pos
@@ -110,7 +87,11 @@
 * [Introduction to Haliax with Transformers](https://colab.research.google.com/drive/1TiTcQQ4V5mopbgCu1SVl-oqJtXn7rFnC)
 * [Distributed Training in Haliax](https://colab.research.google.com/drive/1QX4yH3zRFF3Xiibf1aahETcSQ5nbcUMz) (including FSDP)
 
+<!--haliax-intro-end-->
+
 ## Levanter
+
+<!--levanter-intro-start-->
 
 > You could not prevent a thunderstorm, but you could use the electricity; you could not direct the wind, but you could trim your sail so as to propel your vessel as you pleased, no matter which way the wind blew. <br/>
 > — Cora L. V. Hatch
@@ -120,13 +101,15 @@
 It supports distributed training on TPUs (and, soon, GPUs), including FSDP, tensor parallelism, distributed checkpointing, distributed data loading, and more.
 Levanter integrates with WandB for logging and with the Hugging Face ecosystem for tokenizers, datasets, and model import and export.
 
+<!--levanter-intro-end-->
+
 ### Installing Levanter
 
+<!--levanter-installation-start-->
 First, install the appropriate version of Jax for your system. See [Jax's installation instructions](https://github.com/google/jax/blob/main/README.md#installation) as it varies from platform to platform.
 
 If you're using a TPU, more complete documentation for setting that up is available [here](docs/Getting-Started-TPU-VM.md). GPU support is still in-progress; documentation is available [here](docs/Getting-Started-CUDA.md).
->>>>>>> 27536758
-
+<!--levanter-installation-end-->
 
 
 ### Training a GPT2-nano
