import os

from dataclasses import dataclass

import wandb

import levanter
from levanter.config import RayConfig
from levanter.data.shard_cache import RichMetricsMonitor, WandbMetricsMonitor, cache_dataset
from levanter.data.text import BatchTokenizer, LMDatasetConfig
from levanter.logging import init_logger


@dataclass
class RayCachedLMDatasetConfig(LMDatasetConfig, RayConfig):
    pass


@levanter.config.main()
def main(args: RayCachedLMDatasetConfig):
    """Caches two different kinds of datasets. It can cache a dataset from a list of urls, or a dataset from a hf dataset"""
    init_logger("cache_dataset.log")
    args.initialize()

    tokenizer = args.the_tokenizer

<<<<<<< HEAD
    wandb.init(mode="offline")

    for split in ["train", "validation"]:
=======
    for split in args.splits:
        print(f"Caching {split} to {args.cache_dir}.")
>>>>>>> 5d70f8d2
        # connect or start the actor
        batch_tokenizer = BatchTokenizer(tokenizer)
        split_cache_dir = os.path.join(args.cache_dir, split)
        source = args.get_shard_source(split)
<<<<<<< HEAD

        cache = cache_dataset(os.path.join(args.cache_dir, split), source, batch_tokenizer, await_finished=False)

        cache.attach_metrics_monitor(RichMetricsMonitor(source.num_shards))
        cache.attach_metrics_monitor(WandbMetricsMonitor("preprocess/" + split, commit=True))

        cache.await_finished()
        print(f"Finished caching {split} to {args.cache_dir}/{split}.")
=======
        cache_dataset(split_cache_dir, source, batch_tokenizer)
        print(f"Finished caching {split} to {split_cache_dir}.")
>>>>>>> 5d70f8d2


if __name__ == "__main__":
    main()<|MERGE_RESOLUTION|>--- conflicted
+++ resolved
@@ -24,31 +24,22 @@
 
     tokenizer = args.the_tokenizer
 
-<<<<<<< HEAD
     wandb.init(mode="offline")
 
-    for split in ["train", "validation"]:
-=======
     for split in args.splits:
         print(f"Caching {split} to {args.cache_dir}.")
->>>>>>> 5d70f8d2
+
         # connect or start the actor
         batch_tokenizer = BatchTokenizer(tokenizer)
         split_cache_dir = os.path.join(args.cache_dir, split)
         source = args.get_shard_source(split)
-<<<<<<< HEAD
-
-        cache = cache_dataset(os.path.join(args.cache_dir, split), source, batch_tokenizer, await_finished=False)
+        cache = cache_dataset(split_cache_dir, source, batch_tokenizer, await_finished=False)
 
         cache.attach_metrics_monitor(RichMetricsMonitor(source.num_shards))
         cache.attach_metrics_monitor(WandbMetricsMonitor("preprocess/" + split, commit=True))
 
         cache.await_finished()
-        print(f"Finished caching {split} to {args.cache_dir}/{split}.")
-=======
-        cache_dataset(split_cache_dir, source, batch_tokenizer)
         print(f"Finished caching {split} to {split_cache_dir}.")
->>>>>>> 5d70f8d2
 
 
 if __name__ == "__main__":
