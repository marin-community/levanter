--- conflicted
+++ resolved
@@ -1286,10 +1286,6 @@
 ## Configuration References
 - **Axis Mapping Context**: `hax.axis_mapping()` for scoped partitioning
 - **Sharding Function**: `hax.shard()` for array distribution
-<<<<<<< HEAD
-- **JIT Integration**: `named_jit()` with axis resources for distributed compilation
-=======
 - **JIT Integration**: `named_jit()` with axis resources for distributed compilation
 - **JAX Constraint**: Each mesh axis can appear at most once per PartitionSpec
-- **Multi-Axis Mesh**: Required for partitioning multiple related dimensions
->>>>>>> 5a960cd9
+- **Multi-Axis Mesh**: Required for partitioning multiple related dimensions