import logging
from dataclasses import dataclass

import jax
import jmp
from transformers import GPT2Tokenizer

import haliax as hax
import levanter
from haliax import Axis
from haliax.partitioning import named_pjit, round_axis_for_partitioning
from levanter import callbacks
from levanter.checkpoint import load_checkpoint
from levanter.config import TrainerConfig
from levanter.data.sharded import LocalBatchDataset
from levanter.data.text import LMDatasetConfig, TokenSeqDataset
from levanter.models.gpt2 import Gpt2Config, Gpt2LMHeadModel
from levanter.models.loss import next_token_loss
from levanter.trainer_hooks import StepInfo


logger = logging.getLogger(__name__)


@dataclass
class EvalGpt2Config:
    checkpoint_path: str
    output_dir: str = "logprob_viz"
    trainer: TrainerConfig = TrainerConfig()
    data: LMDatasetConfig = LMDatasetConfig()
    model: Gpt2Config = Gpt2Config()

    num_docs: int = 256


@levanter.config.main()
def main(config: EvalGpt2Config):
    config.trainer.initialize(config)
    tokenizer: GPT2Tokenizer = config.data.the_tokenizer

    EvalBatch = Axis("batch", config.trainer.eval_batch_size)

    eval_dataset = LocalBatchDataset(
        TokenSeqDataset(config.data.build_or_load_cache("validation"), config.model.Pos),
        config.trainer.device_mesh,
        EvalBatch,
    )

    # some axes we use outside the model proper
    Pos = config.model.Pos

    compute_axis_mapping = config.trainer.compute_axis_mapping
    parameter_axis_mapping = config.trainer.parameter_axis_mapping

    with config.trainer.device_mesh, hax.axis_mapping(parameter_axis_mapping):
        key = jax.random.PRNGKey(0)

        vocab_size = len(tokenizer)
        Vocab = round_axis_for_partitioning(Axis("vocab", vocab_size), compute_axis_mapping)
        if vocab_size != Vocab.size:
            logger.info(f"Rounding vocab size from {vocab_size} to {Vocab.size} for partitioning")

        mp: jmp.Policy = config.trainer.mp

        # don't want to compute the mask w.r.t. the final token

        @named_pjit(axis_resources=parameter_axis_mapping)
        def compute_log_probs(model, input_ids):
<<<<<<< HEAD
            input_ids = hax.named(input_ids, (EvalBatch, Pos))
=======
>>>>>>> bec65312
            attn_mask = hax.nn.attention.causal_mask(config.model.Pos, config.model.KeyPos)
            attn_mask = hax.auto_sharded(attn_mask)

            with hax.axis_mapping(compute_axis_mapping):
                model = mp.cast_to_compute(model)

                pred_y = model(input_ids, attn_mask, inference=True, key=None)
                pred_y = mp.cast_to_output(pred_y)

                return next_token_loss(model.Pos, model.Vocab, pred_y, input_ids).scalar()

        # initialize the model
        @named_pjit(axis_resources=parameter_axis_mapping)
        def init_model():
            model = Gpt2LMHeadModel.init(Vocab, config.model, key=key)
            model = config.trainer.mp.cast_to_param(model)
            return model

        model = init_model()

        ckpt = load_checkpoint(model, None, config.checkpoint_path)

        assert ckpt is not None
        model, _, _ = ckpt

        cb = callbacks.compute_and_visualize_log_probs(
            eval_dataset, tokenizer, compute_log_probs, config.output_dir, max_docs=config.num_docs
        )
        cb(StepInfo(model=model, step=0, opt_state=None, loss=0.0, step_duration=0.0, next_key=0.0))

        del model


if __name__ == "__main__":
    main()<|MERGE_RESOLUTION|>--- conflicted
+++ resolved
@@ -48,6 +48,7 @@
 
     # some axes we use outside the model proper
     Pos = config.model.Pos
+    KeyPos = config.model.KeyPos
 
     compute_axis_mapping = config.trainer.compute_axis_mapping
     parameter_axis_mapping = config.trainer.parameter_axis_mapping
@@ -66,11 +67,7 @@
 
         @named_pjit(axis_resources=parameter_axis_mapping)
         def compute_log_probs(model, input_ids):
-<<<<<<< HEAD
-            input_ids = hax.named(input_ids, (EvalBatch, Pos))
-=======
->>>>>>> bec65312
-            attn_mask = hax.nn.attention.causal_mask(config.model.Pos, config.model.KeyPos)
+            attn_mask = hax.nn.attention.causal_mask(Pos, KeyPos)
             attn_mask = hax.auto_sharded(attn_mask)
 
             with hax.axis_mapping(compute_axis_mapping):
@@ -79,7 +76,7 @@
                 pred_y = model(input_ids, attn_mask, inference=True, key=None)
                 pred_y = mp.cast_to_output(pred_y)
 
-                return next_token_loss(model.Pos, model.Vocab, pred_y, input_ids).scalar()
+                return next_token_loss(Pos, Vocab, pred_y, input_ids).scalar()
 
         # initialize the model
         @named_pjit(axis_resources=parameter_axis_mapping)
