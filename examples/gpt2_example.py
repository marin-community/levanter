--- conflicted
+++ resolved
@@ -18,10 +18,7 @@
 from levanter.config import TrainerConfig
 from levanter.data.sharded import GlobalBatchDataset
 from levanter.data.text import CachedLMDatasetConfig, TokenSeqDataset
-<<<<<<< HEAD
-=======
 from levanter.grad_accum import accumulate_gradients_sharded
->>>>>>> 40624f94
 from levanter.jax_utils import global_key_array, parameter_count
 from levanter.logging import capture_time, log_time_to_wandb
 from levanter.modeling_utils import cross_entropy_loss_and_log_normalizers
@@ -191,17 +188,6 @@
 
         # Set up evaluation
         def evaluate_step(info: StepInfo):
-<<<<<<< HEAD
-            model_inf = prepare_model_for_compute(info.model)
-
-            # standard evaluation loop
-            loss = jax.numpy.zeros(())  # keep it in jax space as long as possible
-            n = 0
-
-            for batch in eval_dataset:
-                loss += compute_loss_pjit(model_inf, batch)
-                n += 1
-=======
             with hax.axis_mapping(compute_axis_mapping):
                 # standard evaluation loop
                 loss = 0.0
@@ -210,12 +196,9 @@
                 for batch in eval_dataset:
                     loss += eval_loss(model, batch).item()
                     n += 1
->>>>>>> 40624f94
 
                 if n > 0:
                     loss /= n
-
-            loss = loss.item()
 
             logger.info(f"validation loss: {loss:.3f}")
             if wandb.run is not None:
@@ -230,12 +213,9 @@
         engine.add_hook(
             callbacks.log_performance_stats(config.model.seq_len, config.trainer.train_batch_size), every=1
         )
-        # engine.add_hook(evaluate_step, every=config.trainer.steps_per_eval)
+        engine.add_hook(evaluate_step, every=config.trainer.steps_per_eval)
         engine.add_hook(callbacks.wandb_xla_logger(config.trainer.wandb), every=config.trainer.steps_per_eval)
-<<<<<<< HEAD
         # engine.add_hook(callbacks.log_memory_usage(), every=1)
-=======
->>>>>>> 40624f94
         checkpointer = config.trainer.checkpointer.create(config.trainer.run_name)
         engine.add_hook(checkpointer.on_step, every=1)  # checkpointer manages its own frequency
 
@@ -270,34 +250,6 @@
         else:
             resume_step = 0
 
-<<<<<<< HEAD
-        # training loop
-        def train_step(model, opt_state, input_ids, keys):
-            model_inf = mp.cast_to_compute(model)
-
-            loss, grads = accumulate_gradients_sharded(
-                compute_loss_and_grad,
-                model_inf,
-                input_ids,
-                keys,
-                data_axis_size=config.trainer.data_axis_size,
-                per_device_parallelism=config.trainer.per_device_parallelism,
-                compute_axis_mapping=compute_axis_mapping,
-                parameter_axis_mapping=parameter_axis_mapping,
-            )
-
-            with jax.named_scope("optimizer"), axis_mapping(parameter_axis_mapping):
-                # distribute gradients across the mesh and apply them
-                updates, opt_state = optimizer.update(grads, opt_state, params=model)
-                model = eqx.apply_updates(model, updates)
-
-            return loss, model, opt_state
-
-        # donate the model and the opt_state so they can used for outputs
-        train_step = named_pjit(train_step, parameter_axis_mapping, donate_args=(True, True, False, False))
-
-=======
->>>>>>> 40624f94
         # finally, run the training loop
         for step in range(resume_step, config.trainer.num_train_steps):
             with capture_time() as step_time:
@@ -310,11 +262,7 @@
                     )
 
                 step_loss, model, opt_state = train_step(model, opt_state, input_ids, example_keys)
-<<<<<<< HEAD
-                step_loss = jnp.mean(step_loss).item()
-=======
                 step_loss = step_loss.item()
->>>>>>> 40624f94
 
             with log_time_to_wandb("throughput/hook_time", step=step):
                 engine.run_hooks(StepInfo(step, model, opt_state, step_loss, training_key, step_duration=step_time()))
