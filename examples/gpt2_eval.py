import logging
from dataclasses import dataclass
from typing import Optional

import jax
import jmp
import numpy
import tqdm
from transformers import GPT2Tokenizer

import haliax as hax
import levanter
from haliax import Axis
from haliax.partitioning import named_jit, round_axis_for_partitioning
from levanter import callbacks
from levanter.checkpoint import load_checkpoint
from levanter.compat.hf_checkpoints import HFCheckpointConverter, RepoRef
from levanter.config import TrainerConfig
from levanter.data import ReplicatedBatchLoader
from levanter.data.text import LMDatasetConfig, TokenSeqDataset
from levanter.models.gpt2 import Gpt2Config, Gpt2LMHeadModel
from levanter.models.loss import next_token_loss


logger = logging.getLogger(__name__)


@dataclass
class EvalGpt2Config:
    checkpoint_path: Optional[str] = None
    hf_checkpoint: Optional[RepoRef] = None
    trainer: TrainerConfig = TrainerConfig()
    data: LMDatasetConfig = LMDatasetConfig()
    model: Gpt2Config = Gpt2Config()

    compare_torch: bool = False
    eval_on_train: bool = False


@levanter.config.main()
def main(config: EvalGpt2Config):
    config.trainer.initialize(config)
    tokenizer: GPT2Tokenizer = config.data.the_tokenizer

    Batch = Axis("batch", config.trainer.eval_batch_size)

    if config.eval_on_train:
        raw_dataset = TokenSeqDataset(config.data.build_or_load_cache("train"), config.model.Pos)
    else:
        raw_dataset = TokenSeqDataset(config.data.build_or_load_cache("validation"), config.model.Pos)

    eval_loader = ReplicatedBatchLoader(raw_dataset, config.trainer.device_mesh, Batch)

    # some axes we use outside the model proper
    Pos = config.model.Pos
    KeyPos = config.model.Pos

    compute_axis_mapping = config.trainer.compute_axis_mapping
    parameter_axis_mapping = config.trainer.parameter_axis_mapping

    with config.trainer.device_mesh, hax.axis_mapping(parameter_axis_mapping):
        key = jax.random.PRNGKey(0)

        vocab_size = len(tokenizer)
        Vocab = round_axis_for_partitioning(Axis("vocab", vocab_size), compute_axis_mapping)
        if vocab_size != Vocab.size:
            logger.info(f"Rounding vocab size from {vocab_size} to {Vocab.size} for partitioning")

        mp: jmp.Policy = config.trainer.mp

        def compute_loss(model: Gpt2LMHeadModel, input_ids):
            with hax.axis_mapping(compute_axis_mapping):
                model = mp.cast_to_compute(model)
                attn_mask = hax.nn.attention.causal_mask(Pos, KeyPos)
                pred_y = model(input_ids, inference=True, key=None, attn_mask=attn_mask)
                pred_y = mp.cast_to_output(pred_y)

                return hax.mean(next_token_loss(Pos, Vocab, pred_y, input_ids)).scalar()

        compute_loss_pjit = named_jit(
            compute_loss,
            out_axis_resources=compute_axis_mapping,
            axis_resources=compute_axis_mapping,
        )

        total = config.trainer.max_eval_batches

        # initialize the model
        if config.checkpoint_path is not None:

            @named_jit(axis_resources=parameter_axis_mapping)
            def init_model():
                model = Gpt2LMHeadModel.init(Vocab, config.model, key=key)
                model = config.trainer.mp.cast_to_param(model)
                return model

            model = init_model()

            # TODO: switch to throwing instead of returning None
            model, _, _ = load_checkpoint(model, None, config.checkpoint_path)  # type: ignore
            loss = callbacks.eval_loss_loop(compute_loss_pjit, model, eval_loader, max_batches=total)

            del model
            print("Loss from Levanter model: ", loss)

        if config.hf_checkpoint is not None:
            # load the huggingface model
<<<<<<< HEAD
            converter = HFCheckpointConverter(Gpt2Config, config.hf_checkpoint)
            hf_model = converter.load_lm_model(Gpt2LMHeadModel, config.hf_checkpoint)
            loss = callbacks.eval_loss_loop(compute_loss_pjit, hf_model, eval_dataset, max_batches=total)
=======
            with jax.default_device(jax.devices("cpu")[0]):
                hf_model = load_hf_gpt2_checkpoint(config.hf_checkpoint, revision=config.hf_revision)
            # hf_model = named_pjit(lambda m: m, donate_argnums=(0,))(hf_model)
            loss = callbacks.eval_loss_loop(compute_loss_pjit, hf_model, eval_loader, max_batches=total)
>>>>>>> cc83223b

            print("Loss from HF model: ", loss)

            if config.compare_torch:
                import torch
                from transformers import GPT2LMHeadModel as TorchGPT2LMHeadModel

                torch_model: TorchGPT2LMHeadModel = TorchGPT2LMHeadModel.from_pretrained(
                    config.hf_checkpoint.model_name_or_path, revision=config.hf_checkpoint.revision
                )
                torch_model.eval()
                torch_model.to("cpu")

                loss = 0.0
                n = 0
                for batch in tqdm.tqdm(eval_loader, total=total, desc="Evaluating (torch)"):
                    torch_ids = torch.from_numpy(numpy.array(batch)).to(torch.int64)
                    with torch.no_grad():
                        loss += torch_model(input_ids=torch_ids, labels=torch_ids)[0].item()
                    n += 1
                    if total is not None and n >= total:
                        break

                print("Loss from Torch model: ", loss / n)


if __name__ == "__main__":
    main()<|MERGE_RESOLUTION|>--- conflicted
+++ resolved
@@ -105,16 +105,9 @@
 
         if config.hf_checkpoint is not None:
             # load the huggingface model
-<<<<<<< HEAD
             converter = HFCheckpointConverter(Gpt2Config, config.hf_checkpoint)
             hf_model = converter.load_lm_model(Gpt2LMHeadModel, config.hf_checkpoint)
-            loss = callbacks.eval_loss_loop(compute_loss_pjit, hf_model, eval_dataset, max_batches=total)
-=======
-            with jax.default_device(jax.devices("cpu")[0]):
-                hf_model = load_hf_gpt2_checkpoint(config.hf_checkpoint, revision=config.hf_revision)
-            # hf_model = named_pjit(lambda m: m, donate_argnums=(0,))(hf_model)
             loss = callbacks.eval_loss_loop(compute_loss_pjit, hf_model, eval_loader, max_batches=total)
->>>>>>> cc83223b
 
             print("Loss from HF model: ", loss)
 
