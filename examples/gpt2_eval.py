--- conflicted
+++ resolved
@@ -98,7 +98,6 @@
             axis_resources=compute_axis_mapping,
         )
 
-<<<<<<< HEAD
         def evaluate(model):
             model_inf = prepare_model_for_compute(model)
 
@@ -110,16 +109,9 @@
                 loss += simplify_gdas(compute_loss_pjit(model_inf, batch)).item()
                 n += 1
 
-            if n > 0:
-                loss /= n
-
-            logger.info(f"validation loss: {loss:.3f}")
-            return loss
-=======
         def eval_dataloader():
             for batch in eval_dataset:
                 yield (batch,)
->>>>>>> 97872296
 
         # initialize the model
         if config.checkpoint_path is not None:
