--- conflicted
+++ resolved
@@ -76,15 +76,9 @@
 
                 return next_token_loss(Pos, Vocab, pred_y, input_ids).scalar()
 
-<<<<<<< HEAD
         def mean_loss(model: Gpt2LMHeadModel, input_ids):
             # None here means the first argument (the model) is not vectorized but instead broadcasted
-            input_ids = hax.named(input_ids, (EvalBatch, Pos))
-            return hax.mean(hax.vmap(compute_loss, EvalBatch)(model, input_ids))
-=======
-        def mean_loss(model: Gpt2LMHeadModel, input_ids: hax.NamedArray):
             return hax.mean(hax.vmap(compute_loss, "batch")(model, input_ids))
->>>>>>> bec65312
 
         compute_loss_pjit = named_pjit(
             mean_loss,
