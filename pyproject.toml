--- conflicted
+++ resolved
@@ -39,13 +39,9 @@
     "braceexpand>=0.1.7",
     "jmp>=0.0.3",
     "fsspec<2023.10.0",
-<<<<<<< HEAD
-    "tensorstore>=0.1.36",
-=======
     # TODO: minimize and report an issue to tensorstore
     # causes hangs when serializing to GCS
     "tensorstore==0.1.45",
->>>>>>> 3fa8a4c3
     "pytimeparse>=1.1.8",
     "humanfriendly==10.0",
     "safetensors[numpy]",
