--- conflicted
+++ resolved
@@ -48,12 +48,8 @@
     "pydantic<3",
     "rich~=13.0",
     "filelock~=3.13",
-<<<<<<< HEAD
-#    "ai2-olmo",
+    #    "ai2-olmo",
     "async-lru~=2.0",
-=======
-    #    "ai2-olmo",
->>>>>>> fd7888da
 ]
 
 [project.urls]
