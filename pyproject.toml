[build-system]
requires = ["hatchling"]
build-backend = "hatchling.build"

[project]
name = "levanter"
version = "1.1"
authors = [
  { name="David Hall", email="dlwh@cs.stanford.edu" },
  {name="Ivan Zhou", email="ivanz@stanford.edu"}
]
description = "Scalable Training for Foundation Models with Named Tensors and JAX"
readme = "README.md"
requires-python = ">=3.10"
classifiers = [
    "Programming Language :: Python :: 3",
    "License :: OSI Approved :: Apache Software License",
    "Operating System :: POSIX :: Linux",
    "Operating System :: MacOS :: MacOS X",
    "Development Status :: 4 - Beta",
    "Intended Audience :: Science/Research",
]
dependencies = [
    # we require that you install jax yourself, since the extras vary by system.
    # jax = {version = ">=0.4.10,<0.5.0"}
#    "haliax>=1.3,<2.0",
#     Haliax changes in step with levanter, so we'll just use the git version except for releases.
    "haliax @ git+https://github.com/stanford-crfm/haliax.git",
    "equinox>=0.10.7",
    "jaxtyping>=0.2.20",
    "transformers>=4.22.0",
    "optax",
    "wandb",
    "draccus>=0.6",
    "pyarrow>=11.0.0",
    "zstandard>=0.20.0",
<<<<<<< HEAD
    "datasets==2.11.0",
    "gcsfs<2023.13.0",
=======
    "datasets==2.16.1",
    "gcsfs<2023.10.0",
>>>>>>> aac346e7
    "braceexpand>=0.1.7",
    "jmp>=0.0.3",
    "fsspec<2023.10.0",
    # TODO: minimize and report an issue to tensorstore
    # causes hangs when serializing to GCS
    "tensorstore==0.1.45",
    "pytimeparse>=1.1.8",
    "humanfriendly==10.0",
    "safetensors[numpy]",
    "matplotlib>=3.7.0",
    "tblib>=1.7.0,<4.0.0",
    "dataclasses-json",
    "ray[default]",
    "pydantic<3",  # temporary pin until Ray supports pydantic 2.0
    "rich>=13",
    "filelock",
]

[tool.hatch.build]
include = ["config/*.yaml", "config/*/*.yaml", "*.py"]
dev-mode-dirs = [".", "src"]

[tool.hatch.build.sources]
"src/levanter" = "levanter"
"config" = "levanter/config"

[tool.hatch.metadata]
allow-direct-references = true



[tool.hatch.build.targets.wheel]
packages = ["levanter"]


[project.urls]
"Homepage" = "https://github.com/stanford-crfm/levanter"
"Bug Tracker" = "https://github.com/stanford-crfm/levanter/issues"


[tool.black]
line-length = 119
target-version = ["py310"]
preview = true

[tool.isort]
profile = "black"
multi_line_output = 3
lines_after_imports = 2
include_trailing_comma = true
force_grid_wrap = 0
use_parentheses = true
ensure_newline_before_comments = true
line_length = 119
src_paths = ["src", "tests"]
known_haliax = ["haliax"]
sections=["FUTURE", "STDLIB", "THIRDPARTY", "HALIAX", "FIRSTPARTY", "LOCALFOLDER"]

[tool.mypy]
python_version = "3.10"
mypy_path = ["src"]

[tool.mypy-haliax.core]
ignore_missing_imports = true

[tool.pytest.ini_options]
markers = [
    "slow: marks tests as slow (deselect with '-m \"not slow\"')",
    "entry: marks tests as entry point tests (deselect with '-m \"not entry\"')",
]<|MERGE_RESOLUTION|>--- conflicted
+++ resolved
@@ -34,13 +34,8 @@
     "draccus>=0.6",
     "pyarrow>=11.0.0",
     "zstandard>=0.20.0",
-<<<<<<< HEAD
-    "datasets==2.11.0",
+    "datasets==2.16.1",
     "gcsfs<2023.13.0",
-=======
-    "datasets==2.16.1",
-    "gcsfs<2023.10.0",
->>>>>>> aac346e7
     "braceexpand>=0.1.7",
     "jmp>=0.0.3",
     "fsspec<2023.10.0",
