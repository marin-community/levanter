--- conflicted
+++ resolved
@@ -81,13 +81,10 @@
   # Writer used by the TensorBoard tracker implementation
   "tensorboardX>=2.6",
 ]
-<<<<<<< HEAD
-=======
 serve = [
   "fastapi>=0.100.0",
   "uvicorn[standard]>=0.23.0",
 ]
->>>>>>> ec2e13b4
 
 [dependency-groups]
 test = [
