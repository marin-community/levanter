--- conflicted
+++ resolved
@@ -25,13 +25,9 @@
     "Intended Audience :: Science/Research",
 ]
 dependencies = [
-<<<<<<< HEAD
     "jax[tpu]==0.4.38",
     "jaxlib==0.4.38",
-    "haliax>=1.4.dev348",
-=======
     "haliax>=1.4.dev351",
->>>>>>> 14874fd0
     "equinox>=0.11.7,!=0.12.0",
     "jaxtyping>=0.2.34",
     "tokenizers>=0.15.2",
