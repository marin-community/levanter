--- conflicted
+++ resolved
@@ -97,12 +97,9 @@
   "librosa",
   "tensorboardX>=2.6",
   "chex>=0.1.86",
-<<<<<<< HEAD
-  "trackio",
-=======
   "httpx>=0.28.1",
   "pytest-profiling>=1.8.1",
->>>>>>> 7ad2d8c4
+  "trackio",
 ]
 
 docs = [
