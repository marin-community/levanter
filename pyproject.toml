--- conflicted
+++ resolved
@@ -26,11 +26,7 @@
 #    "haliax>=1.3,<2.0",
 #     Haliax changes in step with levanter, so we'll just use the git version except for releases.
 #    "haliax @ git+https://github.com/stanford-crfm/haliax.git@main",
-<<<<<<< HEAD
-    "haliax>=1.4.dev302",
-=======
     "haliax>=1.4.dev307",
->>>>>>> 2e558569
     "equinox>=0.11.4",
     "jaxtyping>=0.2.20",
     "tokenizers>=0.15.2",
