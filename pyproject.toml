--- conflicted
+++ resolved
@@ -25,11 +25,7 @@
     # jax = {version = ">=0.4.10,<0.5.0"}
 #    "haliax>=1.3,<2.0",
 #     Haliax changes in step with levanter, so we'll just use the git version except for releases.
-<<<<<<< HEAD
-    "haliax @ git+https://github.com/stanford-crfm/haliax.git@dev",
-=======
     "haliax @ git+https://github.com/stanford-crfm/haliax.git@main",
->>>>>>> ef236b61
     "equinox>=0.10.7",
     "jaxtyping>=0.2.20",
     "transformers>=4.32.0",
