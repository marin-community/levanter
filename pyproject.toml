--- conflicted
+++ resolved
@@ -43,13 +43,6 @@
     "safetensors[numpy]~=0.4.2",
     "matplotlib>=3.7.0",
     "tblib>=1.7.0,<4.0.0",
-<<<<<<< HEAD
-    "dataclasses-json",
-    "ray[default]==2.7.1",
-    "pydantic<3",  # temporary pin until Ray supports pydantic 2.0
-    "rich>=13",
-    "filelock",
-=======
     "dataclasses-json~=0.6.4",
     "ray[default]>=2.34.0",
     "pydantic<3",
@@ -59,7 +52,6 @@
     "async-lru~=2.0",
     "tqdm-loggable>=0.2",
     "deepdiff"
->>>>>>> 0f2f3269
 ]
 
 [project.urls]
