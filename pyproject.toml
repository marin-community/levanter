--- conflicted
+++ resolved
@@ -119,8 +119,5 @@
     "soundfile",
     "librosa",
     "pytest-forked",
-<<<<<<< HEAD
-=======
     "pytest-asyncio"
->>>>>>> 76092c4b
 ]