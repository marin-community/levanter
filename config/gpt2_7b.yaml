--- conflicted
+++ resolved
@@ -22,14 +22,9 @@
   learning_rate: 1.2E-4
   weight_decay: 0.1
 
-<<<<<<< HEAD
-  per_device_parallelism: 1
-  per_device_eval_parallelism: 1
-=======
   model_axis_size: 1
   per_device_parallelism: -1
   per_device_eval_parallelism: -1
->>>>>>> 4fc25777
 
   train_batch_size: 1024
   num_train_steps: 100000
