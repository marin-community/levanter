data: !include data/openwebtext_source.yaml
model:
  type: gpt2
  hidden_dim: 1280
  num_heads: 20
  num_layers: 36
  seq_len: 1024
  gradient_checkpointing: true
  scale_attn_by_inverse_layer_idx: true
trainer:
  wandb:
    project: "levanter"
    tags: [ "openwebtext", "gpt2"]

  mp: p=f32,c=bfloat16
  model_axis_size: 1
<<<<<<< HEAD
  per_device_parallelism: -1
=======
  per_device_parallelism: 16
optimizer:
  learning_rate: 2E-4
  weight_decay: 0.1
>>>>>>> 8b732c9b
<|MERGE_RESOLUTION|>--- conflicted
+++ resolved
@@ -14,11 +14,7 @@
 
   mp: p=f32,c=bfloat16
   model_axis_size: 1
-<<<<<<< HEAD
   per_device_parallelism: -1
-=======
-  per_device_parallelism: 16
 optimizer:
   learning_rate: 2E-4
-  weight_decay: 0.1
->>>>>>> 8b732c9b
+  weight_decay: 0.1