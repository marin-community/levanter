--- conflicted
+++ resolved
@@ -58,7 +58,7 @@
 * This uploads setup scripts via scp. If the ssh-key that you used for Google Cloud requires passphrase or your ssh key
 path is not `~/.ssh/google_compute_engine`, you will need to modify the script.
 * The command will spam you with a lot of output, sorry.
-* If you use a preemptible instance, you probably want to use the ["babysitting" script](#using-the-babysitting-script-with-a-preemptible-or-trc-tpu-vm) that automatically re-creates
+* If you use a preemptible instance, you probably want to use the ["babysitting" script](#babysitting-script) to
 the VM. That's explained down below in the [Running Levanter GPT-2](#running-levanter-gpt-2) section.
 
 
@@ -74,17 +74,6 @@
 In addition to creating the instance, it will also mount the `/files/` nfs share to all workers, which has a good
 venv and a copy of the repo.
 
-<<<<<<< HEAD
-**Notes**:
-
-* This uploads setup scripts via scp. If the ssh-key that you used for Google Cloud requires passphrase or your ssh key
-path is not `~/.ssh/google_compute_engine`, you will need to modify the script.
-* The command will spam you with a lot of output, sorry.
-* If you use a preemptible instance, you probably want to use the ["babysitting" script](#babysitting-script) to
-the VM. That's explained down below in the [Running Levanter GPT-2](#running-levanter-gpt-2) section.
-
-=======
->>>>>>> 708c8909
 
 ## Useful commands
 
@@ -128,13 +117,8 @@
 script handles both the creation of the node and the running of a job, and also relaunches the TPU VM if it gets preempted.
 It keeps running the command (and relaunching) until the command exits successfully.
 
-<<<<<<< HEAD
 Note that the babysitting-script will automatically set the `RUN_ID` environment variable if not set, and pass it to the
 training command. This ensures that restarted jobs have the same run id, which is important for resumes to work.
-=======
-Running in this mode is a bit more complex because you need to set a unique run id
-for your run, which would otherwise be generated for you by WandB.
->>>>>>> 708c8909
 
 You can run it like this:
 
