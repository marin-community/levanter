--- conflicted
+++ resolved
@@ -118,10 +118,6 @@
     --config_path config/gpt2_small.yaml \
     --trainer.wandb.project my_project \
     --trainer.wandb.name my_run \
-<<<<<<< HEAD
-=======
-    --trainer.wandb.id asdf1234 \
->>>>>>> 708c8909
     --trainer.wandb.group my_new_exp_group
 ```
 
