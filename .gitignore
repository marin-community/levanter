--- conflicted
+++ resolved
@@ -144,9 +144,4 @@
 /checkpoints
 *.jaxpr
 
-<<<<<<< HEAD
-# local command scripts
-=======
-# local execution commands
->>>>>>> 4fc25777
 local_*.sh