--- conflicted
+++ resolved
@@ -1,9 +1,5 @@
 # This dockerfile is used to build the docker image for using Ray to manage TPU slices.
-<<<<<<< HEAD
-ARG IMAGE=ghcr.io/marin-community/levanter/levanter-base
-=======
 ARG IMAGE=ghcr.io/marin-community/levanter-base
->>>>>>> af11c5aa
 ARG TAG=latest
 
 FROM ${IMAGE}:${TAG}
